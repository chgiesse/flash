{
<<<<<<< HEAD
    "presets": ["env", "react"]
=======
    "presets": ["es2015", "react", "stage-2"],
    "env": {
        "development": {
            "presets": ["es2015", "react", "stage-2"],
            "plugins": [
                ["transform-es2015-modules-commonjs-simple", {
                    "noMangle": true
                }]
            ]
        }
    }
>>>>>>> 29a9ea3b
}<|MERGE_RESOLUTION|>--- conflicted
+++ resolved
@@ -1,7 +1,4 @@
 {
-<<<<<<< HEAD
-    "presets": ["env", "react"]
-=======
     "presets": ["es2015", "react", "stage-2"],
     "env": {
         "development": {
@@ -13,5 +10,4 @@
             ]
         }
     }
->>>>>>> 29a9ea3b
 }