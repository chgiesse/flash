{
  "name": "dash-html-components",
  "version": "2.0.19",
  "description": "Vanilla HTML components for Dash",
  "main": "lib/index.js",
  "repository": {
    "type": "git",
    "url": "https://github.com/plotly/dash.git"
  },
  "license": "MIT",
  "bugs": {
    "url": "https://github.com/plotly/dash/issues"
  },
  "homepage": "https://github.com/plotly/dash",
  "scripts": {
    "clean": "rimraf --glob ./src/* && mkdirp ./src/components",
    "prebuild": "cd scripts && sh generate-all.sh && cd ../../",
    "extract": "cd scripts && sh extract-all.sh",
    "lint": "eslint src scripts",
    "build:js": "webpack --mode production",
    "build:backends": "dash-generate-components ./src/components dash_html_components -p package-info.json && cp dash_html_components_base/** dash_html_components && dash-generate-components ./src/components dash_html_components -p package-info.json --r-prefix 'html' --r-suggests 'dash,dashCoreComponents' --jl-prefix 'html' && black dash_html_components",
    "build": "npm run build:js && npm run build:backends",
    "postbuild": "es-check es5 dash_html_components/*.js",
    "build:watch": "watch 'npm run build' src",
    "test:py": "pytest --nopercyfinalize --headless tests/test_dash_html_components.py tests/test_integration.py",
    "test": "run-s -c test:py lint"
  },
  "author": "Chris Parmer <chris@plotly.com>",
  "maintainer": "Alex Johnson <alex@plotly.com>",
  "dependencies": {
    "prop-types": "^15.8.1",
    "ramda": "^0.30.1"
  },
  "devDependencies": {
<<<<<<< HEAD
    "@babel/cli": "^7.25.6",
    "@babel/core": "^7.25.2",
    "@babel/eslint-parser": "^7.25.8",
    "@babel/preset-env": "^7.25.4",
    "@babel/preset-react": "^7.24.7",
    "babel-loader": "^9.1.3",
=======
    "@babel/cli": "^7.25.7",
    "@babel/core": "^7.25.8",
    "@babel/preset-env": "^7.25.8",
    "@babel/preset-react": "^7.25.7",
    "babel-loader": "^9.2.1",
>>>>>>> e6a98461
    "cheerio": "^0.22.0",
    "cross-env": "^7.0.3",
    "es-check": "^7.1.1",
    "eslint": "^8.41.0",
    "eslint-plugin-import": "^2.27.5",
    "eslint-plugin-react": "^7.32.2",
    "mkdirp": "^0.5.1",
    "npm-run-all": "^4.1.5",
    "react": "^16.14.0",
    "react-docgen": "^5.4.3",
    "react-dom": "^16.14.0",
    "request": "^2.88.2",
    "rimraf": "^5.0.5",
    "string": "^3.3.3",
    "webpack": "^5.95.0",
    "webpack-cli": "^5.1.4"
  },
  "files": [
    "/dash_html_components/*{.js,.map}"
  ],
  "browserslist": [
    "last 9 years and not dead"
  ]
}<|MERGE_RESOLUTION|>--- conflicted
+++ resolved
@@ -32,20 +32,12 @@
     "ramda": "^0.30.1"
   },
   "devDependencies": {
-<<<<<<< HEAD
-    "@babel/cli": "^7.25.6",
-    "@babel/core": "^7.25.2",
-    "@babel/eslint-parser": "^7.25.8",
-    "@babel/preset-env": "^7.25.4",
-    "@babel/preset-react": "^7.24.7",
-    "babel-loader": "^9.1.3",
-=======
     "@babel/cli": "^7.25.7",
     "@babel/core": "^7.25.8",
+    "@babel/eslint-parser": "^7.25.8",
     "@babel/preset-env": "^7.25.8",
     "@babel/preset-react": "^7.25.7",
     "babel-loader": "^9.2.1",
->>>>>>> e6a98461
     "cheerio": "^0.22.0",
     "cross-env": "^7.0.3",
     "es-check": "^7.1.1",
