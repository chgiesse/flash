import numpy as np
import plotly.graph_objects as go
import pytest
import flaky

from dash import Dash, Input, Output, State, dcc, html
import plotly.graph_objects as go

from dash.exceptions import PreventUpdate
from dash.testing import wait


@pytest.mark.parametrize("responsive", [True, False, None])
@pytest.mark.parametrize("autosize", [True, False, None])
@pytest.mark.parametrize("height", [600, None])
@pytest.mark.parametrize("width", [600, None])
@pytest.mark.parametrize("is_responsive", [True, False, "auto"])
def test_grrs001_graph(dash_dcc, responsive, autosize, height, width, is_responsive):
    app = Dash(__name__, eager_loading=True)

    header_style = dict(padding="10px", backgroundColor="yellow", flex="0 0 100px")

    graph_style = dict(padding="10px", backgroundColor="red", flex="1 0 0")

    card_style = dict(
        display="flex",
        flexFlow="column",
        backgroundColor="green",
        padding="10px",
        height="500px",
        width="1000px",
    )

    header = html.Div(
        id="header",
        style=header_style,
        children=[html.Button(id="resize", children=["Resize"])],
    )

    graph = html.Div(
        style=graph_style,
        children=[
            dcc.Graph(
                id="graph",
                responsive=is_responsive,
                style=dict(height="100%", width="100%"),
                config=dict(responsive=responsive),
                figure=dict(
                    layout=dict(autosize=autosize, height=height, width=width),
                    data=[
                        dict(
                            x=[1, 2, 3, 4],
                            y=[5, 4, 3, 6],
                            line=dict(shape="spline"),
                        )
                    ],
                ),
            )
        ],
    )

    app.layout = html.Div(
        [
            html.Div(
                [
                    f"responsive: {responsive}, ",
                    f"autosize: {autosize}, ",
                    f"height: {height}, ",
                    f"width: {width}, ",
                    f"is_responsive: {is_responsive}",
                ]
            ),
            html.Div(id="card", style=card_style, children=[header, graph]),
        ]
    )

    @app.callback(
        Output("header", "style"),
        [Input("resize", "n_clicks")],
        [State("header", "style")],
    )
    def resize(n_clicks, style):
        if n_clicks is None:
            raise PreventUpdate

        return dict(style, **dict(flex="0 0 200px"))

    dash_dcc.start_server(app)

    # autosize=true|udefined will make the graph fit its parent on first render, responsive has no impact on that behavior
    #
    # responsive=true will make the graph resize only if autosize=true|undefined, interestingly enough, responsive=undefined
    # behaves the same as responsive=false (https://github.com/plotly/plotly.js/blob/master/src/plot_api/plot_config.js#L122)

    initial_responsive = is_responsive is True or (
        is_responsive == "auto"
        and autosize is not False
        and (height is None or width is None)
    )

    resize_responsive = is_responsive is True or (
        is_responsive == "auto"
        and responsive is True
        and autosize is not False
        and (height is None or width is None)
    )

    initial_height = (
        360
        if (initial_responsive and (height is None or is_responsive is True))
        else 450
        if height is None
        else height
    )

    resize_height = (
        260
        if (resize_responsive and (height is None or is_responsive is True))
        else initial_height
        if height is None
        else height
    )

    # 500px card minus (100px header + 20px padding) minus (20px padding on container) -> 360px left
    wait.until(
        lambda: dash_dcc.wait_for_element("#graph svg.main-svg").size.get("height", -1)
        == initial_height,
        3,
    )

    dash_dcc.wait_for_element("#resize").click()

    # 500px card minus (200px header + 20px padding) minus (20px padding on container) -> 260px left
    wait.until(
        lambda: dash_dcc.wait_for_element("#graph svg.main-svg").size.get("height", -1)
        == resize_height,
        3,
    )

    assert dash_dcc.get_logs() == []


<<<<<<< HEAD
def test_grrs002_responsive_parent_height(dash_dcc):
    app = Dash(__name__, eager_loading=True)

    x, y = np.random.uniform(size=50), np.random.uniform(size=50)

    fig = go.Figure(
        data=[go.Scattergl(x=x, y=y, mode="markers")],
        layout=dict(margin=dict(l=0, r=0, t=0, b=0), height=600, width=600),
    )

    app.layout = html.Div(
        dcc.Graph(
            id="graph",
            figure=fig,
            responsive=True,
        ),
        style={"borderStyle": "solid", "height": 300, "width": 100},
    )

    dash_dcc.start_server(app)

    wait.until(
        lambda: dash_dcc.wait_for_element("#graph svg.main-svg").size.get("height", -1)
        == 300,
        3,
    )

    assert dash_dcc.get_logs() == []
=======
@flaky.flaky(max_runs=3)
def test_grrs002_graph(dash_dcc):
    app = Dash(__name__)

    app.layout = html.Div(
        [
            html.Button("Generate Figures", id="generate-btn", n_clicks=0),
            html.Button("Get Bounding Box", id="bounding-btn"),
            html.Div(
                id="graph-container",
                children=[
                    html.Div(id="bounding-output"),
                    dcc.Graph(
                        id="prec-climate-daily",
                        style={"height": "45vh"},
                        config={"responsive": True},
                    ),
                    dcc.Graph(
                        id="temp-climate-daily",
                        style={"height": "45vh"},
                        config={"responsive": True},
                    ),
                ],
                style={"display": "none"},
            ),
        ]
    )

    app.clientside_callback(
        """() => {
            pcd_container = document.querySelector("#prec-climate-daily")
            pcd_container_bbox = pcd_container.getBoundingClientRect()
            pcd_graph = pcd_container.querySelector('.main-svg')
            pcd_graph_bbox = pcd_graph.getBoundingClientRect()
            tcd_container = document.querySelector("#temp-climate-daily")
            tcd_container_bbox = tcd_container.getBoundingClientRect()
            tcd_graph = tcd_container.querySelector('.main-svg')
            tcd_graph_bbox = tcd_graph.getBoundingClientRect()
            return JSON.stringify(
            pcd_container_bbox.height == pcd_graph_bbox.height &&
            pcd_container_bbox.width == pcd_graph_bbox.width &&
            tcd_container_bbox.height == tcd_graph_bbox.height &&
            tcd_container_bbox.width == tcd_graph_bbox.width
            )
        }""",
        Output("bounding-output", "children"),
        Input("bounding-btn", "n_clicks"),
        prevent_initial_call=True,
    )

    @app.callback(
        [
            Output("prec-climate-daily", "figure"),
            Output("temp-climate-daily", "figure"),
            Output("graph-container", "style"),
            Output("bounding-output", "children", allow_duplicate=True),
        ],
        [Input("generate-btn", "n_clicks")],
        prevent_initial_call=True,
    )
    def update_figures(n_clicks):
        fig_acc = go.Figure(data=[go.Scatter(x=[0, 1, 2], y=[0, 1, 0], mode="lines")])
        fig_daily = go.Figure(data=[go.Scatter(x=[0, 1, 2], y=[1, 0, 1], mode="lines")])
        return fig_acc, fig_daily, {"display": "block"}, "loaded"

    dash_dcc.start_server(app)
    dash_dcc.wait_for_text_to_equal("#generate-btn", "Generate Figures")
    dash_dcc.find_element("#generate-btn").click()
    dash_dcc.wait_for_text_to_equal("#bounding-output", "loaded")
    dash_dcc.wait_for_element(".dash-graph .js-plotly-plot.dash-graph--pending")
    dash_dcc.wait_for_element(".dash-graph .js-plotly-plot:not(.dash-graph--pending)")
    dash_dcc.find_element("#bounding-btn").click()
    dash_dcc.wait_for_text_to_equal("#bounding-output", "true")
>>>>>>> bd06cc87
<|MERGE_RESOLUTION|>--- conflicted
+++ resolved
@@ -140,7 +140,6 @@
     assert dash_dcc.get_logs() == []
 
 
-<<<<<<< HEAD
 def test_grrs002_responsive_parent_height(dash_dcc):
     app = Dash(__name__, eager_loading=True)
 
@@ -169,9 +168,10 @@
     )
 
     assert dash_dcc.get_logs() == []
-=======
+
+
 @flaky.flaky(max_runs=3)
-def test_grrs002_graph(dash_dcc):
+def test_grrs003_graph(dash_dcc):
     app = Dash(__name__)
 
     app.layout = html.Div(
@@ -242,5 +242,4 @@
     dash_dcc.wait_for_element(".dash-graph .js-plotly-plot.dash-graph--pending")
     dash_dcc.wait_for_element(".dash-graph .js-plotly-plot:not(.dash-graph--pending)")
     dash_dcc.find_element("#bounding-btn").click()
-    dash_dcc.wait_for_text_to_equal("#bounding-output", "true")
->>>>>>> bd06cc87
+    dash_dcc.wait_for_text_to_equal("#bounding-output", "true")