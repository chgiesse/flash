import json
import pytest
import pandas as pd
from multiprocessing import Value, Lock
import numpy as np
from time import sleep
<<<<<<< HEAD
import plotly.express as px
=======
>>>>>>> f3781998
import plotly.graph_objects as go
from dash import Dash, Input, Output, dcc, html

import dash.testing.wait as wait


@pytest.mark.parametrize("is_eager", [True, False])
def test_grbs001_graph_without_ids(dash_dcc, is_eager):
    app = Dash(__name__, eager_loading=is_eager)
    app.layout = html.Div(
        [dcc.Graph(className="graph-no-id-1"), dcc.Graph(className="graph-no-id-2")]
    )

    dash_dcc.start_server(app)

    assert not dash_dcc.wait_for_element(".graph-no-id-1").get_attribute(
        "id"
    ), "the graph should contain no more auto-generated id"
    assert not dash_dcc.wait_for_element(".graph-no-id-2").get_attribute(
        "id"
    ), "the graph should contain no more auto-generated id"

    assert dash_dcc.get_logs() == []


@pytest.mark.DCC608
@pytest.mark.parametrize("is_eager", [True, False])
def test_grbs002_wrapped_graph_has_no_infinite_loop(dash_dcc, is_eager):

    df = pd.DataFrame(np.random.randn(50, 50))
    figure = {
        "data": [{"x": df.columns, "y": df.index, "z": df.values, "type": "heatmap"}],
        "layout": {"xaxis": {"scaleanchor": "y"}},
    }

    app = Dash(__name__, eager_loading=is_eager)
    app.layout = html.Div(
        style={
            "backgroundColor": "red",
            "height": "100vmin",
            "width": "100vmin",
            "overflow": "hidden",
            "position": "relative",
        },
        children=[
            dcc.Loading(
                children=[
                    dcc.Graph(
                        id="graph",
                        figure=figure,
                        style={
                            "position": "absolute",
                            "top": 0,
                            "left": 0,
                            "backgroundColor": "blue",
                            "width": "100%",
                            "height": "100%",
                            "overflow": "hidden",
                        },
                    )
                ]
            )
        ],
    )
    call_count = Value("i", 0)

    @app.callback(Output("graph", "figure"), [Input("graph", "relayoutData")])
    def selected_df_figure(selection):
        call_count.value += 1
        figure["data"][0]["x"] = df.columns
        figure["data"][0]["y"] = df.index
        figure["data"][0]["z"] = df.values
        return figure

    dash_dcc.start_server(app)

    wait.until(lambda: dash_dcc.driver.title == "Dash", timeout=2)
    sleep(1)
    # TODO: not sure 2 calls actually makes sense here, shouldn't it be 1?
    # but that's what we had as of the 608 fix, PR 621, so let's lock that
    # in for now.
    assert call_count.value == 2

    assert dash_dcc.get_logs() == []


@pytest.mark.DCC672
def test_grbs003_graph_wrapped_in_loading_component_does_not_fail(dash_dcc):
    app = Dash(__name__, suppress_callback_exceptions=True)
    app.layout = html.Div(
        [
            html.H1("subplot issue"),
            dcc.Location(id="url", refresh=False),
            dcc.Loading(id="page-content"),
        ]
    )

    @app.callback(Output("page-content", "children"), [Input("url", "pathname")])
    def render_page(url):
        return [
            dcc.Dropdown(
                id="my-dropdown",
                options=[
                    {"label": "option 1", "value": "1"},
                    {"label": "option 2", "value": "2"},
                ],
                value="1",
            ),
            dcc.Graph(id="my-graph"),
        ]

    @app.callback(Output("my-graph", "figure"), [Input("my-dropdown", "value")])
    def update_graph(value):
        values = [1, 2, 3]
        ranges = [1, 2, 3]

        return {
            "data": [{"x": ranges, "y": values, "line": {"shape": "spline"}}],
        }

    dash_dcc.start_server(app)

    dash_dcc.wait_for_element("#my-graph .main-svg")

    assert dash_dcc.get_logs() == []


@pytest.mark.DCC837
def test_grbs004_graph_loading_state_updates(dash_dcc):
    lock = Lock()
    app = Dash(__name__, suppress_callback_exceptions=True)
    app.layout = html.Div(
        [
            html.H1(id="title", children="loading state updates"),
            dcc.Graph(id="my-graph"),
        ]
    )

    @app.callback(Output("my-graph", "figure"), [Input("title", "n_clicks")])
    def update_graph(n_clicks):
        values = [0, n_clicks]
        ranges = [0, n_clicks]

        with lock:
            return {
                "data": [{"x": ranges, "y": values, "line": {"shape": "spline"}}],
            }

    dash_dcc.start_server(app)
    dash_dcc.wait_for_element("#my-graph:not([data-dash-is-loading])")

    with lock:
        title = dash_dcc.wait_for_element("#title")
        title.click()
        dash_dcc.wait_for_element('#my-graph[data-dash-is-loading="true"]')

    dash_dcc.wait_for_element("#my-graph:not([data-dash-is-loading])")

    assert dash_dcc.get_logs() == []


<<<<<<< HEAD
def test_grbs005_graph_customdata(dash_dcc):
    app = Dash(__name__)

    df = px.data.tips()
    df["id"] = df.index

    app.layout = html.Div(
        [
            dcc.Graph(
                id="pie-chart",
                figure=go.Figure(
                    data=[
                        go.Pie(
                            labels=df["day"], ids=df["id"].map(str), customdata=df["id"]
                        )
                    ]
                ),
            ),
            dcc.Textarea(id="text-area"),
        ]
    )

    @app.callback(Output("text-area", "value"), Input("pie-chart", "clickData"))
    def handleClick(clickData):
        return json.dumps(clickData)

    dash_dcc.start_server(app)
    dash_dcc.wait_for_element("#pie-chart")

    dash_dcc.find_elements("g .slice")[0].click()

    data = dash_dcc.wait_for_element("#text-area").get_attribute("value")
    assert data != "", "graph clickData must contain data"

    data = json.loads(data)
    assert "customdata" in data["points"][0], "graph clickData must contain customdata"
    assert data["points"][0]["customdata"][0] == data["points"][0]["pointNumbers"][0]
=======
def test_grbs005_graph_update_frames(dash_dcc):
    app = Dash(__name__)

    def get_scatter(multiplier, offset):
        return go.Scatter(
            x=list(map(lambda n: n * multiplier, [0, 1, 2])),
            y=list(map(lambda n: n + offset, [0, 1, 2])),
            mode="markers",
        )

    def get_figure(data, frames, title):
        return go.Figure(
            data=data,
            layout=go.Layout(
                title=title,
                yaxis=dict(range=[-1, 5]),
                xaxis=dict(range=[-3, 3]),
                updatemenus=[
                    dict(
                        type="buttons",
                        buttons=[
                            dict(
                                label="Play",
                                method="animate",
                                args=[
                                    None,
                                    {
                                        "frame": {"duration": 100, "redraw": True},
                                        "fromcurrent": False,
                                        "transition": {
                                            "duration": 500,
                                            "easing": "quadratic-in-out",
                                        },
                                    },
                                ],
                            )
                        ],
                    )
                ],
            ),
            frames=frames,
        )

    app.layout = html.Div(
        [
            html.Label("Choose dataset"),
            dcc.RadioItems(
                id="change-data",
                options=[
                    {"label": "No data", "value": 0},
                    {"label": "Data A", "value": 1},
                    {"label": "Data B", "value": 2},
                ],
                value=0,
            ),
            dcc.Graph(
                id="test-change",
                animate=True,
                animation_options={"frame": {"redraw": True}},
            ),
            html.Div(id="relayout-data"),
        ]
    )

    @app.callback(
        Output("relayout-data", "children"),
        [Input("test-change", "figure")],
    )
    def show_relayout_data(data):
        frames = data.get("frames", [])
        if frames:
            return json.dumps(frames[0]["data"][0]["x"])
        return ""

    @app.callback(
        Output("test-change", "figure"),
        Input("change-data", "value"),
    )
    def set_data(dataset):
        if dataset == 1:
            title = "Dataset A"
            data = get_scatter(1, 0)
            frames = [
                go.Frame(data=get_scatter(1, 1)),
            ]
        elif dataset == 2:
            title = "Dataset B"
            data = get_scatter(-1, 0)
            frames = [
                go.Frame(data=get_scatter(-1, 1)),
            ]
        else:
            title = "Select a dataset"
            data = []
            frames = []

        fig = get_figure(data, frames, title)
        return fig

    dash_dcc.start_server(app)
    dash_dcc.wait_for_element("#test-change")

    dash_dcc.find_elements('input[type="radio"]')[0].click()
    assert dash_dcc.wait_for_text_to_equal(
        "#relayout-data", ""
    ), "initial graph data must contain empty string"

    dash_dcc.find_elements('input[type="radio"]')[1].click()
    assert dash_dcc.wait_for_text_to_equal(
        "#relayout-data", "[0, 1, 2]"
    ), "graph data must contain frame [0,1,2]"

    dash_dcc.find_elements('input[type="radio"]')[2].click()
    assert dash_dcc.wait_for_text_to_equal(
        "#relayout-data", "[0, -1, -2]"
    ), "graph data must contain frame [0,-1,-2]"
>>>>>>> f3781998
<|MERGE_RESOLUTION|>--- conflicted
+++ resolved
@@ -4,10 +4,7 @@
 from multiprocessing import Value, Lock
 import numpy as np
 from time import sleep
-<<<<<<< HEAD
 import plotly.express as px
-=======
->>>>>>> f3781998
 import plotly.graph_objects as go
 from dash import Dash, Input, Output, dcc, html
 
@@ -169,7 +166,6 @@
     assert dash_dcc.get_logs() == []
 
 
-<<<<<<< HEAD
 def test_grbs005_graph_customdata(dash_dcc):
     app = Dash(__name__)
 
@@ -207,8 +203,9 @@
     data = json.loads(data)
     assert "customdata" in data["points"][0], "graph clickData must contain customdata"
     assert data["points"][0]["customdata"][0] == data["points"][0]["pointNumbers"][0]
-=======
-def test_grbs005_graph_update_frames(dash_dcc):
+
+
+def test_grbs006_graph_update_frames(dash_dcc):
     app = Dash(__name__)
 
     def get_scatter(multiplier, offset):
@@ -323,5 +320,4 @@
     dash_dcc.find_elements('input[type="radio"]')[2].click()
     assert dash_dcc.wait_for_text_to_equal(
         "#relayout-data", "[0, -1, -2]"
-    ), "graph data must contain frame [0,-1,-2]"
->>>>>>> f3781998
+    ), "graph data must contain frame [0,-1,-2]"