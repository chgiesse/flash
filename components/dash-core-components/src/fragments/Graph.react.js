--- conflicted
+++ resolved
@@ -174,14 +174,11 @@
             return Plotly.animate(gd, figureClone, animation_options);
         }
 
-<<<<<<< HEAD
         const layoutClone = this.getLayout(figure.layout, responsive);
         const configClone = this.getConfig(config, responsive);
         // add typesetMath | not exposed to the dash API
         configClone.typesetMath = this.props.mathjax;
 
-=======
->>>>>>> da435685
         gd.classList.add('dash-graph--pending');
 
         return Plotly.react(gd, figureClone).then(() => {
