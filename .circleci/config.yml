--- conflicted
+++ resolved
@@ -53,13 +53,8 @@
             set -eo pipefail
             pip install -e .[ci,dev,testing,celery,diskcache] --progress-bar off
             pip list | grep dash
-<<<<<<< HEAD
             npm ci
-            npm run cibuild
-=======
-            npm i
             npm run build.sequential
->>>>>>> 6ee23288
             python setup.py sdist
             mkdir dash-package && cp dist/*.tar.gz dash-package/dash-package.tar.gz
             ls -la dash-package
@@ -124,13 +119,8 @@
             . venv/bin/activate
             set -eo pipefail
             pip install -e . --progress-bar off && pip list | grep dash
-<<<<<<< HEAD
             npm ci npm run initialize
-            npm run cibuild
-=======
-            npm install npm run initialize
             npm run build.sequential
->>>>>>> 6ee23288
             npm run lint
       - run:
           name: 🐍 Python Unit Tests & ☕ JS Unit Tests
