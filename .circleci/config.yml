--- conflicted
+++ resolved
@@ -227,7 +227,6 @@
       - store_artifacts:
           path: /tmp/dash_artifacts
 
-<<<<<<< HEAD
   test-312-async: &test
     working_directory: ~/dash
     docker:
@@ -279,26 +278,6 @@
       - store_artifacts:
           path: /tmp/dash_artifacts
 
-  test-312-react-18:
-    <<: *test
-    docker:
-      - image: cimg/python:3.12.1-browsers
-        auth:
-          username: dashautomation
-          password: $DASH_PAT_DOCKERHUB
-        environment:
-          PERCY_ENABLE: 0
-          PUPPETEER_SKIP_CHROMIUM_DOWNLOAD: True
-          PYVERSION: python312
-          REDIS_URL: redis://localhost:6379
-          REACT_VERSION: "18.2.0"
-      - image: cimg/redis:6.2.6
-        auth:
-          username: dashautomation
-          password: $DASH_PAT_DOCKERHUB
-
-=======
->>>>>>> c3bbbe3c
   test-38:
     <<: *test
     docker:
@@ -676,15 +655,9 @@
       - test-312:
           requires:
             - install-dependencies-312
-<<<<<<< HEAD
       - test-312-async:
           requires:
             - install-dependencies-312
-      - test-312-react-18:
-          requires:
-            - install-dependencies-312
-=======
->>>>>>> c3bbbe3c
       - test-38:
           requires:
             - install-dependencies-38
