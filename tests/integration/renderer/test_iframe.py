from multiprocessing import Value

import dash
from dash.dependencies import Input, Output
from dash.exceptions import PreventUpdate

import dash_html_components as html


def test_rdif001_sandbox_allow_scripts(dash_duo):
    app = dash.Dash(__name__)
    call_count = Value("i")

    N_OUTPUTS = 50

    app.layout = html.Div(
        [html.Button("click me", id="btn")]
        + [html.Div(id="output-{}".format(i)) for i in range(N_OUTPUTS)]
    )

    @app.callback(
        [Output("output-{}".format(i), "children") for i in range(N_OUTPUTS)],
        [Input("btn", "n_clicks")],
    )
    def update_output(n_clicks):
        if n_clicks is None:
            raise PreventUpdate

        call_count.value += 1
        return ["{}={}".format(i, i + n_clicks) for i in range(N_OUTPUTS)]

    @app.server.after_request
    def apply_cors(response):
        response.headers["Access-Control-Allow-Origin"] = "*"
<<<<<<< HEAD
        response.headers["Access-Control-Allow-Headers"] = (
            "Origin, X-Requested-With, Content-Type, Accept, Authorization"
        )
=======
        response.headers[
            "Access-Control-Allow-Headers"
        ] = "Origin, X-Requested-With, Content-Type, Accept, Authorization"
>>>>>>> 5e406868
        return response

    dash_duo.start_server(app)

    iframe = """
        <!DOCTYPE html>
    <html>
    <iframe src="{0}" sandbox="allow-scripts">
    </iframe>
    </html>
    """

    html_content = iframe.format(dash_duo.server_url)

    dash_duo.driver.get("data:text/html;charset=utf-8," + html_content)

    dash_duo.driver.switch_to.frame(0)

    dash_duo.wait_for_element("#output-0")
    dash_duo.wait_for_element_by_id("btn").click()
    dash_duo.wait_for_element("#output-0").text == "0=1"

    assert len(dash_duo.get_logs()) != 0<|MERGE_RESOLUTION|>--- conflicted
+++ resolved
@@ -32,15 +32,9 @@
     @app.server.after_request
     def apply_cors(response):
         response.headers["Access-Control-Allow-Origin"] = "*"
-<<<<<<< HEAD
-        response.headers["Access-Control-Allow-Headers"] = (
-            "Origin, X-Requested-With, Content-Type, Accept, Authorization"
-        )
-=======
         response.headers[
             "Access-Control-Allow-Headers"
         ] = "Origin, X-Requested-With, Content-Type, Accept, Authorization"
->>>>>>> 5e406868
         return response
 
     dash_duo.start_server(app)
