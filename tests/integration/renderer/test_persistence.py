--- conflicted
+++ resolved
@@ -100,24 +100,14 @@
     rename_and_hide(dash_duo)
     # callback output
     dash_duo.wait_for_text_to_equal(
-<<<<<<< HEAD
-        '#out',
-        'names: [{}, b]; hidden: [c1]'.format(NEW_NAME)
-=======
         "#out", "names: [{}, b]; hidden: [c1]".format(NEW_NAME)
->>>>>>> 5e406868
     )
     check_table_names(dash_duo, [NEW_NAME])
 
     dash_duo.wait_for_page()
     # callback gets persisted values, not the values provided with the layout
     dash_duo.wait_for_text_to_equal(
-<<<<<<< HEAD
-        '#out',
-        'names: [{}, b]; hidden: [c1]'.format(NEW_NAME)
-=======
         "#out", "names: [{}, b]; hidden: [c1]".format(NEW_NAME)
->>>>>>> 5e406868
     )
     check_table_names(dash_duo, [NEW_NAME])
 
@@ -133,12 +123,7 @@
     app.persistence.value = 1
     dash_duo.wait_for_page()
     dash_duo.wait_for_text_to_equal(
-<<<<<<< HEAD
-        '#out',
-        'names: [{}, b]; hidden: [c1]'.format(NEW_NAME)
-=======
         "#out", "names: [{}, b]; hidden: [c1]".format(NEW_NAME)
->>>>>>> 5e406868
     )
     check_table_names(dash_duo, [NEW_NAME])
 
@@ -168,12 +153,7 @@
     dash_duo.wait_for_page()
     # callback gets persisted values, not the values provided with the layout
     dash_duo.wait_for_text_to_equal(
-<<<<<<< HEAD
-        '#out',
-        'names: [{}, b]; hidden: [c1]'.format(NEW_NAME)
-=======
         "#out", "names: [{}, b]; hidden: [c1]".format(NEW_NAME)
->>>>>>> 5e406868
     )
     check_table_names(dash_duo, [NEW_NAME])
 
