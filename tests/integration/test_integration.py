from multiprocessing import Value
import datetime
import time
import pytest

from bs4 import BeautifulSoup
from selenium.webdriver.common.keys import Keys

import dash_dangerously_set_inner_html
import dash_flow_example

import dash_html_components as html
import dash_core_components as dcc

from dash import Dash, callback_context, no_update

from dash.dependencies import Input, Output, State
from dash.exceptions import (
    PreventUpdate,
    DuplicateCallbackOutput,
    CallbackException,
    MissingCallbackContextException,
    InvalidCallbackReturnValue,
    IncorrectTypeException,
<<<<<<< HEAD
=======
    NonExistentIdException,
>>>>>>> 11619d67
)
from dash.testing.wait import until


def test_inin001_simple_callback(dash_duo):
    app = Dash(__name__)
    app.layout = html.Div(
        [
            dcc.Input(id="input", value="initial value"),
            html.Div(html.Div([1.5, None, "string", html.Div(id="output-1")])),
        ]
    )

    call_count = Value("i", 0)

    @app.callback(Output("output-1", "children"), [Input("input", "value")])
    def update_output(value):
        call_count.value += 1
        return value

    dash_duo.start_server(app)

    dash_duo.wait_for_text_to_equal("#output-1", "initial value")
    dash_duo.percy_snapshot(name="simple-callback-1")

    input1 = dash_duo.find_element("#input")
    dash_duo.clear_input(input1)
    input1.send_keys("hello world")

    dash_duo.wait_for_text_to_equal("#output-1", "hello world")
    dash_duo.percy_snapshot(name="simple-callback-2")

    # an initial call, one for clearing the input
    # and one for each hello world character
    assert call_count.value == 2 + len("hello world")

    assert not dash_duo.get_logs()


def test_inin002_wildcard_callback(dash_duo):
    app = Dash(__name__)
    app.layout = html.Div(
        [
            dcc.Input(id="input", value="initial value"),
            html.Div(
                html.Div(
                    [
                        1.5,
                        None,
                        "string",
                        html.Div(
                            id="output-1",
<<<<<<< HEAD
                            **{
                                "data-cb": "initial value",
                                "aria-cb": "initial value",
                            }
=======
                            **{"data-cb": "initial value", "aria-cb": "initial value"}
>>>>>>> 11619d67
                        ),
                    ]
                )
            ),
        ]
    )

    input_call_count = Value("i", 0)

    @app.callback(Output("output-1", "data-cb"), [Input("input", "value")])
    def update_data(value):
        input_call_count.value += 1
        return value

<<<<<<< HEAD
    @app.callback(
        Output("output-1", "children"), [Input("output-1", "data-cb")]
    )
=======
    @app.callback(Output("output-1", "children"), [Input("output-1", "data-cb")])
>>>>>>> 11619d67
    def update_text(data):
        return data

    dash_duo.start_server(app)
    dash_duo.wait_for_text_to_equal("#output-1", "initial value")
    dash_duo.percy_snapshot(name="wildcard-callback-1")

    input1 = dash_duo.find_element("#input")
    dash_duo.clear_input(input1)
    input1.send_keys("hello world")

    dash_duo.wait_for_text_to_equal("#output-1", "hello world")
    dash_duo.percy_snapshot(name="wildcard-callback-2")

    # an initial call, one for clearing the input
    # and one for each hello world character
    assert input_call_count.value == 2 + len("hello world")

    assert not dash_duo.get_logs()


def test_inin003_aborted_callback(dash_duo):
    """
    Raising PreventUpdate OR returning no_update
    prevents update and triggering dependencies
    """

    initial_input = "initial input"
    initial_output = "initial output"

    app = Dash(__name__)
    app.layout = html.Div(
        [
            dcc.Input(id="input", value=initial_input),
            html.Div(initial_output, id="output1"),
            html.Div(initial_output, id="output2"),
        ]
    )

    callback1_count = Value("i", 0)
    callback2_count = Value("i", 0)

    @app.callback(Output("output1", "children"), [Input("input", "value")])
    def callback1(value):
        callback1_count.value += 1
        if callback1_count.value > 2:
            return no_update
        raise PreventUpdate("testing callback does not update")
        return value

<<<<<<< HEAD
    @app.callback(
        Output("output2", "children"), [Input("output1", "children")]
    )
=======
    @app.callback(Output("output2", "children"), [Input("output1", "children")])
>>>>>>> 11619d67
    def callback2(value):
        callback2_count.value += 1
        return value

    dash_duo.start_server(app)

    input_ = dash_duo.find_element("#input")
    input_.send_keys("xyz")
    dash_duo.wait_for_text_to_equal("#input", "initial inputxyz")

    until(
        lambda: callback1_count.value == 4,
        timeout=3,
        msg="callback1 runs 4x (initial page load and 3x through send_keys)",
    )

    assert (
        callback2_count.value == 0
    ), "callback2 is never triggered, even on initial load"

    # double check that output1 and output2 children were not updated
    assert dash_duo.find_element("#output1").text == initial_output
    assert dash_duo.find_element("#output2").text == initial_output

    assert not dash_duo.get_logs()

    dash_duo.percy_snapshot(name="aborted")


def test_inin004_wildcard_data_attributes(dash_duo):
    app = Dash()
    test_time = datetime.datetime(2012, 1, 10, 2, 3)
    test_date = datetime.date(test_time.year, test_time.month, test_time.day)
    attrs = {
        "id": "inner-element",
        "data-string": "multiple words",
        "data-number": 512,
        "data-none": None,
        "data-date": test_date,
        "aria-progress": 5,
    }
    app.layout = html.Div([html.Div(**attrs)], id="data-element")

    dash_duo.start_server(app)

    div = dash_duo.find_element("#data-element")

    # attribute order is ill-defined - BeautifulSoup will sort them
    actual = BeautifulSoup(div.get_attribute("innerHTML"), "lxml").decode()
    expected = BeautifulSoup(
        "<div "
<<<<<<< HEAD
        + " ".join(
            '{}="{!s}"'.format(k, v) for k, v in attrs.items() if v is not None
        )
=======
        + " ".join('{}="{!s}"'.format(k, v) for k, v in attrs.items() if v is not None)
>>>>>>> 11619d67
        + "></div>",
        "lxml",
    ).decode()

    assert actual == expected, "all attrs are included except None values"

    assert not dash_duo.get_logs()


def test_inin005_no_props_component(dash_duo):
    app = Dash()
    app.layout = html.Div(
        [
            dash_dangerously_set_inner_html.DangerouslySetInnerHTML(
                """
            <h1>No Props Component</h1>
        """
            )
        ]
    )

    dash_duo.start_server(app)

    assert not dash_duo.get_logs()
    dash_duo.percy_snapshot(name="no-props-component")


def test_inin006_flow_component(dash_duo):
    app = Dash()

    app.layout = html.Div(
        [
            dash_flow_example.ExampleReactComponent(
                id="react", value="my-value", label="react component"
            ),
            dash_flow_example.ExampleFlowComponent(
                id="flow", value="my-value", label="flow component"
            ),
            html.Hr(),
            html.Div(id="output"),
        ]
    )

    @app.callback(
<<<<<<< HEAD
        Output("output", "children"),
        [Input("react", "value"), Input("flow", "value")],
=======
        Output("output", "children"), [Input("react", "value"), Input("flow", "value")]
>>>>>>> 11619d67
    )
    def display_output(react_value, flow_value):
        return html.Div(
            [
                "You have entered {} and {}".format(react_value, flow_value),
                html.Hr(),
                html.Label("Flow Component Docstring"),
                html.Pre(dash_flow_example.ExampleFlowComponent.__doc__),
                html.Hr(),
                html.Label("React PropTypes Component Docstring"),
                html.Pre(dash_flow_example.ExampleReactComponent.__doc__),
                html.Div(id="waitfor"),
            ]
        )

    dash_duo.start_server(app)
    dash_duo.wait_for_element("#waitfor")
    dash_duo.percy_snapshot(name="flowtype")


def test_inin007_meta_tags(dash_duo):
    metas = [
        {"name": "description", "content": "my dash app"},
        {"name": "custom", "content": "customized"},
    ]

    app = Dash(meta_tags=metas)

    app.layout = html.Div(id="content")

    dash_duo.start_server(app)

    meta = dash_duo.find_elements("meta")

    # -2 for the meta charset and http-equiv.
    assert len(meta) == len(metas) + 2, "Should have 2 extra meta tags"

    for i in range(2, len(meta)):
        meta_tag = meta[i]
        meta_info = metas[i - 2]
        assert meta_tag.get_attribute("name") == meta_info["name"]
        assert meta_tag.get_attribute("content") == meta_info["content"]


def test_inin008_index_customization(dash_duo):
    app = Dash()

    app.index_string = """
    <!DOCTYPE html>
    <html>
        <head>
            {%metas%}
            <title>{%title%}</title>
            {%favicon%}
            {%css%}
        </head>
        <body>
            <div id="custom-header">My custom header</div>
            <div id="add"></div>
            {%app_entry%}
            <footer>
                {%config%}
                {%scripts%}
                {%renderer%}
            </footer>
            <div id="custom-footer">My custom footer</div>
            <script>
            // Test the formatting doesn"t mess up script tags.
            var elem = document.getElementById('add');
            if (!elem) {
                throw Error('could not find container to add');
            }
            elem.innerHTML = 'Got added';
            var config = {};
            fetch('/nonexist').then(r => r.json())
                .then(r => config = r).catch(err => ({config}));
            </script>
        </body>
    </html>
    """

    app.layout = html.Div("Dash app", id="app")

    dash_duo.start_server(app)

    assert dash_duo.find_element("#custom-header").text == "My custom header"
    assert dash_duo.find_element("#custom-footer").text == "My custom footer"
    assert dash_duo.wait_for_element("#add").text == "Got added"

    dash_duo.percy_snapshot("custom-index")


def test_inin009_invalid_index_string(dash_duo):
    app = Dash()

    def will_raise():
        app.index_string = """
        <!DOCTYPE html>
        <html>
            <head>
                {%metas%}
                <title>{%title%}</title>
                {%favicon%}
                {%css%}
            </head>
            <body>
                <div id="custom-header">My custom header</div>
                <div id="add"></div>
                <footer>
                </footer>
            </body>
        </html>
        """

    with pytest.raises(Exception) as err:
        will_raise()

    exc_msg = str(err.value)
    assert "{%app_entry%}" in exc_msg
    assert "{%config%}" in exc_msg
    assert "{%scripts%}" in exc_msg

    app.layout = html.Div("Hello World", id="a")

    dash_duo.start_server(app)
    assert dash_duo.find_element("#a").text == "Hello World"


def test_inin010_func_layout_accepted(dash_duo):
    app = Dash()

    def create_layout():
        return html.Div("Hello World", id="a")

    app.layout = create_layout

    dash_duo.start_server(app)
    assert dash_duo.find_element("#a").text == "Hello World"


def test_inin011_multi_output(dash_duo):
    app = Dash(__name__)

    app.layout = html.Div(
        [
            html.Button("OUTPUT", id="output-btn"),
            html.Table(
                [
<<<<<<< HEAD
                    html.Thead(
                        [html.Tr([html.Th("Output 1"), html.Th("Output 2")])]
                    ),
                    html.Tbody(
                        [
                            html.Tr(
                                [html.Td(id="output1"), html.Td(id="output2")]
                            )
                        ]
=======
                    html.Thead([html.Tr([html.Th("Output 1"), html.Th("Output 2")])]),
                    html.Tbody(
                        [html.Tr([html.Td(id="output1"), html.Td(id="output2")])]
>>>>>>> 11619d67
                    ),
                ]
            ),
            html.Div(id="output3"),
            html.Div(id="output4"),
            html.Div(id="output5"),
        ]
    )

    @app.callback(
        [Output("output1", "children"), Output("output2", "children")],
        [Input("output-btn", "n_clicks")],
        [State("output-btn", "n_clicks_timestamp")],
    )
    def on_click(n_clicks, n_clicks_timestamp):
        if n_clicks is None:
            raise PreventUpdate

        return n_clicks, n_clicks_timestamp

    # Dummy callback for DuplicateCallbackOutput test.
<<<<<<< HEAD
    @app.callback(
        Output("output3", "children"), [Input("output-btn", "n_clicks")]
    )
=======
    @app.callback(Output("output3", "children"), [Input("output-btn", "n_clicks")])
>>>>>>> 11619d67
    def dummy_callback(n_clicks):
        if n_clicks is None:
            raise PreventUpdate

        return "Output 3: {}".format(n_clicks)

<<<<<<< HEAD
    with pytest.raises(DuplicateCallbackOutput) as err:

        @app.callback(
            Output("output1", "children"), [Input("output-btn", "n_clicks")]
        )
=======
    with pytest.raises(
        DuplicateCallbackOutput,
        message="multi output can't be included in a single output",
    ) as err:

        @app.callback(Output("output1", "children"), [Input("output-btn", "n_clicks")])
>>>>>>> 11619d67
        def on_click_duplicate(n_clicks):
            if n_clicks is None:
                raise PreventUpdate
            return "something else"

        pytest.fail("multi output can't be included in a single output")

<<<<<<< HEAD
    assert "output1" in err.value.args[0]

    with pytest.raises(DuplicateCallbackOutput) as err:

=======
            return "something else"

    assert "output1" in err.value.args[0]

    with pytest.raises(
        DuplicateCallbackOutput,
        message="multi output cannot contain a used single output",
    ) as err:

>>>>>>> 11619d67
        @app.callback(
            [Output("output3", "children"), Output("output4", "children")],
            [Input("output-btn", "n_clicks")],
        )
        def on_click_duplicate_multi(n_clicks):
            if n_clicks is None:
                raise PreventUpdate
            return "something else"

        pytest.fail("multi output cannot contain a used single output")

<<<<<<< HEAD
    assert "output3" in err.value.args[0]

    with pytest.raises(DuplicateCallbackOutput) as err:

=======
            return "something else"

    assert "output3" in err.value.args[0]

    with pytest.raises(
        DuplicateCallbackOutput,
        message="same output cannot be used twice in one callback",
    ) as err:

>>>>>>> 11619d67
        @app.callback(
            [Output("output5", "children"), Output("output5", "children")],
            [Input("output-btn", "n_clicks")],
        )
        def on_click_same_output(n_clicks):
            return n_clicks

<<<<<<< HEAD
        pytest.fail("same output cannot be used twice in one callback")

    assert "output5" in err.value.args[0]

    with pytest.raises(DuplicateCallbackOutput) as err:
=======
    assert "output5" in err.value.args[0]

    with pytest.raises(
        DuplicateCallbackOutput,
        message="no part of an existing multi-output can be used in another",
    ) as err:
>>>>>>> 11619d67

        @app.callback(
            [Output("output1", "children"), Output("output5", "children")],
            [Input("output-btn", "n_clicks")],
        )
        def overlapping_multi_output(n_clicks):
            return n_clicks

        pytest.fail(
            "no part of an existing multi-output can be used in another"
        )
    assert (
        "{'output1.children'}" in err.value.args[0]
        or "set(['output1.children'])" in err.value.args[0]
    )

    dash_duo.start_server(app)

    t = time.time()

    btn = dash_duo.find_element("#output-btn")
    btn.click()
    time.sleep(1)

    dash_duo.wait_for_text_to_equal("#output1", "1")

    assert int(dash_duo.find_element("#output2").text) > t


def test_inin012_multi_output_no_update(dash_duo):
    app = Dash(__name__)

    app.layout = html.Div(
        [
            html.Button("B", "btn"),
            html.P("initial1", "n1"),
            html.P("initial2", "n2"),
            html.P("initial3", "n3"),
        ]
    )

    @app.callback(
<<<<<<< HEAD
        [
            Output("n1", "children"),
            Output("n2", "children"),
            Output("n3", "children"),
        ],
=======
        [Output("n1", "children"), Output("n2", "children"), Output("n3", "children")],
>>>>>>> 11619d67
        [Input("btn", "n_clicks")],
    )
    def show_clicks(n):
        # partial or complete cancelation of updates via no_update
        return [
            no_update if n and n > 4 else n,
            no_update if n and n > 2 else n,
            no_update,
        ]

    dash_duo.start_server(app)

    dash_duo.multiple_click("#btn", 10)

    dash_duo.wait_for_text_to_equal("#n1", "4")
    dash_duo.wait_for_text_to_equal("#n2", "2")
    dash_duo.wait_for_text_to_equal("#n3", "initial3")


def test_inin013_no_update_chains(dash_duo):
    app = Dash(__name__)

    app.layout = html.Div(
        [
            dcc.Input(id="a_in", value="a"),
            dcc.Input(id="b_in", value="b"),
            html.P("", id="a_out"),
            html.P("", id="a_out_short"),
            html.P("", id="b_out"),
            html.P("", id="ab_out"),
        ]
    )

    @app.callback(
        [Output("a_out", "children"), Output("a_out_short", "children")],
        [Input("a_in", "value")],
    )
    def a_out(a):
        return (a, a if len(a) < 3 else no_update)

    @app.callback(Output("b_out", "children"), [Input("b_in", "value")])
    def b_out(b):
        return b

    @app.callback(
        Output("ab_out", "children"),
        [Input("a_out_short", "children")],
        [State("b_out", "children")],
    )
    def ab_out(a, b):
        return a + " " + b

    dash_duo.start_server(app)

    a_in = dash_duo.find_element("#a_in")
    b_in = dash_duo.find_element("#b_in")

    b_in.send_keys("b")
    a_in.send_keys("a")
    dash_duo.wait_for_text_to_equal("#a_out", "aa")
    dash_duo.wait_for_text_to_equal("#b_out", "bb")
    dash_duo.wait_for_text_to_equal("#a_out_short", "aa")
    dash_duo.wait_for_text_to_equal("#ab_out", "aa bb")

    b_in.send_keys("b")
    a_in.send_keys("a")
    dash_duo.wait_for_text_to_equal("#a_out", "aaa")
    dash_duo.wait_for_text_to_equal("#b_out", "bbb")
    dash_duo.wait_for_text_to_equal("#a_out_short", "aa")
    # ab_out has not been triggered because a_out_short received no_update
    dash_duo.wait_for_text_to_equal("#ab_out", "aa bb")

    b_in.send_keys("b")
    a_in.send_keys(Keys.END)
    a_in.send_keys(Keys.BACKSPACE)
    dash_duo.wait_for_text_to_equal("#a_out", "aa")
    dash_duo.wait_for_text_to_equal("#b_out", "bbbb")
    dash_duo.wait_for_text_to_equal("#a_out_short", "aa")
    # now ab_out *is* triggered - a_out_short got a new value
    # even though that value is the same as the last value it got
    dash_duo.wait_for_text_to_equal("#ab_out", "aa bbbb")


def test_inin014_with_custom_renderer(dash_duo):
    app = Dash(__name__)

    app.index_string = """
    <!DOCTYPE html>
    <html>
        <head>
            {%metas%}
            <title>{%title%}</title>
            {%favicon%}
            {%css%}
        </head>
        <body>
            <div>Testing custom DashRenderer</div>
            {%app_entry%}
            <footer>
                {%config%}
                {%scripts%}
                <script id="_dash-renderer" type="application/javascript">
                    console.log('firing up a custom renderer!')
                    const renderer = new DashRenderer({
                        request_pre: () => {
                            var output = document.getElementById('output-pre')
                            if(output) {
                                output.innerHTML = 'request_pre!!!';
                            }
                        },
                        request_post: () => {
                            var output = document.getElementById('output-post')
                            if(output) {
                                output.innerHTML = 'request_post ran!';
                            }
                        }
                    })
                </script>
            </footer>
            <div>With request hooks</div>
        </body>
    </html>
    """
<<<<<<< HEAD

    app.layout = html.Div(
        [
            dcc.Input(id="input", value="initial value"),
            html.Div(
                html.Div(
                    [
                        html.Div(id="output-1"),
                        html.Div(id="output-pre"),
                        html.Div(id="output-post"),
                    ]
                )
            ),
        ]
    )

=======

    app.layout = html.Div(
        [
            dcc.Input(id="input", value="initial value"),
            html.Div(
                html.Div(
                    [
                        html.Div(id="output-1"),
                        html.Div(id="output-pre"),
                        html.Div(id="output-post"),
                    ]
                )
            ),
        ]
    )

>>>>>>> 11619d67
    @app.callback(Output("output-1", "children"), [Input("input", "value")])
    def update_output(value):
        return value

    dash_duo.start_server(app)

    input1 = dash_duo.find_element("#input")
    dash_duo.clear_input(input1)

    input1.send_keys("fire request hooks")

    dash_duo.wait_for_text_to_equal("#output-1", "fire request hooks")
    assert dash_duo.find_element("#output-pre").text == "request_pre!!!"
    assert dash_duo.find_element("#output-post").text == "request_post ran!"

    dash_duo.percy_snapshot(name="request-hooks")


def test_inin015_with_custom_renderer_interpolated(dash_duo):

    renderer = """
        <script id="_dash-renderer" type="application/javascript">
            console.log('firing up a custom renderer!')
            const renderer = new DashRenderer({
                request_pre: () => {
                    var output = document.getElementById('output-pre')
                    if(output) {
                        output.innerHTML = 'request_pre was here!';
                    }
                },
                request_post: () => {
                    var output = document.getElementById('output-post')
                    if(output) {
                        output.innerHTML = 'request_post!!!';
                    }
                }
            })
        </script>
    """

    class CustomDash(Dash):
        def interpolate_index(self, **kwargs):
            return """
            <!DOCTYPE html>
            <html>
                <head>
                    <title>My App</title>
                </head>
                <body>

                    <div id="custom-header">My custom header</div>
                    {app_entry}
                    {config}
                    {scripts}
                    {renderer}
                    <div id="custom-footer">My custom footer</div>
                </body>
            </html>
            """.format(
                app_entry=kwargs["app_entry"],
                config=kwargs["config"],
                scripts=kwargs["scripts"],
                renderer=renderer,
            )

    app = CustomDash()

    app.layout = html.Div(
        [
            dcc.Input(id="input", value="initial value"),
            html.Div(
                html.Div(
                    [
                        html.Div(id="output-1"),
                        html.Div(id="output-pre"),
                        html.Div(id="output-post"),
                    ]
                )
            ),
        ]
    )

    @app.callback(Output("output-1", "children"), [Input("input", "value")])
    def update_output(value):
        return value

    dash_duo.start_server(app)

    input1 = dash_duo.find_element("#input")
    dash_duo.clear_input(input1)

    input1.send_keys("fire request hooks")

    dash_duo.wait_for_text_to_equal("#output-1", "fire request hooks")
    assert dash_duo.find_element("#output-pre").text == "request_pre was here!"
    assert dash_duo.find_element("#output-post").text == "request_post!!!"

    dash_duo.percy_snapshot(name="request-hooks interpolated")


def test_inin016_modified_response(dash_duo):
    app = Dash(__name__)
<<<<<<< HEAD
    app.layout = html.Div(
        [dcc.Input(id="input", value="ab"), html.Div(id="output")]
    )

    @app.callback(Output("output", "children"), [Input("input", "value")])
    def update_output(value):
        callback_context.response.set_cookie(
            "dash cookie", value + " - cookie"
        )
=======
    app.layout = html.Div([dcc.Input(id="input", value="ab"), html.Div(id="output")])

    @app.callback(Output("output", "children"), [Input("input", "value")])
    def update_output(value):
        callback_context.response.set_cookie("dash cookie", value + " - cookie")
>>>>>>> 11619d67
        return value + " - output"

    dash_duo.start_server(app)
    dash_duo.wait_for_text_to_equal("#output", "ab - output")
    input1 = dash_duo.find_element("#input")

    input1.send_keys("cd")

    dash_duo.wait_for_text_to_equal("#output", "abcd - output")
    cookie = dash_duo.driver.get_cookie("dash cookie")
    # cookie gets json encoded
    assert cookie["value"] == '"abcd - cookie"'

    assert not dash_duo.get_logs()


def test_inin017_late_component_register(dash_duo):
    app = Dash()

    app.layout = html.Div(
<<<<<<< HEAD
        [
            html.Button("Click me to put a dcc ", id="btn-insert"),
            html.Div(id="output"),
        ]
    )

    @app.callback(
        Output("output", "children"), [Input("btn-insert", "n_clicks")]
    )
=======
        [html.Button("Click me to put a dcc ", id="btn-insert"), html.Div(id="output")]
    )

    @app.callback(Output("output", "children"), [Input("btn-insert", "n_clicks")])
>>>>>>> 11619d67
    def update_output(value):
        if value is None:
            raise PreventUpdate

        return dcc.Input(id="inserted-input")

    dash_duo.start_server(app)

    btn = dash_duo.find_element("#btn-insert")
    btn.click()

    dash_duo.find_element("#inserted-input")


def test_inin018_output_input_invalid_callback():
    app = Dash(__name__)
<<<<<<< HEAD
    app.layout = html.Div(
        [html.Div("child", id="input-output"), html.Div(id="out")]
    )
=======
    app.layout = html.Div([html.Div("child", id="input-output"), html.Div(id="out")])
>>>>>>> 11619d67

    with pytest.raises(CallbackException) as err:

        @app.callback(
<<<<<<< HEAD
            Output("input-output", "children"),
            [Input("input-output", "children")],
=======
            Output("input-output", "children"), [Input("input-output", "children")]
>>>>>>> 11619d67
        )
        def failure(children):
            pass

    msg = "Same output and input: input-output.children"
    assert err.value.args[0] == msg

    # Multi output version.
    with pytest.raises(CallbackException) as err:

        @app.callback(
            [Output("out", "children"), Output("input-output", "children")],
            [Input("input-output", "children")],
        )
        def failure2(children):
            pass

    msg = "Same output and input: input-output.children"
    assert err.value.args[0] == msg


def test_inin019_callback_dep_types():
    app = Dash(__name__)
    app.layout = html.Div(
<<<<<<< HEAD
        [
            html.Div("child", id="in"),
            html.Div("state", id="state"),
            html.Div(id="out"),
        ]
    )

    with pytest.raises(IncorrectTypeException):
=======
        [html.Div("child", id="in"), html.Div("state", id="state"), html.Div(id="out")]
    )

    with pytest.raises(IncorrectTypeException, message="extra output nesting"):
>>>>>>> 11619d67

        @app.callback([[Output("out", "children")]], [Input("in", "children")])
        def f(i):
            return i

<<<<<<< HEAD
        pytest.fail("extra output nesting")

    with pytest.raises(IncorrectTypeException):
=======
    with pytest.raises(IncorrectTypeException, message="un-nested input"):
>>>>>>> 11619d67

        @app.callback(Output("out", "children"), Input("in", "children"))
        def f2(i):
            return i

<<<<<<< HEAD
        pytest.fail("un-nested input")

    with pytest.raises(IncorrectTypeException):
=======
    with pytest.raises(IncorrectTypeException, message="un-nested state"):
>>>>>>> 11619d67

        @app.callback(
            Output("out", "children"),
            [Input("in", "children")],
            State("state", "children"),
        )
        def f3(i):
            return i

        pytest.fail("un-nested state")

    # all OK with tuples
    @app.callback(
        (Output("out", "children"),),
        (Input("in", "children"),),
        (State("state", "children"),),
    )
    def f4(i):
        return i


def test_inin020_callback_return_validation():
    app = Dash(__name__)
    app.layout = html.Div(
        [
            html.Div(id="a"),
            html.Div(id="b"),
            html.Div(id="c"),
            html.Div(id="d"),
            html.Div(id="e"),
            html.Div(id="f"),
        ]
    )

    @app.callback(Output("b", "children"), [Input("a", "children")])
    def single(a):
        return set([1])

<<<<<<< HEAD
    with pytest.raises(InvalidCallbackReturnValue):
        single("aaa")
        pytest.fail("not serializable")

    @app.callback(
        [Output("c", "children"), Output("d", "children")],
        [Input("a", "children")],
=======
    with pytest.raises(InvalidCallbackReturnValue, message="not serializable"):
        single("aaa")

    @app.callback(
        [Output("c", "children"), Output("d", "children")], [Input("a", "children")]
>>>>>>> 11619d67
    )
    def multi(a):
        return [1, set([2])]

<<<<<<< HEAD
    with pytest.raises(InvalidCallbackReturnValue):
        multi("aaa")
        pytest.fail("nested non-serializable")

    @app.callback(
        [Output("e", "children"), Output("f", "children")],
        [Input("a", "children")],
=======
    with pytest.raises(InvalidCallbackReturnValue, message="nested non-serializable"):
        multi("aaa")

    @app.callback(
        [Output("e", "children"), Output("f", "children")], [Input("a", "children")]
>>>>>>> 11619d67
    )
    def multi2(a):
        return ["abc"]

<<<<<<< HEAD
    with pytest.raises(InvalidCallbackReturnValue):
        multi2("aaa")
        pytest.fail("wrong-length list")
=======
    with pytest.raises(InvalidCallbackReturnValue, message="wrong-length list"):
        multi2("aaa")
>>>>>>> 11619d67


def test_inin021_callback_context(dash_duo):
    app = Dash(__name__)

    btns = ["btn-{}".format(x) for x in range(1, 6)]

    app.layout = html.Div(
<<<<<<< HEAD
        [
            html.Div([html.Button(btn, id=btn) for btn in btns]),
            html.Div(id="output"),
        ]
    )

    @app.callback(
        Output("output", "children"), [Input(x, "n_clicks") for x in btns]
    )
=======
        [html.Div([html.Button(btn, id=btn) for btn in btns]), html.Div(id="output")]
    )

    @app.callback(Output("output", "children"), [Input(x, "n_clicks") for x in btns])
>>>>>>> 11619d67
    def on_click(*args):
        if not callback_context.triggered:
            raise PreventUpdate
        trigger = callback_context.triggered[0]
        return "Just clicked {} for the {} time!".format(
            trigger["prop_id"].split(".")[0], trigger["value"]
        )

    dash_duo.start_server(app)

    for i in range(1, 5):
        for btn in btns:
            dash_duo.find_element("#" + btn).click()
            dash_duo.wait_for_text_to_equal(
                "#output", "Just clicked {} for the {} time!".format(btn, i)
            )


def test_inin022_no_callback_context():
    for attr in ["inputs", "states", "triggered", "response"]:
        with pytest.raises(MissingCallbackContextException):
            getattr(callback_context, attr)


def test_inin023_wrong_callback_id():
    app = Dash(__name__)
    app.layout = html.Div(
        [
            html.Div(
                [html.Div(id="inner-div"), dcc.Input(id="inner-input")], id="outer-div"
            ),
            dcc.Input(id="outer-input"),
        ],
        id="main",
    )

    ids = ["main", "inner-div", "inner-input", "outer-div", "outer-input"]

    with pytest.raises(NonExistentIdException) as err:

        @app.callback(Output("nuh-uh", "children"), [Input("inner-input", "value")])
        def f(a):
            return a

    assert '"nuh-uh"' in err.value.args[0]
    for component_id in ids:
        assert component_id in err.value.args[0]

    with pytest.raises(NonExistentIdException) as err:

        @app.callback(Output("inner-div", "children"), [Input("yeah-no", "value")])
        def g(a):
            return a

    assert '"yeah-no"' in err.value.args[0]
    for component_id in ids:
        assert component_id in err.value.args[0]

    with pytest.raises(NonExistentIdException) as err:

        @app.callback(
            [Output("inner-div", "children"), Output("nope", "children")],
            [Input("inner-input", "value")],
        )
        def g2(a):
            return [a, a]

    # the right way
    @app.callback(Output("inner-div", "children"), [Input("inner-input", "value")])
    def h(a):
        return a<|MERGE_RESOLUTION|>--- conflicted
+++ resolved
@@ -22,10 +22,7 @@
     MissingCallbackContextException,
     InvalidCallbackReturnValue,
     IncorrectTypeException,
-<<<<<<< HEAD
-=======
     NonExistentIdException,
->>>>>>> 11619d67
 )
 from dash.testing.wait import until
 
@@ -78,14 +75,10 @@
                         "string",
                         html.Div(
                             id="output-1",
-<<<<<<< HEAD
                             **{
                                 "data-cb": "initial value",
                                 "aria-cb": "initial value",
                             }
-=======
-                            **{"data-cb": "initial value", "aria-cb": "initial value"}
->>>>>>> 11619d67
                         ),
                     ]
                 )
@@ -100,13 +93,9 @@
         input_call_count.value += 1
         return value
 
-<<<<<<< HEAD
     @app.callback(
         Output("output-1", "children"), [Input("output-1", "data-cb")]
     )
-=======
-    @app.callback(Output("output-1", "children"), [Input("output-1", "data-cb")])
->>>>>>> 11619d67
     def update_text(data):
         return data
 
@@ -157,13 +146,9 @@
         raise PreventUpdate("testing callback does not update")
         return value
 
-<<<<<<< HEAD
     @app.callback(
         Output("output2", "children"), [Input("output1", "children")]
     )
-=======
-    @app.callback(Output("output2", "children"), [Input("output1", "children")])
->>>>>>> 11619d67
     def callback2(value):
         callback2_count.value += 1
         return value
@@ -215,13 +200,9 @@
     actual = BeautifulSoup(div.get_attribute("innerHTML"), "lxml").decode()
     expected = BeautifulSoup(
         "<div "
-<<<<<<< HEAD
         + " ".join(
             '{}="{!s}"'.format(k, v) for k, v in attrs.items() if v is not None
         )
-=======
-        + " ".join('{}="{!s}"'.format(k, v) for k, v in attrs.items() if v is not None)
->>>>>>> 11619d67
         + "></div>",
         "lxml",
     ).decode()
@@ -266,12 +247,8 @@
     )
 
     @app.callback(
-<<<<<<< HEAD
         Output("output", "children"),
         [Input("react", "value"), Input("flow", "value")],
-=======
-        Output("output", "children"), [Input("react", "value"), Input("flow", "value")]
->>>>>>> 11619d67
     )
     def display_output(react_value, flow_value):
         return html.Div(
@@ -420,7 +397,6 @@
             html.Button("OUTPUT", id="output-btn"),
             html.Table(
                 [
-<<<<<<< HEAD
                     html.Thead(
                         [html.Tr([html.Th("Output 1"), html.Th("Output 2")])]
                     ),
@@ -430,11 +406,6 @@
                                 [html.Td(id="output1"), html.Td(id="output2")]
                             )
                         ]
-=======
-                    html.Thead([html.Tr([html.Th("Output 1"), html.Th("Output 2")])]),
-                    html.Tbody(
-                        [html.Tr([html.Td(id="output1"), html.Td(id="output2")])]
->>>>>>> 11619d67
                     ),
                 ]
             ),
@@ -456,33 +427,20 @@
         return n_clicks, n_clicks_timestamp
 
     # Dummy callback for DuplicateCallbackOutput test.
-<<<<<<< HEAD
     @app.callback(
         Output("output3", "children"), [Input("output-btn", "n_clicks")]
     )
-=======
-    @app.callback(Output("output3", "children"), [Input("output-btn", "n_clicks")])
->>>>>>> 11619d67
     def dummy_callback(n_clicks):
         if n_clicks is None:
             raise PreventUpdate
 
         return "Output 3: {}".format(n_clicks)
 
-<<<<<<< HEAD
     with pytest.raises(DuplicateCallbackOutput) as err:
 
         @app.callback(
             Output("output1", "children"), [Input("output-btn", "n_clicks")]
         )
-=======
-    with pytest.raises(
-        DuplicateCallbackOutput,
-        message="multi output can't be included in a single output",
-    ) as err:
-
-        @app.callback(Output("output1", "children"), [Input("output-btn", "n_clicks")])
->>>>>>> 11619d67
         def on_click_duplicate(n_clicks):
             if n_clicks is None:
                 raise PreventUpdate
@@ -490,22 +448,10 @@
 
         pytest.fail("multi output can't be included in a single output")
 
-<<<<<<< HEAD
     assert "output1" in err.value.args[0]
 
     with pytest.raises(DuplicateCallbackOutput) as err:
 
-=======
-            return "something else"
-
-    assert "output1" in err.value.args[0]
-
-    with pytest.raises(
-        DuplicateCallbackOutput,
-        message="multi output cannot contain a used single output",
-    ) as err:
-
->>>>>>> 11619d67
         @app.callback(
             [Output("output3", "children"), Output("output4", "children")],
             [Input("output-btn", "n_clicks")],
@@ -517,22 +463,10 @@
 
         pytest.fail("multi output cannot contain a used single output")
 
-<<<<<<< HEAD
     assert "output3" in err.value.args[0]
 
     with pytest.raises(DuplicateCallbackOutput) as err:
 
-=======
-            return "something else"
-
-    assert "output3" in err.value.args[0]
-
-    with pytest.raises(
-        DuplicateCallbackOutput,
-        message="same output cannot be used twice in one callback",
-    ) as err:
-
->>>>>>> 11619d67
         @app.callback(
             [Output("output5", "children"), Output("output5", "children")],
             [Input("output-btn", "n_clicks")],
@@ -540,20 +474,11 @@
         def on_click_same_output(n_clicks):
             return n_clicks
 
-<<<<<<< HEAD
         pytest.fail("same output cannot be used twice in one callback")
 
     assert "output5" in err.value.args[0]
 
     with pytest.raises(DuplicateCallbackOutput) as err:
-=======
-    assert "output5" in err.value.args[0]
-
-    with pytest.raises(
-        DuplicateCallbackOutput,
-        message="no part of an existing multi-output can be used in another",
-    ) as err:
->>>>>>> 11619d67
 
         @app.callback(
             [Output("output1", "children"), Output("output5", "children")],
@@ -596,15 +521,11 @@
     )
 
     @app.callback(
-<<<<<<< HEAD
         [
             Output("n1", "children"),
             Output("n2", "children"),
             Output("n3", "children"),
         ],
-=======
-        [Output("n1", "children"), Output("n2", "children"), Output("n3", "children")],
->>>>>>> 11619d67
         [Input("btn", "n_clicks")],
     )
     def show_clicks(n):
@@ -728,7 +649,6 @@
         </body>
     </html>
     """
-<<<<<<< HEAD
 
     app.layout = html.Div(
         [
@@ -745,24 +665,6 @@
         ]
     )
 
-=======
-
-    app.layout = html.Div(
-        [
-            dcc.Input(id="input", value="initial value"),
-            html.Div(
-                html.Div(
-                    [
-                        html.Div(id="output-1"),
-                        html.Div(id="output-pre"),
-                        html.Div(id="output-post"),
-                    ]
-                )
-            ),
-        ]
-    )
-
->>>>>>> 11619d67
     @app.callback(Output("output-1", "children"), [Input("input", "value")])
     def update_output(value):
         return value
@@ -865,7 +767,6 @@
 
 def test_inin016_modified_response(dash_duo):
     app = Dash(__name__)
-<<<<<<< HEAD
     app.layout = html.Div(
         [dcc.Input(id="input", value="ab"), html.Div(id="output")]
     )
@@ -875,13 +776,6 @@
         callback_context.response.set_cookie(
             "dash cookie", value + " - cookie"
         )
-=======
-    app.layout = html.Div([dcc.Input(id="input", value="ab"), html.Div(id="output")])
-
-    @app.callback(Output("output", "children"), [Input("input", "value")])
-    def update_output(value):
-        callback_context.response.set_cookie("dash cookie", value + " - cookie")
->>>>>>> 11619d67
         return value + " - output"
 
     dash_duo.start_server(app)
@@ -902,7 +796,6 @@
     app = Dash()
 
     app.layout = html.Div(
-<<<<<<< HEAD
         [
             html.Button("Click me to put a dcc ", id="btn-insert"),
             html.Div(id="output"),
@@ -912,12 +805,6 @@
     @app.callback(
         Output("output", "children"), [Input("btn-insert", "n_clicks")]
     )
-=======
-        [html.Button("Click me to put a dcc ", id="btn-insert"), html.Div(id="output")]
-    )
-
-    @app.callback(Output("output", "children"), [Input("btn-insert", "n_clicks")])
->>>>>>> 11619d67
     def update_output(value):
         if value is None:
             raise PreventUpdate
@@ -934,23 +821,15 @@
 
 def test_inin018_output_input_invalid_callback():
     app = Dash(__name__)
-<<<<<<< HEAD
     app.layout = html.Div(
         [html.Div("child", id="input-output"), html.Div(id="out")]
     )
-=======
-    app.layout = html.Div([html.Div("child", id="input-output"), html.Div(id="out")])
->>>>>>> 11619d67
 
     with pytest.raises(CallbackException) as err:
 
         @app.callback(
-<<<<<<< HEAD
             Output("input-output", "children"),
             [Input("input-output", "children")],
-=======
-            Output("input-output", "children"), [Input("input-output", "children")]
->>>>>>> 11619d67
         )
         def failure(children):
             pass
@@ -975,7 +854,6 @@
 def test_inin019_callback_dep_types():
     app = Dash(__name__)
     app.layout = html.Div(
-<<<<<<< HEAD
         [
             html.Div("child", id="in"),
             html.Div("state", id="state"),
@@ -984,36 +862,22 @@
     )
 
     with pytest.raises(IncorrectTypeException):
-=======
-        [html.Div("child", id="in"), html.Div("state", id="state"), html.Div(id="out")]
-    )
-
-    with pytest.raises(IncorrectTypeException, message="extra output nesting"):
->>>>>>> 11619d67
 
         @app.callback([[Output("out", "children")]], [Input("in", "children")])
         def f(i):
             return i
 
-<<<<<<< HEAD
         pytest.fail("extra output nesting")
 
     with pytest.raises(IncorrectTypeException):
-=======
-    with pytest.raises(IncorrectTypeException, message="un-nested input"):
->>>>>>> 11619d67
 
         @app.callback(Output("out", "children"), Input("in", "children"))
         def f2(i):
             return i
 
-<<<<<<< HEAD
         pytest.fail("un-nested input")
 
     with pytest.raises(IncorrectTypeException):
-=======
-    with pytest.raises(IncorrectTypeException, message="un-nested state"):
->>>>>>> 11619d67
 
         @app.callback(
             Output("out", "children"),
@@ -1052,7 +916,6 @@
     def single(a):
         return set([1])
 
-<<<<<<< HEAD
     with pytest.raises(InvalidCallbackReturnValue):
         single("aaa")
         pytest.fail("not serializable")
@@ -1060,18 +923,10 @@
     @app.callback(
         [Output("c", "children"), Output("d", "children")],
         [Input("a", "children")],
-=======
-    with pytest.raises(InvalidCallbackReturnValue, message="not serializable"):
-        single("aaa")
-
-    @app.callback(
-        [Output("c", "children"), Output("d", "children")], [Input("a", "children")]
->>>>>>> 11619d67
     )
     def multi(a):
         return [1, set([2])]
 
-<<<<<<< HEAD
     with pytest.raises(InvalidCallbackReturnValue):
         multi("aaa")
         pytest.fail("nested non-serializable")
@@ -1079,25 +934,13 @@
     @app.callback(
         [Output("e", "children"), Output("f", "children")],
         [Input("a", "children")],
-=======
-    with pytest.raises(InvalidCallbackReturnValue, message="nested non-serializable"):
-        multi("aaa")
-
-    @app.callback(
-        [Output("e", "children"), Output("f", "children")], [Input("a", "children")]
->>>>>>> 11619d67
     )
     def multi2(a):
         return ["abc"]
 
-<<<<<<< HEAD
     with pytest.raises(InvalidCallbackReturnValue):
         multi2("aaa")
         pytest.fail("wrong-length list")
-=======
-    with pytest.raises(InvalidCallbackReturnValue, message="wrong-length list"):
-        multi2("aaa")
->>>>>>> 11619d67
 
 
 def test_inin021_callback_context(dash_duo):
@@ -1106,7 +949,6 @@
     btns = ["btn-{}".format(x) for x in range(1, 6)]
 
     app.layout = html.Div(
-<<<<<<< HEAD
         [
             html.Div([html.Button(btn, id=btn) for btn in btns]),
             html.Div(id="output"),
@@ -1116,12 +958,6 @@
     @app.callback(
         Output("output", "children"), [Input(x, "n_clicks") for x in btns]
     )
-=======
-        [html.Div([html.Button(btn, id=btn) for btn in btns]), html.Div(id="output")]
-    )
-
-    @app.callback(Output("output", "children"), [Input(x, "n_clicks") for x in btns])
->>>>>>> 11619d67
     def on_click(*args):
         if not callback_context.triggered:
             raise PreventUpdate
