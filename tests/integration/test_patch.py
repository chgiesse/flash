--- conflicted
+++ resolved
@@ -374,38 +374,6 @@
     dash_duo.wait_for_text_to_equal("#initial", "init")
 
 
-<<<<<<< HEAD
-def test_pch004_clientside_duplicate(dash_duo):
-    app = Dash(__name__)
-
-    app.layout = html.Div(
-        [
-            html.Button("Click 1", id="click1"),
-            html.Button("Click 2", id="click2"),
-            html.Div("initial", id="output"),
-        ]
-    )
-
-    app.clientside_callback(
-        "function onClickOne() { return 'click1';}",
-        Output("output", "children", allow_duplicate=True),
-        Input("click1", "n_clicks"),
-        prevent_initial_call=True,
-    )
-    app.clientside_callback(
-        "function onClickTwo(){ return 'click2';}",
-        Output("output", "children", allow_duplicate=True),
-        Input("click2", "n_clicks"),
-        prevent_initial_call=True,
-    )
-    dash_duo.start_server(app)
-
-    dash_duo.find_element("#click1").click()
-    dash_duo.wait_for_text_to_equal("#output", "click1")
-
-    dash_duo.find_element("#click2").click()
-    dash_duo.wait_for_text_to_equal("#output", "click2")
-=======
 def test_pch004_duplicate_output_restart(dash_duo_mp):
     # Duplicate output ids should be the same between restarts for the same ids
     def create_app():
@@ -452,4 +420,35 @@
 
     dash_duo_mp.wait_for_element("#click2").click()
     dash_duo_mp.wait_for_text_to_equal("#output", "click 2")
->>>>>>> fde50339
+
+
+def test_pch005_clientside_duplicate(dash_duo):
+    app = Dash(__name__)
+
+    app.layout = html.Div(
+        [
+            html.Button("Click 1", id="click1"),
+            html.Button("Click 2", id="click2"),
+            html.Div("initial", id="output"),
+        ]
+    )
+
+    app.clientside_callback(
+        "function onClickOne() { return 'click1';}",
+        Output("output", "children", allow_duplicate=True),
+        Input("click1", "n_clicks"),
+        prevent_initial_call=True,
+    )
+    app.clientside_callback(
+        "function onClickTwo(){ return 'click2';}",
+        Output("output", "children", allow_duplicate=True),
+        Input("click2", "n_clicks"),
+        prevent_initial_call=True,
+    )
+    dash_duo.start_server(app)
+
+    dash_duo.find_element("#click1").click()
+    dash_duo.wait_for_text_to_equal("#output", "click1")
+
+    dash_duo.find_element("#click2").click()
+    dash_duo.wait_for_text_to_equal("#output", "click2")