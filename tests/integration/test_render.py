# -*- coding: UTF-8 -*-
import dash
from dash import Dash
from dash.dependencies import Input, Output
from dash.exceptions import PreventUpdate
from dash.development.base_component import Component
import dash_html_components as html
import dash_core_components as dcc
import dash_renderer_test_components

from bs4 import BeautifulSoup
from selenium.webdriver.common.action_chains import ActionChains
from selenium.webdriver.common.keys import Keys
from selenium.webdriver.common.by import By
from selenium.webdriver.support.ui import WebDriverWait
from selenium.webdriver.support import expected_conditions as EC

from .IntegrationTests import IntegrationTests
from .utils import wait_for
from multiprocessing import Value
import time
import json
import string
import plotly
import requests


TIMEOUT = 20


class Tests(IntegrationTests):
    def setUp(self):
        pass

    def wait_for_element_by_css_selector(self, selector, timeout=TIMEOUT):
        return WebDriverWait(self.driver, timeout).until(
            EC.presence_of_element_located((By.CSS_SELECTOR, selector)),
            'Could not find element with selector "{}"'.format(selector)
        )

    def wait_for_text_to_equal(self, selector, assertion_text, timeout=TIMEOUT):
        self.wait_for_element_by_css_selector(selector)
        WebDriverWait(self.driver, timeout).until(
            lambda *args: (
                (str(self.wait_for_element_by_css_selector(selector).text)
                 == assertion_text) or
                (str(self.wait_for_element_by_css_selector(
                    selector).get_attribute('value')) == assertion_text)
            ),
            "Element '{}' text expects to equal '{}' but it didn't".format(
                selector,
                assertion_text
            )
        )

    def request_queue_assertions(
            self, check_rejected=True, expected_length=None):
        request_queue = self.driver.execute_script(
            'return window.store.getState().requestQueue'
        )
        self.assertTrue(
            all([
                (r['status'] == 200)
                for r in request_queue
            ])
        )

        if check_rejected:
            self.assertTrue(
                all([
                    (r['rejected'] is False)
                    for r in request_queue
                ])
            )

        if expected_length is not None:
            self.assertEqual(len(request_queue), expected_length)

    def click_undo(self):
        undo_selector = '._dash-undo-redo span:first-child div:last-child'
        undo = self.wait_for_element_by_css_selector(undo_selector)
        self.wait_for_text_to_equal(undo_selector, 'undo')
        undo.click()

    def click_redo(self):
        redo_selector = '._dash-undo-redo span:last-child div:last-child'
        self.wait_for_text_to_equal(redo_selector, 'redo')
        redo = self.wait_for_element_by_css_selector(redo_selector)
        redo.click()

    def check_undo_redo_exist(self, has_undo, has_redo):
        selector = '._dash-undo-redo span div:last-child'
        els = self.driver.find_elements_by_css_selector(selector)
        texts = (['undo'] if has_undo else []) + (['redo'] if has_redo else [])

        self.assertEqual(len(els), len(texts))
        for el, text in zip(els, texts):
            self.assertEqual(el.text, text)

    def test_undo_redo(self):
        app = Dash(__name__, show_undo_redo=True)
        app.layout = html.Div([dcc.Input(id='a'), html.Div(id='b')])

        @app.callback(Output('b', 'children'), [Input('a', 'value')])
        def set_b(a):
            return a

        self.startServer(app)

        a = self.wait_for_element_by_css_selector('#a')
        a.send_keys('xyz')

        self.wait_for_text_to_equal('#b', 'xyz')
        self.check_undo_redo_exist(True, False)

        self.click_undo()
        self.wait_for_text_to_equal('#b', 'xy')
        self.check_undo_redo_exist(True, True)

        self.click_undo()
        self.wait_for_text_to_equal('#b', 'x')
        self.check_undo_redo_exist(True, True)

        self.click_redo()
        self.wait_for_text_to_equal('#b', 'xy')
        self.check_undo_redo_exist(True, True)

        self.percy_snapshot(name='undo-redo')

        self.click_undo()
        self.click_undo()
        self.wait_for_text_to_equal('#b', '')
        self.check_undo_redo_exist(False, True)

    def test_no_undo_redo(self):
        app = Dash(__name__)
        app.layout = html.Div([dcc.Input(id='a'), html.Div(id='b')])

        @app.callback(Output('b', 'children'), [Input('a', 'value')])
        def set_b(a):
            return a

        self.startServer(app)

        a = self.wait_for_element_by_css_selector('#a')
        a.send_keys('xyz')

        self.wait_for_text_to_equal('#b', 'xyz')
        toolbar = self.driver.find_elements_by_css_selector('._dash-undo-redo')
        self.assertEqual(len(toolbar), 0)

    def test_array_of_falsy_child(self):
        app = Dash(__name__)
        app.layout = html.Div(id='nully-wrapper', children=[0])

        self.startServer(app)

        self.wait_for_text_to_equal('#nully-wrapper', '0')

        self.assertTrue(self.is_console_clean())

    def test_of_falsy_child(self):
        app = Dash(__name__)
        app.layout = html.Div(id='nully-wrapper', children=0)

        self.startServer(app)

        self.wait_for_text_to_equal('#nully-wrapper', '0')

        self.assertTrue(self.is_console_clean())

<<<<<<< HEAD
    def test_simple_callback(self):
        app = Dash(__name__)
        app.layout = html.Div([
            dcc.Input(
                id='input',
                value='initial value'
            ),
            html.Div(
                html.Div([
                    1.5,
                    None,
                    'string',
                    html.Div(id='output-1')
                ])
            )
        ])

        call_count = Value('i', 0)

        @app.callback(Output('output-1', 'children'), [Input('input', 'value')])
        def update_output(value):
            call_count.value = call_count.value + 1
            return value

        self.startServer(app)

        self.wait_for_text_to_equal('#output-1', 'initial value')
        self.percy_snapshot(name='simple-callback-1')

        input1 = self.wait_for_element_by_css_selector('#input')
        self.clear_input(input1)

        input1.send_keys('hello world')

        self.wait_for_text_to_equal('#output-1', 'hello world')
        self.percy_snapshot(name='simple-callback-2')

        self.assertEqual(
            call_count.value,
            # an initial call to retrieve the first value + clear is now one
            2 +
            # one for each hello world character
            len('hello world')
        )

        self.request_queue_assertions(
            expected_length=1,
            check_rejected=False)

        self.assertTrue(self.is_console_clean())

    def test_callbacks_generating_children(self):
        ''' Modify the DOM tree by adding new
        components in the callbacks
        '''

        app = Dash(__name__)
        app.layout = html.Div([
            dcc.Input(
                id='input',
                value='initial value'
            ),
            html.Div(id='output')
        ])

        @app.callback(Output('output', 'children'), [Input('input', 'value')])
        def pad_output(input):
            return html.Div([
                dcc.Input(
                    id='sub-input-1',
                    value='sub input initial value'
                ),
                html.Div(id='sub-output-1')
            ])

        call_count = Value('i', 0)

        # these components don't exist in the initial render
        app.config.suppress_callback_exceptions = True

        @app.callback(
            Output('sub-output-1', 'children'),
            [Input('sub-input-1', 'value')]
        )
        def update_input(value):
            call_count.value = call_count.value + 1
            return value

        self.startServer(app)

        wait_for(lambda: call_count.value == 1)

        pad_input, pad_div = BeautifulSoup(
            self.driver.find_element_by_css_selector(
                '#react-entry-point').get_attribute('innerHTML'),
            'lxml').select_one('#output > div').contents

        self.assertEqual(pad_input.attrs['value'], 'sub input initial value')
        self.assertEqual(pad_input.attrs['id'], 'sub-input-1')
        self.assertEqual(pad_input.name, 'input')

        self.assertTrue(
            pad_div.text == pad_input.attrs['value'] and
            pad_div.get('id') == 'sub-output-1',
            "the sub-output-1 content reflects to sub-input-1 value"
        )

        self.percy_snapshot(name='callback-generating-function-1')

        # the paths should include these new output IDs
        self.assertEqual(
            self.driver.execute_script('return window.store.getState().paths'),
            {
                'input': [
                    'props', 'children', 0
                ],
                'output': ['props', 'children', 1],
                'sub-input-1': [
                    'props', 'children', 1,
                    'props', 'children',
                    'props', 'children', 0
                ],
                'sub-output-1': [
                    'props', 'children', 1,
                    'props', 'children',
                    'props', 'children', 1
                ]
            }
        )

        # editing the input should modify the sub output
        sub_input = self.driver.find_element_by_id('sub-input-1')

        sub_input.send_keys('deadbeef')
        self.wait_for_text_to_equal(
            '#sub-output-1',
            pad_input.attrs['value'] + 'deadbeef')

        self.assertEqual(
            call_count.value, len('deadbeef') + 1,
            "the total updates is initial one + the text input changes")

        self.request_queue_assertions(call_count.value + 1)
        self.percy_snapshot(name='callback-generating-function-2')

        self.assertTrue(self.is_console_clean())

=======
>>>>>>> 54775af1
    def test_radio_buttons_callbacks_generating_children(self):
        self.maxDiff = 100 * 1000
        app = Dash(__name__)
        app.layout = html.Div([
            dcc.RadioItems(
                options=[
                    {'label': 'Chapter 1', 'value': 'chapter1'},
                    {'label': 'Chapter 2', 'value': 'chapter2'},
                    {'label': 'Chapter 3', 'value': 'chapter3'},
                    {'label': 'Chapter 4', 'value': 'chapter4'},
                    {'label': 'Chapter 5', 'value': 'chapter5'}
                ],
                value='chapter1',
                id='toc'
            ),
            html.Div(id='body')
        ])
        for script in dcc._js_dist:
            app.scripts.append_script(script)

        chapters = {
            'chapter1': html.Div([
                html.H1('Chapter 1', id='chapter1-header'),
                dcc.Dropdown(
                    options=[{'label': i, 'value': i} for i in ['NYC', 'MTL', 'SF']],
                    value='NYC',
                    id='chapter1-controls'
                ),
                html.Label(id='chapter1-label'),
                dcc.Graph(id='chapter1-graph')
            ]),
            # Chapter 2 has the some of the same components in the same order
            # as Chapter 1. This means that they won't get remounted
            # unless they set their own keys are differently.
            # Switching back and forth between 1 and 2 implicitly
            # tests how components update when they aren't remounted.
            'chapter2': html.Div([
                html.H1('Chapter 2', id='chapter2-header'),
                dcc.RadioItems(
                    options=[{'label': i, 'value': i}
                             for i in ['USA', 'Canada']],
                    value='USA',
                    id='chapter2-controls'
                ),
                html.Label(id='chapter2-label'),
                dcc.Graph(id='chapter2-graph')
            ]),
            # Chapter 3 has a different layout and so the components
            # should get rewritten
            'chapter3': [html.Div(
                html.Div([
                    html.H3('Chapter 3', id='chapter3-header'),
                    html.Label(id='chapter3-label'),
                    dcc.Graph(id='chapter3-graph'),
                    dcc.RadioItems(
                        options=[{'label': i, 'value': i}
                                 for i in ['Summer', 'Winter']],
                        value='Winter',
                        id='chapter3-controls'
                    )
                ])
            )],

            # Chapter 4 doesn't have an object to recursively
            # traverse
            'chapter4': 'Just a string',

        }

        call_counts = {
            'body': Value('i', 0),
            'chapter1-graph': Value('i', 0),
            'chapter1-label': Value('i', 0),
            'chapter2-graph': Value('i', 0),
            'chapter2-label': Value('i', 0),
            'chapter3-graph': Value('i', 0),
            'chapter3-label': Value('i', 0),
        }

        @app.callback(Output('body', 'children'), [Input('toc', 'value')])
        def display_chapter(toc_value):
            call_counts['body'].value += 1
            return chapters[toc_value]

        app.config.suppress_callback_exceptions = True

        def generate_graph_callback(counterId):
            def callback(value):
                call_counts[counterId].value += 1
                return {
                    'data': [{
                        'x': ['Call Counter'],
                        'y': [call_counts[counterId].value],
                        'type': 'bar'
                    }],
                    'layout': {'title': value}
                }
            return callback

        def generate_label_callback(id):
            def update_label(value):
                call_counts[id].value += 1
                return value
            return update_label

        for chapter in ['chapter1', 'chapter2', 'chapter3']:
            app.callback(
                Output('{}-graph'.format(chapter), 'figure'),
                [Input('{}-controls'.format(chapter), 'value')]
            )(generate_graph_callback('{}-graph'.format(chapter)))

            app.callback(
                Output('{}-label'.format(chapter), 'children'),
                [Input('{}-controls'.format(chapter), 'value')]
            )(generate_label_callback('{}-label'.format(chapter)))

        self.startServer(app)

        time.sleep(0.5)
        wait_for(lambda: call_counts['body'].value == 1)
        wait_for(lambda: call_counts['chapter1-graph'].value == 1)
        wait_for(lambda: call_counts['chapter1-label'].value == 1)
        self.assertEqual(call_counts['chapter2-graph'].value, 0)
        self.assertEqual(call_counts['chapter2-label'].value, 0)
        self.assertEqual(call_counts['chapter3-graph'].value, 0)
        self.assertEqual(call_counts['chapter3-label'].value, 0)

        def generic_chapter_assertions(chapter):
            # each element should exist in the dom
            paths = self.driver.execute_script(
                'return window.store.getState().paths'
            )
            for key in paths:
                self.driver.find_element_by_id(key)

            if chapter == 'chapter3':
                value = chapters[chapter][0][
                    '{}-controls'.format(chapter)
                ].value
            else:
                value = chapters[chapter]['{}-controls'.format(chapter)].value
            # check the actual values
            self.wait_for_text_to_equal('#{}-label'.format(chapter), value)
            wait_for(
                lambda: (
                    self.driver.execute_script(
                        'return document.'
                        'getElementById("{}-graph").'.format(chapter) +
                        'layout.title.text'
                    ) == value
                )
            )
            self.request_queue_assertions()

        def chapter1_assertions():
            paths = self.driver.execute_script(
                'return window.store.getState().paths'
            )
            self.assertEqual(paths, {
                'toc': ['props', 'children', 0],
                'body': ['props', 'children', 1],
                'chapter1-header': [
                    'props', 'children', 1,
                    'props', 'children',
                    'props', 'children', 0
                ],
                'chapter1-controls': [
                    'props', 'children', 1,
                    'props', 'children',
                    'props', 'children', 1
                ],
                'chapter1-label': [
                    'props', 'children', 1,
                    'props', 'children',
                    'props', 'children', 2
                ],
                'chapter1-graph': [
                    'props', 'children', 1,
                    'props', 'children',
                    'props', 'children', 3
                ]
            })
            generic_chapter_assertions('chapter1')

        chapter1_assertions()
        self.percy_snapshot(name='chapter-1')

        # switch chapters
        (self.driver.find_elements_by_css_selector(
            'input[type="radio"]'
        )[1]).click()

        # sleep just to make sure that no calls happen after our check
        time.sleep(2)
        self.percy_snapshot(name='chapter-2')
        wait_for(lambda: call_counts['body'].value == 2)
        wait_for(lambda: call_counts['chapter2-graph'].value == 1)
        wait_for(lambda: call_counts['chapter2-label'].value == 1)
        self.assertEqual(call_counts['chapter1-graph'].value, 1)
        self.assertEqual(call_counts['chapter1-label'].value, 1)

        def chapter2_assertions():
            paths = self.driver.execute_script(
                'return window.store.getState().paths'
            )
            self.assertEqual(paths, {
                'toc': ['props', 'children', 0],
                'body': ['props', 'children', 1],
                'chapter2-header': [
                    'props', 'children', 1,
                    'props', 'children',
                    'props', 'children', 0
                ],
                'chapter2-controls': [
                    'props', 'children', 1,
                    'props', 'children',
                    'props', 'children', 1
                ],
                'chapter2-label': [
                    'props', 'children', 1,
                    'props', 'children',
                    'props', 'children', 2
                ],
                'chapter2-graph': [
                    'props', 'children', 1,
                    'props', 'children',
                    'props', 'children', 3
                ]
            })
            generic_chapter_assertions('chapter2')

        chapter2_assertions()

        # switch to 3
        (self.driver.find_elements_by_css_selector(
            'input[type="radio"]'
        )[2]).click()
        # sleep just to make sure that no calls happen after our check
        time.sleep(2)
        self.percy_snapshot(name='chapter-3')
        wait_for(lambda: call_counts['body'].value == 3)
        wait_for(lambda: call_counts['chapter3-graph'].value == 1)
        wait_for(lambda: call_counts['chapter3-label'].value == 1)
        self.assertEqual(call_counts['chapter2-graph'].value, 1)
        self.assertEqual(call_counts['chapter2-label'].value, 1)
        self.assertEqual(call_counts['chapter1-graph'].value, 1)
        self.assertEqual(call_counts['chapter1-label'].value, 1)

        def chapter3_assertions():
            paths = self.driver.execute_script(
                'return window.store.getState().paths'
            )
            self.assertEqual(paths, {
                'toc': ['props', 'children', 0],
                'body': ['props', 'children', 1],
                'chapter3-header': [
                    'props', 'children', 1,
                    'props', 'children', 0,
                    'props', 'children',
                    'props', 'children', 0
                ],
                'chapter3-label': [
                    'props', 'children', 1,
                    'props', 'children', 0,
                    'props', 'children',
                    'props', 'children', 1
                ],
                'chapter3-graph': [
                    'props', 'children', 1,
                    'props', 'children', 0,
                    'props', 'children',
                    'props', 'children', 2
                ],
                'chapter3-controls': [
                    'props', 'children', 1,
                    'props', 'children', 0,
                    'props', 'children',
                    'props', 'children', 3
                ]
            })
            generic_chapter_assertions('chapter3')

        chapter3_assertions()

        # switch to 4
        (self.driver.find_elements_by_css_selector(
            'input[type="radio"]'
        )[3]).click()
        self.wait_for_text_to_equal('#body', 'Just a string')
        self.percy_snapshot(name='chapter-4')

        # each element should exist in the dom
        paths = self.driver.execute_script(
            'return window.store.getState().paths'
        )
        for key in paths:
            self.driver.find_element_by_id(key)
        self.assertEqual(paths, {
            'toc': ['props', 'children', 0],
            'body': ['props', 'children', 1]
        })

        # switch back to 1
        (self.driver.find_elements_by_css_selector(
            'input[type="radio"]'
        )[0]).click()
        time.sleep(0.5)
        chapter1_assertions()
        self.percy_snapshot(name='chapter-1-again')

<<<<<<< HEAD
    def test_dependencies_on_components_that_dont_exist(self):
        app = Dash(__name__)
        app.layout = html.Div([
            dcc.Input(id='input', value='initial value'),
            html.Div(id='output-1')
        ])

        # standard callback
        output_1_call_count = Value('i', 0)

        @app.callback(Output('output-1', 'children'), [Input('input', 'value')])
        def update_output(value):
            output_1_call_count.value += 1
            return value

        # callback for component that doesn't yet exist in the dom
        # in practice, it might get added by some other callback
        app.config.suppress_callback_exceptions = True
        output_2_call_count = Value('i', 0)

        @app.callback(
            Output('output-2', 'children'),
            [Input('input', 'value')]
        )
        def update_output_2(value):
            output_2_call_count.value += 1
            return value

        self.startServer(app)

        self.wait_for_text_to_equal('#output-1', 'initial value')
        self.percy_snapshot(name='dependencies')
        time.sleep(1.0)
        self.assertEqual(output_1_call_count.value, 1)
        self.assertEqual(output_2_call_count.value, 0)

        input = self.driver.find_element_by_id('input')

        input.send_keys('a')
        self.wait_for_text_to_equal('#output-1', 'initial valuea')
        time.sleep(1.0)
        self.assertEqual(output_1_call_count.value, 2)
        self.assertEqual(output_2_call_count.value, 0)

        self.request_queue_assertions(2)

        self.assertTrue(self.is_console_clean())

=======
>>>>>>> 54775af1
    def test_event_properties(self):
        app = Dash(__name__)
        app.layout = html.Div([
            html.Button('Click Me', id='button'),
            html.Div(id='output')
        ])

        call_count = Value('i', 0)

        @app.callback(Output('output', 'children'),
                      [Input('button', 'n_clicks')])
        def update_output(n_clicks):
            if(not n_clicks):
                raise PreventUpdate
            call_count.value += 1
            return 'Click'

        self.startServer(app)
        btn = self.driver.find_element_by_id('button')
        output = lambda: self.driver.find_element_by_id('output')
        self.assertEqual(call_count.value, 0)
        self.assertEqual(output().text, '')

        btn.click()
        wait_for(lambda: output().text == 'Click')
        self.assertEqual(call_count.value, 1)

<<<<<<< HEAD
    def test_event_properties_and_state(self):
        app = Dash(__name__)
        app.layout = html.Div([
            html.Button('Click Me', id='button'),
            dcc.Input(value='Initial State', id='state'),
            html.Div(id='output')
        ])

        call_count = Value('i', 0)

        @app.callback(Output('output', 'children'),
                      [Input('button', 'n_clicks')],
                      [State('state', 'value')])
        def update_output(n_clicks, value):
            if(not n_clicks):
                raise PreventUpdate
            call_count.value += 1
            return value

        self.startServer(app)
        btn = self.driver.find_element_by_id('button')
        output = lambda: self.driver.find_element_by_id('output')

        self.assertEqual(call_count.value, 0)
        self.assertEqual(output().text, '')

        btn.click()
        wait_for(lambda: output().text == 'Initial State')
        self.assertEqual(call_count.value, 1)

        # Changing state shouldn't fire the callback
        state = self.driver.find_element_by_id('state')
        state.send_keys('x')
        time.sleep(0.75)
        self.assertEqual(output().text, 'Initial State')
        self.assertEqual(call_count.value, 1)

        btn.click()
        wait_for(lambda: output().text == 'Initial Statex')
        self.assertEqual(call_count.value, 2)

    def test_event_properties_state_and_inputs(self):
        app = Dash(__name__)
        app.layout = html.Div([
            html.Button('Click Me', id='button'),
            dcc.Input(value='Initial Input', id='input'),
            dcc.Input(value='Initial State', id='state'),
            html.Div(id='output')
        ])

        call_count = Value('i', 0)

        @app.callback(Output('output', 'children'),
                      [Input('input', 'value'), Input('button', 'n_clicks')],
                      [State('state', 'value')])
        def update_output(input, n_clicks, state):
            call_count.value += 1
            return 'input="{}", state="{}"'.format(input, state)

        self.startServer(app)
        btn = lambda: self.driver.find_element_by_id('button')
        output = lambda: self.driver.find_element_by_id('output')
        input = lambda: self.driver.find_element_by_id('input')
        state = lambda: self.driver.find_element_by_id('state')

        # callback gets called with initial input
        self.assertEqual(
            output().text,
            'input="Initial Input", state="Initial State"'
        )

        btn().click()
        wait_for(lambda: call_count.value == 2)
        self.assertEqual(
            output().text,
            'input="Initial Input", state="Initial State"')

        input().send_keys('x')
        wait_for(lambda: call_count.value == 3)
        self.assertEqual(
            output().text,
            'input="Initial Inputx", state="Initial State"')

        state().send_keys('x')
        time.sleep(0.75)
        self.assertEqual(call_count.value, 3)
        self.assertEqual(
            output().text,
            'input="Initial Inputx", state="Initial State"')

        btn().click()
        wait_for(lambda: call_count.value == 4)
        self.assertEqual(
            output().text,
            'input="Initial Inputx", state="Initial Statex"')

    def test_state_and_inputs(self):
        app = Dash(__name__)
        app.layout = html.Div([
            dcc.Input(value='Initial Input', id='input'),
            dcc.Input(value='Initial State', id='state'),
            html.Div(id='output')
        ])

        call_count = Value('i', 0)

        @app.callback(
            Output('output', 'children'), [Input('input', 'value')],
            [State('state', 'value')])
        def update_output(input, state):
            call_count.value += 1
            return 'input="{}", state="{}"'.format(input, state)

        self.startServer(app)
        output = lambda: self.driver.find_element_by_id('output')
        input = lambda: self.driver.find_element_by_id('input')
        state = lambda: self.driver.find_element_by_id('state')

        # callback gets called with initial input
        self.assertEqual(
            output().text,
            'input="Initial Input", state="Initial State"'
        )

        input().send_keys('x')
        wait_for(lambda: call_count.value == 2)
        self.assertEqual(
            output().text,
            'input="Initial Inputx", state="Initial State"')

        state().send_keys('x')
        time.sleep(0.75)
        self.assertEqual(call_count.value, 2)
        self.assertEqual(
            output().text,
            'input="Initial Inputx", state="Initial State"')

        input().send_keys('y')
        wait_for(lambda: call_count.value == 3)
        self.assertEqual(
            output().text,
            'input="Initial Inputxy", state="Initial Statex"')

    def test_event_properties_creating_inputs(self):
        app = Dash(__name__)

        ids = {
            k: k for k in ['button', 'button-output', 'input', 'input-output']
        }
        app.layout = html.Div([
            html.Button(id=ids['button']),
            html.Div(id=ids['button-output'])
        ])
        for script in dcc._js_dist:
            script['namespace'] = 'dash_core_components'
            app.scripts.append_script(script)

        app.config.suppress_callback_exceptions = True
        call_counts = {
            ids['input-output']: Value('i', 0),
            ids['button-output']: Value('i', 0)
        }

        @app.callback(
            Output(ids['button-output'], 'children'),
            [Input(ids['button'], 'n_clicks')])
        def display(n_clicks):
            if(not n_clicks):
                raise PreventUpdate
            call_counts['button-output'].value += 1
            return html.Div([
                dcc.Input(id=ids['input'], value='initial state'),
                html.Div(id=ids['input-output'])
            ])

        @app.callback(
            Output(ids['input-output'], 'children'),
            [Input(ids['input'], 'value')])
        def update_input(value):
            call_counts['input-output'].value += 1
            return 'Input is equal to "{}"'.format(value)

        self.startServer(app)
        time.sleep(1)
        self.assertEqual(call_counts[ids['button-output']].value, 0)
        self.assertEqual(call_counts[ids['input-output']].value, 0)

        btn = lambda: self.driver.find_element_by_id(ids['button'])
        output = lambda: self.driver.find_element_by_id(ids['input-output'])
        with self.assertRaises(Exception):
            output()

        btn().click()
        wait_for(lambda: call_counts[ids['input-output']].value == 1)
        self.assertEqual(call_counts[ids['button-output']].value, 1)
        self.assertEqual(output().text, 'Input is equal to "initial state"')

=======
>>>>>>> 54775af1
    def test_chained_dependencies_direct_lineage(self):
        app = Dash(__name__)
        app.layout = html.Div([
            dcc.Input(id='input-1', value='input 1'),
            dcc.Input(id='input-2'),
            html.Div('test', id='output')
        ])
        input1 = lambda: self.driver.find_element_by_id('input-1')
        input2 = lambda: self.driver.find_element_by_id('input-2')
        output = lambda: self.driver.find_element_by_id('output')

        call_counts = {
            'output': Value('i', 0),
            'input-2': Value('i', 0)
        }

        @app.callback(Output('input-2', 'value'), [Input('input-1', 'value')])
        def update_input(input1):
            call_counts['input-2'].value += 1
            return '<<{}>>'.format(input1)

        @app.callback(Output('output', 'children'), [
            Input('input-1', 'value'),
            Input('input-2', 'value')
        ])
        def update_output(input1, input2):
            call_counts['output'].value += 1
            return '{} + {}'.format(input1, input2)

        self.startServer(app)

        wait_for(lambda: call_counts['output'].value == 1)
        wait_for(lambda: call_counts['input-2'].value == 1)
        self.assertEqual(input1().get_attribute('value'), 'input 1')
        self.assertEqual(input2().get_attribute('value'), '<<input 1>>')
        self.assertEqual(output().text, 'input 1 + <<input 1>>')

        input1().send_keys('x')
        wait_for(lambda: call_counts['output'].value == 2)
        wait_for(lambda: call_counts['input-2'].value == 2)
        self.assertEqual(input1().get_attribute('value'), 'input 1x')
        self.assertEqual(input2().get_attribute('value'), '<<input 1x>>')
        self.assertEqual(output().text, 'input 1x + <<input 1x>>')

        input2().send_keys('y')
        wait_for(lambda: call_counts['output'].value == 3)
        wait_for(lambda: call_counts['input-2'].value == 2)
        self.assertEqual(input1().get_attribute('value'), 'input 1x')
        self.assertEqual(input2().get_attribute('value'), '<<input 1x>>y')
        self.assertEqual(output().text, 'input 1x + <<input 1x>>y')

    def test_chained_dependencies_branched_lineage(self):
        app = Dash(__name__)
        app.layout = html.Div([
            dcc.Input(id='grandparent', value='input 1'),
            dcc.Input(id='parent-a'),
            dcc.Input(id='parent-b'),
            html.Div(id='child-a'),
            html.Div(id='child-b')
        ])
        grandparent = lambda: self.driver.find_element_by_id('grandparent')
        parenta = lambda: self.driver.find_element_by_id('parent-a')
        parentb = lambda: self.driver.find_element_by_id('parent-b')
        childa = lambda: self.driver.find_element_by_id('child-a')
        childb = lambda: self.driver.find_element_by_id('child-b')

        call_counts = {
            'parent-a': Value('i', 0),
            'parent-b': Value('i', 0),
            'child-a': Value('i', 0),
            'child-b': Value('i', 0)
        }

        @app.callback(Output('parent-a', 'value'),
                      [Input('grandparent', 'value')])
        def update_parenta(value):
            call_counts['parent-a'].value += 1
            return 'a: {}'.format(value)

        @app.callback(Output('parent-b', 'value'),
                      [Input('grandparent', 'value')])
        def update_parentb(value):
            time.sleep(0.5)
            call_counts['parent-b'].value += 1
            return 'b: {}'.format(value)

        @app.callback(Output('child-a', 'children'),
                      [Input('parent-a', 'value'),
                       Input('parent-b', 'value')])
        def update_childa(parenta_value, parentb_value):
            time.sleep(1)
            call_counts['child-a'].value += 1
            return '{} + {}'.format(parenta_value, parentb_value)

        @app.callback(Output('child-b', 'children'),
                      [Input('parent-a', 'value'),
                       Input('parent-b', 'value'),
                       Input('grandparent', 'value')])
        def update_childb(parenta_value, parentb_value, grandparent_value):
            call_counts['child-b'].value += 1
            return '{} + {} + {}'.format(
                parenta_value,
                parentb_value,
                grandparent_value
            )

        self.startServer(app)

        wait_for(lambda: childa().text == 'a: input 1 + b: input 1')
        wait_for(lambda: childb().text == 'a: input 1 + b: input 1 + input 1')
        time.sleep(1)  # wait for potential requests of app to settle down
        self.assertEqual(parenta().get_attribute('value'), 'a: input 1')
        self.assertEqual(parentb().get_attribute('value'), 'b: input 1')
        self.assertEqual(call_counts['parent-a'].value, 1)
        self.assertEqual(call_counts['parent-b'].value, 1)
        self.assertEqual(call_counts['child-a'].value, 1)
        self.assertEqual(call_counts['child-b'].value, 1)

    def test_removing_component_while_its_getting_updated(self):
        app = Dash(__name__)
        app.layout = html.Div([
            dcc.RadioItems(
                id='toc',
                options=[
                    {'label': i, 'value': i} for i in ['1', '2']
                ],
                value='1'
            ),
            html.Div(id='body')
        ])
        app.config.suppress_callback_exceptions = True

        call_counts = {
            'body': Value('i', 0),
            'button-output': Value('i', 0)
        }

        @app.callback(Output('body', 'children'), [Input('toc', 'value')])
        def update_body(chapter):
            call_counts['body'].value += 1
            if chapter == '1':
                return [
                    html.Div('Chapter 1'),
                    html.Button(
                        'clicking this button takes forever',
                        id='button'
                    ),
                    html.Div(id='button-output')
                ]
            elif chapter == '2':
                return 'Chapter 2'
            else:
                raise Exception('chapter is {}'.format(chapter))

        @app.callback(
            Output('button-output', 'children'),
            [Input('button', 'n_clicks')])
        def this_callback_takes_forever(n_clicks):
            if not n_clicks:
                # initial value is quick, only new value is slow
                # also don't let the initial value increment call_counts
                return 'Initial Value'
            time.sleep(5)
            call_counts['button-output'].value += 1
            return 'New value!'

        body = lambda: self.driver.find_element_by_id('body')
        self.startServer(app)

        wait_for(lambda: call_counts['body'].value == 1)
        time.sleep(0.5)
        self.driver.find_element_by_id('button').click()

        # while that callback is resolving, switch the chapter,
        # hiding the `button-output` tag
        def chapter2_assertions():
            wait_for(lambda: body().text == 'Chapter 2')

            layout = self.driver.execute_script(
                'return JSON.parse(JSON.stringify('
                'window.store.getState().layout'
                '))'
            )

            dcc_radio = layout['props']['children'][0]
            html_body = layout['props']['children'][1]

            self.assertEqual(dcc_radio['props']['id'], 'toc')
            self.assertEqual(dcc_radio['props']['value'], '2')

            self.assertEqual(html_body['props']['id'], 'body')
            self.assertEqual(html_body['props']['children'], 'Chapter 2')

        (self.driver.find_elements_by_css_selector(
            'input[type="radio"]'
        )[1]).click()
        chapter2_assertions()
        self.assertEqual(call_counts['button-output'].value, 0)
        time.sleep(5)
        wait_for(lambda: call_counts['button-output'].value == 1)
        time.sleep(2)  # liberally wait for the front-end to process request
        chapter2_assertions()
        self.assertTrue(self.is_console_clean())

    def test_rendering_layout_calls_callback_once_per_output(self):
        app = Dash(__name__)
        call_count = Value('i', 0)

        app.config['suppress_callback_exceptions'] = True
        app.layout = html.Div([
            html.Div([
                dcc.Input(
                    value='Input {}'.format(i),
                    id='input-{}'.format(i)
                )
                for i in range(10)
            ]),
            html.Div(id='container'),
            dcc.RadioItems()
        ])

        @app.callback(
            Output('container', 'children'),
            [Input('input-{}'.format(i), 'value') for i in range(10)])
        def dynamic_output(*args):
            call_count.value += 1
            return json.dumps(args, indent=2)

        self.startServer(app)

        time.sleep(5)

        self.percy_snapshot(
            name='test_rendering_layout_calls_callback_once_per_output'
        )

        self.assertEqual(call_count.value, 1)

    def test_rendering_new_content_calls_callback_once_per_output(self):
        app = Dash(__name__)
        call_count = Value('i', 0)

        app.config['suppress_callback_exceptions'] = True
        app.layout = html.Div([
            html.Button(
                id='display-content',
                children='Display Content',
                n_clicks=0
            ),
            html.Div(id='container'),
            dcc.RadioItems()
        ])

        @app.callback(
            Output('container', 'children'),
            [Input('display-content', 'n_clicks')])
        def display_output(n_clicks):
            if n_clicks == 0:
                return ''
            return html.Div([
                html.Div([
                    dcc.Input(
                        value='Input {}'.format(i),
                        id='input-{}'.format(i)
                    )
                    for i in range(10)
                ]),
                html.Div(id='dynamic-output')
            ])

        @app.callback(
            Output('dynamic-output', 'children'),
            [Input('input-{}'.format(i), 'value') for i in range(10)])
        def dynamic_output(*args):
            call_count.value += 1
            return json.dumps(args, indent=2)

        self.startServer(app)

        self.wait_for_element_by_css_selector('#display-content').click()

        time.sleep(5)

        self.percy_snapshot(
            name='test_rendering_new_content_calls_callback_once_per_output'
        )

        self.assertEqual(call_count.value, 1)

    def test_callbacks_called_multiple_times_and_out_of_order_multi_output(self):
        app = Dash(__name__)
        app.layout = html.Div([
            html.Button(id='input', n_clicks=0),
            html.Div(id='output1'),
            html.Div(id='output2')
        ])

        call_count = Value('i', 0)

        @app.callback(
            [Output('output1', 'children'),
             Output('output2', 'children')],
            [Input('input', 'n_clicks')]
        )
        def update_output(n_clicks):
            call_count.value = call_count.value + 1
            if n_clicks == 1:
                time.sleep(4)
            return n_clicks, n_clicks + 1

        self.startServer(app)
        button = self.wait_for_element_by_css_selector('#input')
        button.click()
        button.click()
        time.sleep(8)
        self.percy_snapshot(
            name='test_callbacks_called_multiple_times'
                 '_and_out_of_order_multi_output'
        )
        self.assertEqual(call_count.value, 3)
        self.wait_for_text_to_equal('#output1', '2')
        self.wait_for_text_to_equal('#output2', '3')
        request_queue = self.driver.execute_script(
            'return window.store.getState().requestQueue'
        )
        self.assertFalse(request_queue[0]['rejected'])
        self.assertEqual(len(request_queue), 1)

    def test_callbacks_with_shared_grandparent(self):
        app = dash.Dash()

        app.layout = html.Div([
            html.Div(id='session-id', children='id'),
            dcc.Dropdown(id='dropdown-1'),
            dcc.Dropdown(id='dropdown-2'),
        ])

        options = [{'value': 'a', 'label': 'a'}]

        call_counts = {
            'dropdown_1': Value('i', 0),
            'dropdown_2': Value('i', 0)
        }

        @app.callback(
            Output('dropdown-1', 'options'),
            [Input('dropdown-1', 'value'),
             Input('session-id', 'children')])
        def dropdown_1(value, session_id):
            call_counts['dropdown_1'].value += 1
            return options

        @app.callback(
            Output('dropdown-2', 'options'),
            [Input('dropdown-2', 'value'),
             Input('session-id', 'children')])
        def dropdown_2(value, session_id):
            call_counts['dropdown_2'].value += 1
            return options

        self.startServer(app)

        self.wait_for_element_by_css_selector('#session-id')
        time.sleep(2)
        self.assertEqual(call_counts['dropdown_1'].value, 1)
        self.assertEqual(call_counts['dropdown_2'].value, 1)

        self.assertTrue(self.is_console_clean())

    def test_callbacks_triggered_on_generated_output(self):
        app = dash.Dash()
        app.config['suppress_callback_exceptions'] = True

        call_counts = {
            'tab1': Value('i', 0),
            'tab2': Value('i', 0)
        }

        app.layout = html.Div([
            dcc.Dropdown(
                id='outer-controls',
                options=[{'label': i, 'value': i} for i in ['a', 'b']],
                value='a'
            ),
            dcc.RadioItems(
                options=[
                    {'label': 'Tab 1', 'value': 1},
                    {'label': 'Tab 2', 'value': 2}
                ],
                value=1,
                id='tabs',
            ),
            html.Div(id='tab-output')
        ])

        @app.callback(Output('tab-output', 'children'),
                      [Input('tabs', 'value')])
        def display_content(value):
            return html.Div([
                html.Div(id='tab-{}-output'.format(value))
            ])

        @app.callback(Output('tab-1-output', 'children'),
                      [Input('outer-controls', 'value')])
        def display_tab1_output(value):
            call_counts['tab1'].value += 1
            return 'Selected "{}" in tab 1'.format(value)

        @app.callback(Output('tab-2-output', 'children'),
                      [Input('outer-controls', 'value')])
        def display_tab2_output(value):
            call_counts['tab2'].value += 1
            return 'Selected "{}" in tab 2'.format(value)

        self.startServer(app)
        self.wait_for_element_by_css_selector('#tab-output')
        time.sleep(2)

        self.assertEqual(call_counts['tab1'].value, 1)
        self.assertEqual(call_counts['tab2'].value, 0)
        self.wait_for_text_to_equal('#tab-output', 'Selected "a" in tab 1')
        self.wait_for_text_to_equal('#tab-1-output', 'Selected "a" in tab 1')

        (self.driver.find_elements_by_css_selector(
            'input[type="radio"]'
        )[1]).click()
        time.sleep(2)

        self.wait_for_text_to_equal('#tab-output', 'Selected "a" in tab 2')
        self.wait_for_text_to_equal('#tab-2-output', 'Selected "a" in tab 2')
        self.assertEqual(call_counts['tab1'].value, 1)
        self.assertEqual(call_counts['tab2'].value, 1)

        self.assertTrue(self.is_console_clean())

    def test_initialization_with_overlapping_outputs(self):
        app = dash.Dash()
        app.layout = html.Div([

            html.Div(id='input-1', children='input-1'),
            html.Div(id='input-2', children='input-2'),
            html.Div(id='input-3', children='input-3'),
            html.Div(id='input-4', children='input-4'),
            html.Div(id='input-5', children='input-5'),

            html.Div(id='output-1'),
            html.Div(id='output-2'),
            html.Div(id='output-3'),
            html.Div(id='output-4'),

        ])
        call_counts = {
            'output-1': Value('i', 0),
            'output-2': Value('i', 0),
            'output-3': Value('i', 0),
            'output-4': Value('i', 0),
        }

        def generate_callback(outputid):
            def callback(*args):
                call_counts[outputid].value += 1
                return '{}, {}'.format(*args)
            return callback

        for i in range(1, 5):
            outputid = 'output-{}'.format(i)
            app.callback(
                Output(outputid, 'children'),
                [
                    Input('input-{}'.format(i), 'children'),
                    Input('input-{}'.format(i + 1), 'children')
                ]
            )(generate_callback(outputid))

        self.startServer(app)

        self.wait_for_element_by_css_selector('#output-1')
        time.sleep(5)

        for i in range(1, 5):
            outputid = 'output-{}'.format(i)
            self.assertEqual(call_counts[outputid].value, 1)
            self.wait_for_text_to_equal(
                '#{}'.format(outputid),
                "input-{}, input-{}".format(i, i + 1)
            )

    def test_generate_overlapping_outputs(self):
        app = dash.Dash()
        app.config['suppress_callback_exceptions'] = True
        block = html.Div([

            html.Div(id='input-1', children='input-1'),
            html.Div(id='input-2', children='input-2'),
            html.Div(id='input-3', children='input-3'),
            html.Div(id='input-4', children='input-4'),
            html.Div(id='input-5', children='input-5'),

            html.Div(id='output-1'),
            html.Div(id='output-2'),
            html.Div(id='output-3'),
            html.Div(id='output-4'),

        ])
        app.layout = html.Div([
            html.Div(id='input'),
            html.Div(id='container')
        ])

        call_counts = {
            'container': Value('i', 0),
            'output-1': Value('i', 0),
            'output-2': Value('i', 0),
            'output-3': Value('i', 0),
            'output-4': Value('i', 0),
        }

        @app.callback(Output('container', 'children'),
                      [Input('input', 'children')])
        def display_output(*args):
            call_counts['container'].value += 1
            return block

        def generate_callback(outputid):
            def callback(*args):
                call_counts[outputid].value += 1
                return '{}, {}'.format(*args)
            return callback

        for i in range(1, 5):
            outputid = 'output-{}'.format(i)
            app.callback(
                Output(outputid, 'children'),
                [Input('input-{}'.format(i), 'children'),
                 Input('input-{}'.format(i + 1), 'children')]
            )(generate_callback(outputid))

        self.startServer(app)

        wait_for(lambda: call_counts['container'].value == 1)
        self.wait_for_element_by_css_selector('#output-1')
        time.sleep(5)

        for i in range(1, 5):
            outputid = 'output-{}'.format(i)
            self.assertEqual(call_counts[outputid].value, 1)
            self.wait_for_text_to_equal(
                '#{}'.format(outputid),
                "input-{}, input-{}".format(i, i + 1)
            )
        self.assertEqual(call_counts['container'].value, 1)

    def test_update_react_version(self):
        import dash_renderer

        self.assertEqual(
            dash_renderer._js_dist_dependencies,
            [{
                'external_url': [
                    'https://unpkg.com/react@16.8.6/umd/react.production.min.js',
                    'https://unpkg.com/react-dom@16.8.6/umd/react-dom.production.min.js',
                ],
                'relative_package_path': [
                    'react@16.8.6.min.js',
                    'react-dom@16.8.6.min.js'
                ],
                'namespace': 'dash_renderer',
            }])

        app = dash.Dash()

        # Create a dummy component with no props
        # (dash-html-components may not support tested React version)
        class TestComponent(Component):
            def __init__(self, _namespace):
                self._type = 'TestComponent'
                self._prop_names = []
                self._namespace = _namespace
                self._valid_wildcard_attributes = []
                self.available_properties = []
                self.available_wildcard_properties = []
                super(TestComponent, self).__init__()

        _test_component = TestComponent(_namespace='test-namespace')
        app.layout = _test_component

        self.startServer(app)

    def test_multiple_properties_update_at_same_time_on_same_component(self):
        call_count = Value('i', 0)
        timestamp_1 = Value('d', -5)
        timestamp_2 = Value('d', -5)

        app = dash.Dash()
        app.layout = html.Div([
            html.Div(id='container'),
            html.Button('Click', id='button-1', n_clicks=0, n_clicks_timestamp=-1),
            html.Button('Click', id='button-2', n_clicks=0, n_clicks_timestamp=-1)
        ])

        @app.callback(
            Output('container', 'children'),
            [Input('button-1', 'n_clicks'),
             Input('button-1', 'n_clicks_timestamp'),
             Input('button-2', 'n_clicks'),
             Input('button-2', 'n_clicks_timestamp')])
        def update_output(*args):
            call_count.value += 1
            timestamp_1.value = args[1]
            timestamp_2.value = args[3]
            return '{}, {}'.format(args[0], args[2])

        self.startServer(app)

        self.wait_for_element_by_css_selector('#container')
        time.sleep(2)
        self.wait_for_text_to_equal('#container', '0, 0')
        self.assertEqual(timestamp_1.value, -1)
        self.assertEqual(timestamp_2.value, -1)
        self.assertEqual(call_count.value, 1)
        self.percy_snapshot('button initialization 1')

        self.driver.find_element_by_css_selector('#button-1').click()
        time.sleep(2)
        self.wait_for_text_to_equal('#container', '1, 0')
        self.assertTrue(
            timestamp_1.value >
            ((time.time() - (24 * 60 * 60)) * 1000))
        self.assertEqual(timestamp_2.value, -1)
        self.assertEqual(call_count.value, 2)
        self.percy_snapshot('button-1 click')
        prev_timestamp_1 = timestamp_1.value

        self.driver.find_element_by_css_selector('#button-2').click()
        time.sleep(2)
        self.wait_for_text_to_equal('#container', '1, 1')
        self.assertEqual(timestamp_1.value, prev_timestamp_1)
        self.assertTrue(
            timestamp_2.value >
            ((time.time() - 24 * 60 * 60) * 1000))
        self.assertEqual(call_count.value, 3)
        self.percy_snapshot('button-2 click')
        prev_timestamp_2 = timestamp_2.value

        self.driver.find_element_by_css_selector('#button-2').click()
        time.sleep(2)
        self.wait_for_text_to_equal('#container', '1, 2')
        self.assertEqual(timestamp_1.value, prev_timestamp_1)
        self.assertTrue(
            timestamp_2.value >
            prev_timestamp_2)
        self.assertTrue(timestamp_2.value > timestamp_1.value)
        self.assertEqual(call_count.value, 4)
        self.percy_snapshot('button-2 click again')

    def test_request_hooks(self):
        app = Dash(__name__)

        app.index_string = '''
        <!DOCTYPE html>
        <html>
            <head>
                {%metas%}
                <title>{%title%}</title>
                {%favicon%}
                {%css%}
            </head>
            <body>
                <div>Testing custom DashRenderer</div>
                {%app_entry%}
                <footer>
                    {%config%}
                    {%scripts%}
                    <script id="_dash-renderer" type"application/json">
                        const renderer = new DashRenderer({
                            request_pre: (payload) => {
                                var output = document.getElementById('output-pre')
                                var outputPayload = document.getElementById('output-pre-payload')
                                if(output) {
                                    output.innerHTML = 'request_pre changed this text!';
                                }
                                if(outputPayload) {
                                    outputPayload.innerHTML = JSON.stringify(payload);
                                }
                            },
                            request_post: (payload, response) => {
                                var output = document.getElementById('output-post')
                                var outputPayload = document.getElementById('output-post-payload')
                                var outputResponse = document.getElementById('output-post-response')
                                if(output) {
                                    output.innerHTML = 'request_post changed this text!';
                                }
                                if(outputPayload) {
                                    outputPayload.innerHTML = JSON.stringify(payload);
                                }
                                if(outputResponse) {
                                    outputResponse.innerHTML = JSON.stringify(response);
                                }
                            }
                        })
                    </script>
                </footer>
                <div>With request hooks</div>
            </body>
        </html>
        '''

        app.layout = html.Div([
            dcc.Input(
                id='input',
                value='initial value'
            ),
            html.Div(
                html.Div([
                    html.Div(id='output-1'),
                    html.Div(id='output-pre'),
                    html.Div(id='output-pre-payload'),
                    html.Div(id='output-post'),
                    html.Div(id='output-post-payload'),
                    html.Div(id='output-post-response')
                ])
            )
        ])

        @app.callback(Output('output-1', 'children'), [Input('input', 'value')])
        def update_output(value):
            return value

        self.startServer(app)

        input1 = self.wait_for_element_by_css_selector('#input')
        initialValue = input1.get_attribute('value')

        action = ActionChains(self.driver)
        action.click(input1)
        action = action.send_keys(Keys.BACKSPACE * len(initialValue))

        action.send_keys('fire request hooks').perform()

        self.wait_for_text_to_equal('#output-1', 'fire request hooks')
        self.wait_for_text_to_equal('#output-pre', 'request_pre changed this text!')
        self.wait_for_text_to_equal('#output-pre-payload', '{"output":"output-1.children","changedPropIds":["input.value"],"inputs":[{"id":"input","property":"value","value":"fire request hooks"}]}')
        self.wait_for_text_to_equal('#output-post', 'request_post changed this text!')
        self.wait_for_text_to_equal('#output-post-payload', '{"output":"output-1.children","changedPropIds":["input.value"],"inputs":[{"id":"input","property":"value","value":"fire request hooks"}]}')
        self.wait_for_text_to_equal('#output-post-response', '{"props":{"children":"fire request hooks"}}')
        self.percy_snapshot(name='request-hooks')

    def test_graphs_in_tabs_do_not_share_state(self):
        app = dash.Dash()

        app.config.suppress_callback_exceptions = True

        app.layout = html.Div([
            dcc.Tabs(
                id="tabs",
                children=[
                    dcc.Tab(label="Tab 1", value="tab1", id="tab1"),
                    dcc.Tab(label="Tab 2", value="tab2", id="tab2"),
                ],
                value="tab1",
            ),

            # Tab content
            html.Div(id="tab_content"),
        ])
        tab1_layout = [
            html.Div([dcc.Graph(id='graph1',
                                figure={
                                    'data': [{
                                        'x': [1, 2, 3],
                                        'y': [5, 10, 6],
                                        'type': 'bar'
                                        }]
                                })]),

            html.Pre(id='graph1_info'),
        ]

        tab2_layout = [
            html.Div([dcc.Graph(id='graph2',
                                figure={
                                    'data': [{
                                        'x': [4, 3, 2],
                                        'y': [5, 10, 6],
                                        'type': 'bar'
                                        }]
                                })]),

            html.Pre(id='graph2_info'),
        ]

        @app.callback(
            Output(component_id='graph1_info', component_property='children'),
            [Input(component_id='graph1', component_property='clickData')])
        def display_hover_data(hover_data):
            return json.dumps(hover_data)

        @app.callback(
            Output(component_id='graph2_info', component_property='children'),
            [Input(component_id='graph2', component_property='clickData')])
        def display_hover_data_2(hover_data):
            return json.dumps(hover_data)

        @app.callback(Output("tab_content", "children"), [Input("tabs", "value")])
        def render_content(tab):
            if tab == "tab1":
                return tab1_layout
            elif tab == "tab2":
                return tab2_layout
            else:
                return tab1_layout

        self.startServer(app)

        self.wait_for_element_by_css_selector('#graph1')

        self.driver.find_elements_by_css_selector(
            '#graph1'
        )[0].click()

        graph_1_expected_clickdata = {
            "points": [{"curveNumber": 0, "pointNumber": 1, "pointIndex": 1, "x": 2, "y": 10}]
        }

        graph_2_expected_clickdata = {
            "points": [{"curveNumber": 0, "pointNumber": 1, "pointIndex": 1, "x": 3, "y": 10}]
        }

        self.wait_for_text_to_equal('#graph1_info', json.dumps(graph_1_expected_clickdata))

        self.driver.find_elements_by_css_selector(
            '#tab2'
        )[0].click()

        self.wait_for_element_by_css_selector('#graph2')

        self.driver.find_elements_by_css_selector(
            '#graph2'
        )[0].click()

        self.wait_for_text_to_equal('#graph2_info', json.dumps(graph_2_expected_clickdata))

<<<<<<< HEAD
    def test_hot_reload(self):
        app = dash.Dash(__name__, assets_folder='test_assets')

        app.layout = html.Div([
            html.H3('Hot reload')
        ], id='hot-reload-content')

        self.startServer(
            app,
            dev_tools_hot_reload=True,
            dev_tools_hot_reload_interval=0.1,
            dev_tools_hot_reload_max_retry=30,
        )

        hot_reload_file = os.path.join(
            os.path.dirname(__file__), 'test_assets', 'hot_reload.css')

        self.wait_for_style_to_equal(
            '#hot-reload-content', 'background-color', 'rgba(0, 0, 255, 1)'
        )

        with open(hot_reload_file, 'r+') as f:
            old_content = f.read()
            f.truncate(0)
            f.seek(0)
            f.write(textwrap.dedent('''
            #hot-reload-content {
                background-color: red;
            }
            '''))

        try:
            self.wait_for_style_to_equal(
                '#hot-reload-content', 'background-color', 'rgba(255, 0, 0, 1)'
            )
        finally:
            with open(hot_reload_file, 'w') as f:
                f.write(old_content)

=======
>>>>>>> 54775af1
    def test_single_input_multi_outputs_on_multiple_components(self):
        call_count = Value('i')

        app = dash.Dash(__name__)

        N_OUTPUTS = 50

        app.layout = html.Div([
            html.Button('click me', id='btn'),
        ] + [html.Div(id='output-{}'.format(i)) for i in range(N_OUTPUTS)])

        @app.callback([Output('output-{}'.format(i), 'children') for i in range(N_OUTPUTS)],
                      [Input('btn', 'n_clicks')])
        def update_output(n_clicks):
            if n_clicks is None:
                raise PreventUpdate

            call_count.value += 1
            return ['{}={}'.format(i, i + n_clicks) for i in range(N_OUTPUTS)]

        self.startServer(app)

        btn = self.wait_for_element_by_css_selector('#btn')

        for click in range(1, 20):
            btn.click()

            for i in range(N_OUTPUTS):
                self.wait_for_text_to_equal(
                    '#output-{}'.format(i), '{}={}'.format(i, i + click))

            self.assertEqual(call_count.value, click)

    def test_multi_outputs_on_single_component(self):
        call_count = Value('i')
        app = dash.Dash(__name__)

        app.layout = html.Div([
            dcc.Input(id='input', value='dash'),
            html.Div(html.Div(id='output'), id='output-container'),
        ])

        @app.callback(
            [Output('output', 'children'),
             Output('output', 'style'),
             Output('output', 'className')],

            [Input('input', 'value')])
        def update_output(value):
            call_count.value += 1
            return [
                value,
                {'fontFamily': value},
                value
            ]

        self.startServer(app)

        def html_equal(selector, inner_html):
            return self.driver.find_element_by_css_selector(selector)\
                       .get_property('innerHTML') == inner_html

        wait_for(
            lambda: html_equal(
                '#output-container',
                '<div id="output" class="dash" style="font-family: dash;">dash</div>'
            ),
            get_message=lambda: self.driver.find_element_by_css_selector('#output-container').get_property('innerHTML')
        )

        self.assertEqual(call_count.value, 1)

        el = self.wait_for_element_by_css_selector('#input')
        el.send_keys(' hello')

        wait_for(
            lambda: html_equal(
                '#output-container',
                '<div id="output" class="dash hello" style="font-family: &quot;dash hello&quot;;">dash hello</div>'
            ),
            get_message=lambda: self.driver.find_element_by_css_selector('#output-container').get_property('innerHTML')
        )

        self.assertEqual(call_count.value, 7)

    def test_single_output_as_multi(self):
        app = dash.Dash(__name__)

        app.layout = html.Div([
            dcc.Input(id='input', value=''),
            html.Div(html.Div(id='output'), id='output-container'),
        ])

        @app.callback(
            [Output('output', 'children')],
            [Input('input', 'value')])
        def update_output(value):
            return ['out' + value]

        self.startServer(app)

        input = self.wait_for_element_by_css_selector('#input')
        input.send_keys('house')
        self.wait_for_text_to_equal('#output', 'outhouse')

    def test_multi_output_circular_dependencies(self):
        app = dash.Dash(__name__)
        app.layout = html.Div([
            dcc.Input(id='a'),
            dcc.Input(id='b'),
            html.P(id='c')
        ])

        @app.callback(Output('a', 'value'), [Input('b', 'value')])
        def set_a(b):
            return ((b or '') + 'X')[:100]

        @app.callback(
            [Output('b', 'value'), Output('c', 'children')],
            [Input('a', 'value')])
        def set_bc(a):
            return [a, a]

        self.startServer(
            app, debug=True, use_debugger=True,
            use_reloader=False, dev_tools_hot_reload=False)

        self.assertEqual(
            'Circular Dependencies',
            self.driver.find_element_by_css_selector('span.dash-fe-error__title').text,
            "circular dependencies should be captured by debug menu"
        )

        self.assertEqual(
            {'X'},
            set(self.driver.find_element_by_css_selector('#c').text),
            "the UI still renders the output triggered by callback"
        )

    def test_set_props_behavior(self):
        app = dash.Dash(__name__)
        app.layout = html.Div([
            dash_renderer_test_components.UncontrolledInput(
                id='id',
                value=''
            ),
            html.Div(
                id='container',
                children=dash_renderer_test_components.UncontrolledInput(
                    value=''
                ),
            )
        ])

        self.startServer(
            app,
            debug=True,
            use_reloader=False,
            use_debugger=True,
            dev_tools_hot_reload=False,
        )

        self.wait_for_element_by_css_selector('#id').send_keys('hello input with ID')
        self.wait_for_text_to_equal('#id', 'hello input with ID')

        self.wait_for_element_by_css_selector('#container input').send_keys('hello input without ID')
        self.wait_for_text_to_equal('#container input', 'hello input without ID')<|MERGE_RESOLUTION|>--- conflicted
+++ resolved
@@ -169,156 +169,6 @@
 
         self.assertTrue(self.is_console_clean())
 
-<<<<<<< HEAD
-    def test_simple_callback(self):
-        app = Dash(__name__)
-        app.layout = html.Div([
-            dcc.Input(
-                id='input',
-                value='initial value'
-            ),
-            html.Div(
-                html.Div([
-                    1.5,
-                    None,
-                    'string',
-                    html.Div(id='output-1')
-                ])
-            )
-        ])
-
-        call_count = Value('i', 0)
-
-        @app.callback(Output('output-1', 'children'), [Input('input', 'value')])
-        def update_output(value):
-            call_count.value = call_count.value + 1
-            return value
-
-        self.startServer(app)
-
-        self.wait_for_text_to_equal('#output-1', 'initial value')
-        self.percy_snapshot(name='simple-callback-1')
-
-        input1 = self.wait_for_element_by_css_selector('#input')
-        self.clear_input(input1)
-
-        input1.send_keys('hello world')
-
-        self.wait_for_text_to_equal('#output-1', 'hello world')
-        self.percy_snapshot(name='simple-callback-2')
-
-        self.assertEqual(
-            call_count.value,
-            # an initial call to retrieve the first value + clear is now one
-            2 +
-            # one for each hello world character
-            len('hello world')
-        )
-
-        self.request_queue_assertions(
-            expected_length=1,
-            check_rejected=False)
-
-        self.assertTrue(self.is_console_clean())
-
-    def test_callbacks_generating_children(self):
-        ''' Modify the DOM tree by adding new
-        components in the callbacks
-        '''
-
-        app = Dash(__name__)
-        app.layout = html.Div([
-            dcc.Input(
-                id='input',
-                value='initial value'
-            ),
-            html.Div(id='output')
-        ])
-
-        @app.callback(Output('output', 'children'), [Input('input', 'value')])
-        def pad_output(input):
-            return html.Div([
-                dcc.Input(
-                    id='sub-input-1',
-                    value='sub input initial value'
-                ),
-                html.Div(id='sub-output-1')
-            ])
-
-        call_count = Value('i', 0)
-
-        # these components don't exist in the initial render
-        app.config.suppress_callback_exceptions = True
-
-        @app.callback(
-            Output('sub-output-1', 'children'),
-            [Input('sub-input-1', 'value')]
-        )
-        def update_input(value):
-            call_count.value = call_count.value + 1
-            return value
-
-        self.startServer(app)
-
-        wait_for(lambda: call_count.value == 1)
-
-        pad_input, pad_div = BeautifulSoup(
-            self.driver.find_element_by_css_selector(
-                '#react-entry-point').get_attribute('innerHTML'),
-            'lxml').select_one('#output > div').contents
-
-        self.assertEqual(pad_input.attrs['value'], 'sub input initial value')
-        self.assertEqual(pad_input.attrs['id'], 'sub-input-1')
-        self.assertEqual(pad_input.name, 'input')
-
-        self.assertTrue(
-            pad_div.text == pad_input.attrs['value'] and
-            pad_div.get('id') == 'sub-output-1',
-            "the sub-output-1 content reflects to sub-input-1 value"
-        )
-
-        self.percy_snapshot(name='callback-generating-function-1')
-
-        # the paths should include these new output IDs
-        self.assertEqual(
-            self.driver.execute_script('return window.store.getState().paths'),
-            {
-                'input': [
-                    'props', 'children', 0
-                ],
-                'output': ['props', 'children', 1],
-                'sub-input-1': [
-                    'props', 'children', 1,
-                    'props', 'children',
-                    'props', 'children', 0
-                ],
-                'sub-output-1': [
-                    'props', 'children', 1,
-                    'props', 'children',
-                    'props', 'children', 1
-                ]
-            }
-        )
-
-        # editing the input should modify the sub output
-        sub_input = self.driver.find_element_by_id('sub-input-1')
-
-        sub_input.send_keys('deadbeef')
-        self.wait_for_text_to_equal(
-            '#sub-output-1',
-            pad_input.attrs['value'] + 'deadbeef')
-
-        self.assertEqual(
-            call_count.value, len('deadbeef') + 1,
-            "the total updates is initial one + the text input changes")
-
-        self.request_queue_assertions(call_count.value + 1)
-        self.percy_snapshot(name='callback-generating-function-2')
-
-        self.assertTrue(self.is_console_clean())
-
-=======
->>>>>>> 54775af1
     def test_radio_buttons_callbacks_generating_children(self):
         self.maxDiff = 100 * 1000
         app = Dash(__name__)
@@ -629,57 +479,6 @@
         chapter1_assertions()
         self.percy_snapshot(name='chapter-1-again')
 
-<<<<<<< HEAD
-    def test_dependencies_on_components_that_dont_exist(self):
-        app = Dash(__name__)
-        app.layout = html.Div([
-            dcc.Input(id='input', value='initial value'),
-            html.Div(id='output-1')
-        ])
-
-        # standard callback
-        output_1_call_count = Value('i', 0)
-
-        @app.callback(Output('output-1', 'children'), [Input('input', 'value')])
-        def update_output(value):
-            output_1_call_count.value += 1
-            return value
-
-        # callback for component that doesn't yet exist in the dom
-        # in practice, it might get added by some other callback
-        app.config.suppress_callback_exceptions = True
-        output_2_call_count = Value('i', 0)
-
-        @app.callback(
-            Output('output-2', 'children'),
-            [Input('input', 'value')]
-        )
-        def update_output_2(value):
-            output_2_call_count.value += 1
-            return value
-
-        self.startServer(app)
-
-        self.wait_for_text_to_equal('#output-1', 'initial value')
-        self.percy_snapshot(name='dependencies')
-        time.sleep(1.0)
-        self.assertEqual(output_1_call_count.value, 1)
-        self.assertEqual(output_2_call_count.value, 0)
-
-        input = self.driver.find_element_by_id('input')
-
-        input.send_keys('a')
-        self.wait_for_text_to_equal('#output-1', 'initial valuea')
-        time.sleep(1.0)
-        self.assertEqual(output_1_call_count.value, 2)
-        self.assertEqual(output_2_call_count.value, 0)
-
-        self.request_queue_assertions(2)
-
-        self.assertTrue(self.is_console_clean())
-
-=======
->>>>>>> 54775af1
     def test_event_properties(self):
         app = Dash(__name__)
         app.layout = html.Div([
@@ -707,206 +506,6 @@
         wait_for(lambda: output().text == 'Click')
         self.assertEqual(call_count.value, 1)
 
-<<<<<<< HEAD
-    def test_event_properties_and_state(self):
-        app = Dash(__name__)
-        app.layout = html.Div([
-            html.Button('Click Me', id='button'),
-            dcc.Input(value='Initial State', id='state'),
-            html.Div(id='output')
-        ])
-
-        call_count = Value('i', 0)
-
-        @app.callback(Output('output', 'children'),
-                      [Input('button', 'n_clicks')],
-                      [State('state', 'value')])
-        def update_output(n_clicks, value):
-            if(not n_clicks):
-                raise PreventUpdate
-            call_count.value += 1
-            return value
-
-        self.startServer(app)
-        btn = self.driver.find_element_by_id('button')
-        output = lambda: self.driver.find_element_by_id('output')
-
-        self.assertEqual(call_count.value, 0)
-        self.assertEqual(output().text, '')
-
-        btn.click()
-        wait_for(lambda: output().text == 'Initial State')
-        self.assertEqual(call_count.value, 1)
-
-        # Changing state shouldn't fire the callback
-        state = self.driver.find_element_by_id('state')
-        state.send_keys('x')
-        time.sleep(0.75)
-        self.assertEqual(output().text, 'Initial State')
-        self.assertEqual(call_count.value, 1)
-
-        btn.click()
-        wait_for(lambda: output().text == 'Initial Statex')
-        self.assertEqual(call_count.value, 2)
-
-    def test_event_properties_state_and_inputs(self):
-        app = Dash(__name__)
-        app.layout = html.Div([
-            html.Button('Click Me', id='button'),
-            dcc.Input(value='Initial Input', id='input'),
-            dcc.Input(value='Initial State', id='state'),
-            html.Div(id='output')
-        ])
-
-        call_count = Value('i', 0)
-
-        @app.callback(Output('output', 'children'),
-                      [Input('input', 'value'), Input('button', 'n_clicks')],
-                      [State('state', 'value')])
-        def update_output(input, n_clicks, state):
-            call_count.value += 1
-            return 'input="{}", state="{}"'.format(input, state)
-
-        self.startServer(app)
-        btn = lambda: self.driver.find_element_by_id('button')
-        output = lambda: self.driver.find_element_by_id('output')
-        input = lambda: self.driver.find_element_by_id('input')
-        state = lambda: self.driver.find_element_by_id('state')
-
-        # callback gets called with initial input
-        self.assertEqual(
-            output().text,
-            'input="Initial Input", state="Initial State"'
-        )
-
-        btn().click()
-        wait_for(lambda: call_count.value == 2)
-        self.assertEqual(
-            output().text,
-            'input="Initial Input", state="Initial State"')
-
-        input().send_keys('x')
-        wait_for(lambda: call_count.value == 3)
-        self.assertEqual(
-            output().text,
-            'input="Initial Inputx", state="Initial State"')
-
-        state().send_keys('x')
-        time.sleep(0.75)
-        self.assertEqual(call_count.value, 3)
-        self.assertEqual(
-            output().text,
-            'input="Initial Inputx", state="Initial State"')
-
-        btn().click()
-        wait_for(lambda: call_count.value == 4)
-        self.assertEqual(
-            output().text,
-            'input="Initial Inputx", state="Initial Statex"')
-
-    def test_state_and_inputs(self):
-        app = Dash(__name__)
-        app.layout = html.Div([
-            dcc.Input(value='Initial Input', id='input'),
-            dcc.Input(value='Initial State', id='state'),
-            html.Div(id='output')
-        ])
-
-        call_count = Value('i', 0)
-
-        @app.callback(
-            Output('output', 'children'), [Input('input', 'value')],
-            [State('state', 'value')])
-        def update_output(input, state):
-            call_count.value += 1
-            return 'input="{}", state="{}"'.format(input, state)
-
-        self.startServer(app)
-        output = lambda: self.driver.find_element_by_id('output')
-        input = lambda: self.driver.find_element_by_id('input')
-        state = lambda: self.driver.find_element_by_id('state')
-
-        # callback gets called with initial input
-        self.assertEqual(
-            output().text,
-            'input="Initial Input", state="Initial State"'
-        )
-
-        input().send_keys('x')
-        wait_for(lambda: call_count.value == 2)
-        self.assertEqual(
-            output().text,
-            'input="Initial Inputx", state="Initial State"')
-
-        state().send_keys('x')
-        time.sleep(0.75)
-        self.assertEqual(call_count.value, 2)
-        self.assertEqual(
-            output().text,
-            'input="Initial Inputx", state="Initial State"')
-
-        input().send_keys('y')
-        wait_for(lambda: call_count.value == 3)
-        self.assertEqual(
-            output().text,
-            'input="Initial Inputxy", state="Initial Statex"')
-
-    def test_event_properties_creating_inputs(self):
-        app = Dash(__name__)
-
-        ids = {
-            k: k for k in ['button', 'button-output', 'input', 'input-output']
-        }
-        app.layout = html.Div([
-            html.Button(id=ids['button']),
-            html.Div(id=ids['button-output'])
-        ])
-        for script in dcc._js_dist:
-            script['namespace'] = 'dash_core_components'
-            app.scripts.append_script(script)
-
-        app.config.suppress_callback_exceptions = True
-        call_counts = {
-            ids['input-output']: Value('i', 0),
-            ids['button-output']: Value('i', 0)
-        }
-
-        @app.callback(
-            Output(ids['button-output'], 'children'),
-            [Input(ids['button'], 'n_clicks')])
-        def display(n_clicks):
-            if(not n_clicks):
-                raise PreventUpdate
-            call_counts['button-output'].value += 1
-            return html.Div([
-                dcc.Input(id=ids['input'], value='initial state'),
-                html.Div(id=ids['input-output'])
-            ])
-
-        @app.callback(
-            Output(ids['input-output'], 'children'),
-            [Input(ids['input'], 'value')])
-        def update_input(value):
-            call_counts['input-output'].value += 1
-            return 'Input is equal to "{}"'.format(value)
-
-        self.startServer(app)
-        time.sleep(1)
-        self.assertEqual(call_counts[ids['button-output']].value, 0)
-        self.assertEqual(call_counts[ids['input-output']].value, 0)
-
-        btn = lambda: self.driver.find_element_by_id(ids['button'])
-        output = lambda: self.driver.find_element_by_id(ids['input-output'])
-        with self.assertRaises(Exception):
-            output()
-
-        btn().click()
-        wait_for(lambda: call_counts[ids['input-output']].value == 1)
-        self.assertEqual(call_counts[ids['button-output']].value, 1)
-        self.assertEqual(output().text, 'Input is equal to "initial state"')
-
-=======
->>>>>>> 54775af1
     def test_chained_dependencies_direct_lineage(self):
         app = Dash(__name__)
         app.layout = html.Div([
@@ -1749,48 +1348,6 @@
 
         self.wait_for_text_to_equal('#graph2_info', json.dumps(graph_2_expected_clickdata))
 
-<<<<<<< HEAD
-    def test_hot_reload(self):
-        app = dash.Dash(__name__, assets_folder='test_assets')
-
-        app.layout = html.Div([
-            html.H3('Hot reload')
-        ], id='hot-reload-content')
-
-        self.startServer(
-            app,
-            dev_tools_hot_reload=True,
-            dev_tools_hot_reload_interval=0.1,
-            dev_tools_hot_reload_max_retry=30,
-        )
-
-        hot_reload_file = os.path.join(
-            os.path.dirname(__file__), 'test_assets', 'hot_reload.css')
-
-        self.wait_for_style_to_equal(
-            '#hot-reload-content', 'background-color', 'rgba(0, 0, 255, 1)'
-        )
-
-        with open(hot_reload_file, 'r+') as f:
-            old_content = f.read()
-            f.truncate(0)
-            f.seek(0)
-            f.write(textwrap.dedent('''
-            #hot-reload-content {
-                background-color: red;
-            }
-            '''))
-
-        try:
-            self.wait_for_style_to_equal(
-                '#hot-reload-content', 'background-color', 'rgba(255, 0, 0, 1)'
-            )
-        finally:
-            with open(hot_reload_file, 'w') as f:
-                f.write(old_content)
-
-=======
->>>>>>> 54775af1
     def test_single_input_multi_outputs_on_multiple_components(self):
         call_count = Value('i')
 
