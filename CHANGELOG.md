--- conflicted
+++ resolved
@@ -2,11 +2,10 @@
 All notable changes to this project will be documented in this file.
 This project adheres to [Semantic Versioning](http://semver.org/).
 
-<<<<<<< HEAD
-## [0.13.3] - 2018-08-13
+## [0.14.4] - 2018-10-19
 ### Fixed
 - Fix a bug in the ON_PROP_CHANGE callback where history was not correctly set when acting on more than one component. In particular, the 'undo' button should now work as expected. Fixes [#66](https://github.com/plotly/dash-renderer/issues/66).
-=======
+
 ## [0.14.3] - 2018-10-11
 ### Fixed
 - Included missing polyfills to restore Internet Explorer support [#87](https://github.com/plotly/dash-renderer/issues/87)
@@ -19,7 +18,6 @@
 - Prettier support
 - Better ESLint configs
 
-
 ## [0.14.1] - 2018-09-20
 ### Fixed
 - Renamed `__init__.py` external_path to dash_renderer.min.js
@@ -27,7 +25,6 @@
 ## [0.14.0] - 2018-09-20
 ### Added
 - Unminified dev bundle support. [#77](https://github.com/plotly/dash-renderer/pull/77)
->>>>>>> b1cfc996
 
 ## [0.13.2] - 2018-07-24
 ### Fixed
