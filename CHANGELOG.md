# Change Log for dash-renderer
All notable changes to this project will be documented in this file.
This project adheres to [Semantic Versioning](http://semver.org/).

<<<<<<< HEAD
## [UNRELEASED]
### Fixed - 2018-12-19
=======
## [0.16.2] - 2019-01-11
### Fixed
>>>>>>> 97bf3147
[#110](https://github.com/plotly/dash-renderer/pull/110)
- Keep the config store state on soft reload.
- AppProvider returns `Loading...` if no configs as before #108

### Removed - 2018-12-17
- Unused login api and Authentication component [#108](https://github.com/plotly/dash-renderer/pull/108)
- Obsolete Event system [#114](https://github.com/plotly/dash-renderer/pull/114)

## [0.16.1] - 2018-12-14
### Fixed
- Added `key` to rendered components, fixing [#379](https://github.com/plotly/dash-core-components/issues/379)

## [0.16.0] - 2018-12-07
### Added
- [Redux devtools](https://github.com/zalmoxisus/redux-devtools-extension) support [#107](https://github.com/plotly/dash-renderer/pull/107)

## [0.15.2] - 2018-12-07
### Added
- Source map [#104](https://github.com/plotly/dash-renderer/issues/104)
    Related Dash issue [#480](https://github.com/plotly/dash/issues/480)

## [0.15.1] - 2018-11-17
### Fixed
- Fix a bug in the ON_PROP_CHANGE callback where history was not correctly set when acting on more than one component. In particular, the 'undo' button should now work as expected. Fixes [#66](https://github.com/plotly/dash-renderer/issues/66).

## [0.15.0] - 2018-11-14
### Added
- Hot reload [#73](https://github.com/plotly/dash-renderer/pull/73)

## [0.14.3] - 2018-10-11
### Fixed
- Included missing polyfills to restore Internet Explorer support [#87](https://github.com/plotly/dash-renderer/issues/87)

## [0.14.2] - 2018-10-11
### Fixed
- Upgraded dependencies to remove warnings
- Restored whatwg-fetch [#87](https://github.com/plotly/dash-renderer/issues/87)
### Added
- Prettier support
- Better ESLint configs

## [0.14.1] - 2018-09-20
### Fixed
- Renamed `__init__.py` external_path to dash_renderer.min.js

## [0.14.0] - 2018-09-20
### Added
- Unminified dev bundle support. [#77](https://github.com/plotly/dash-renderer/pull/77)

## [0.13.2] - 2018-07-24
### Fixed
- Attempting to render a `Boolean` value to the page no longer crashes the app.

## [0.13.1] - 2018-07-18
### Fixed
- If a callback references an `id` which does not exist in the DOM tree at the time it is executed, throw an informative front-end exception (previously an uninformative front-end exception was thrown). https://github.com/plotly/dash-renderer/issues/57

## [0.13.0] - 2018-06-01
### Fixed
- Previously, if a component called `updateProps` with multiple properties, Dash would fire the callback multiple times (once for each property). Now, the callback is only fired once. https://github.com/plotly/dash-renderer/pull/54


### Added
- A `_dash-error` class was added to the "Error loading layout" and "Error loading dependencies" messages. https://github.com/plotly/dash-renderer/pull/55

## [0.12.1] - 2018-03-29
### Fixed
- Updates MANIFEST.in to include react and react-dom bundles for development mode
https://github.com/plotly/dash-renderer/pull/50

## [0.12.0] - 2018-03-28
### Added
- Allows user to now choose between '15.4.2' and '16.2.0' for React versions
```python
import dash_renderer

# Set the react version before setting up the Dash application
dash_renderer._set_react_version('16.2.0')

app = dash.Dash(...)
```
https://github.com/plotly/dash-renderer/pull/45

## [0.11.3] - 2018-02-01
### Fixed
- Fixed #41 in #42. In some cases, during initialization, callbacks may fired multiple times instead of just once. This only happens in certain scenarios where outputs have overlapping inputs and those inputs are leaves (they don't have any inputs of their own). See #41 for a simple example and #42 for some more extensive test cases.
- Fixed #44 in #42. If an output component is returned from a callback and its inputs were _not_ returned from the same input (i.e. they were already visible), then the callback to update the output would not fire. This has now been fixed. A common scenario where this app structure exists is within a Tabbed app, where there are global controls that update each tab's contents and the tab's callback just displays new output containers. See #44 for a simple example and #42 for some more extensive test cases.

## [0.11.2] - 2018-01-08
### Fixed
- Removes logging from redux middleware from production build based on process.env.NODE_ENV.

## [0.11.1] - 2017-10-19
### Fixed
- :snail: :racehorse: Fixed a performance issue. In 0.11.0 we introduced an  internal request queue to fix some bugs. This request queue was boundless and in certain cases it could become really large and slow down the app. Now, we remove old requests from this queue when they are no longer needed, keeping its size under control. Originally reported in https://github.com/plotly/dash-renderer/issues/27

## [0.11.0] - 2017-09-28
### Fixed
- 🐞 Previously, old requests could override new requests if their response was longer than the new one.
This caused subtle bugs when apps are deployed on multiple processes or threads with component
callbacks that update at varying rates like urls. Originally reported in github.com/plotly/dash/issues/133. This fix should also improve performance when many updates happen at once as outdated requests will get dropped instead of updating the UI.

## [0.10.0] - 2017-09-19
### Fixed
- Fixed an issue where a callback would be fired on page load and when dynamically generated excessively. Previously, the callback would be called as many times as it had inputs. Now, it is called less. https://github.com/plotly/dash-renderer/pull/21
### Maintenance
- Add percy screenshot tests



## [0.9.0] - 2017-09-07
### Fixed
- 🐞 Fixed a bug where Dash would fire updates for each parent of a grandchild node that shared the same grandparent. Originally reported in https://community.plot.ly/t/specifying-dependency-tree-traversal/5080/5
- 🐞 Fixed a bug where the document title that displays "Updating..." wouldn't change if the callback raised an Exception. Now it will be removed on any response, even a failure.

### Added
- 🐌 Experimental behaviour for a customizable "loading state". When a callback is in motion, Dash now appends a `<div class="_dash-loading-callback"/>` to the DOM.
Users can style this element using custom CSS to display loading screen overlays.
This feature is in alpha, we may remove it at any time.

## [0.8.0] - 2017-09-07
### Added
- 🔧 Added support for the `requests_pathname_prefix` config parameter introduced in `dash==0.18.0`

## [0.7.4] - 2017-07-20
### Removed
- Remove unofficial support for `/routes`. This was never officially supported and was an antipattern in Dash. URLs and multi-page apps can be specified natively through the `dash_core_components.Link` and `dash_core_components.Location` components. See [https://plot.ly/dash/urls](https://plot.ly/dash/urls) for more details.

## [0.7.3] - 2017-06-20
### Added
- Added a class `_dash-undo-redo` to the undo/redo toolbar. This allows the undo/redo to be styled (or even removed)<|MERGE_RESOLUTION|>--- conflicted
+++ resolved
@@ -2,20 +2,18 @@
 All notable changes to this project will be documented in this file.
 This project adheres to [Semantic Versioning](http://semver.org/).
 
-<<<<<<< HEAD
 ## [UNRELEASED]
-### Fixed - 2018-12-19
-=======
+### Removed
+- Obsolete Event system [#114](https://github.com/plotly/dash-renderer/pull/114)
+
 ## [0.16.2] - 2019-01-11
 ### Fixed
->>>>>>> 97bf3147
 [#110](https://github.com/plotly/dash-renderer/pull/110)
 - Keep the config store state on soft reload.
 - AppProvider returns `Loading...` if no configs as before #108
 
 ### Removed - 2018-12-17
 - Unused login api and Authentication component [#108](https://github.com/plotly/dash-renderer/pull/108)
-- Obsolete Event system [#114](https://github.com/plotly/dash-renderer/pull/114)
 
 ## [0.16.1] - 2018-12-14
 ### Fixed
