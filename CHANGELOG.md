# Change Log for Dash
All notable changes to `dash` will be documented in this file.
This project adheres to [Semantic Versioning](https://semver.org/).

## [UNRELEASED]

### Added
- [#2109](https://github.com/plotly/dash/pull/2109) Add `maxHeight` to Dropdown options menu.

<<<<<<< HEAD
- [#2100](https://github.com/plotly/dash/pull/2100) Fixes bug where module name in for a custom `not_found_404` page is incorrect in the `dash.page_registry` when not using the `pages` folder.
=======
### Fixed
- [#2114](https://github.com/plotly/dash/pull/2114) Fix bug [#1978](https://github.com/plotly/dash/issues/1978) where text could not be copied from cells in tables with `cell_selectable=False`.
- [#2102](https://github.com/plotly/dash/pull/2102) Fix bug as reported in [dash-labs #113](https://github.com/plotly/dash-labs/issues/113) where files starting with `.` were not excluded when building `dash.page_registry`.
>>>>>>> 5baac83c
- [#2098](https://github.com/plotly/dash/pull/2098) Accept HTTP code 400 as well as 401 for JWT expiry
- [#2097](https://github.com/plotly/dash/pull/2097) Fix bug [#2095](https://github.com/plotly/dash/issues/2095) with TypeScript compiler and `React.FC` empty valueDeclaration error & support empty props components.
- [#2104](https://github.com/plotly/dash/pull/2104) Fix bug [#2099](https://github.com/plotly/dash/issues/2099) with Dropdown clearing search value when a value is selected.
- [#2039](https://github.com/plotly/dash/pull/2039) Fix bugs in long callbacks:
  - Fix [#1769](https://github.com/plotly/dash/issues/1769) and [#1852](https://github.com/plotly/dash/issues/1852) short interval makes job run in loop.
  - Fix [#1974](https://github.com/plotly/dash/issues/1974) returning `no_update` or raising `PreventUpdate` not supported with celery.
  - Fix use of the callback context in celery long callbacks.
  - Fix support of pattern matching for long callbacks.

### Added

- [#2039](https://github.com/plotly/dash/pull/2039) Long callback changes:
  - Add `background=False` to `dash.callback` to use instead of `app.long_callback`.
  - Add previous `app.long_callback` arguments to `dash.callback` (`interval`, `running`, `cancel`, `progress`, `progress_default`, `cache_args_to_ignore`, `manager`)

## Changed

- [#2116](https://github.com/plotly/dash/pull/2116) Rename long callbacks to background callbacks
  - Deprecated `dash.long_callback.managers.CeleryLongCallbackManager`, use `dash.CeleryManager` instead.
  - Deprecated `dash.long_callback.managers.DiskcacheLongCallbackManager`, use `dash.DiskcacheManager` instead.
  - Deprecated dash constructor argument `long_callback_manager` in favor of `background_callback_manager`.

## [2.5.1] - 2022-06-13

### Fixed

- [#2087](https://github.com/plotly/dash/pull/2087) Fix bug [#2086](https://github.com/plotly/dash/issues/2086) in which using id as a key within a component's id breaks the new callback context's `args_grouping` function.
- [#2084](https://github.com/plotly/dash/pull/2084) In dash 2.5.0, a default viewport meta tag was added as recommended for mobile-optimized sites by [mdn](https://developer.mozilla.org/en-US/docs/Web/HTML/Viewport_meta_tag)
This feature can be disabled by providing an empty viewport meta tag.  e.g. `app = Dash(meta_tags=[{"name": "viewport"}])`
- [#2090](https://github.com/plotly/dash/pull/2090), [#2092](https://github.com/plotly/dash/pull/2092).  Fixed bug where the `path` to the `pages_folder` was incorrect on Windows.

### Removed

- [#2087](https://github.com/plotly/dash/pull/2087) Removed the undocumented callback context `args_grouping_values` property which was incompatible with pattern-matching callbacks.

## [2.5.0] - 2022-06-07

### Added

- [#1947](https://github.com/plotly/dash/pull/1947)  Added `pages` - a better way to build multi-page apps. For more information see the [forum post.](https://community.plotly.com/t/introducing-dash-pages-a-dash-2-x-feature-preview/57775)
- [#1965](https://github.com/plotly/dash/pull/1965) Add component as props.
- [#2049](https://github.com/plotly/dash/pull/2049) Added `wait_for_class_to_equal` and `wait_for_contains_class` methods to `dash.testing`

### Changed

- [#2050](https://github.com/plotly/dash/pull/2050) Changed `find_element` and `find_elements` to accept an `attribute` argument that aligns with Selenium's `By` class, allowing you to search elements by other attributes. Default value is `CSS_SELECTOR` to maintain backwards compatibility with previous `find_elements`.

### Fixed

- [#2043](https://github.com/plotly/dash/pull/2043) Fix bug
[#2003](https://github.com/plotly/dash/issues/2003) in which
`dangerously_allow_html=True` + `mathjax=True` works in some cases, and in some cases not.
- [#2065](https://github.com/plotly/dash/pull/2065) Fix bug [#2064](https://github.com/plotly/dash/issues/2064) rendering of `dcc.Dropdown` with a value but no options.
- [#2047](https://github.com/plotly/dash/pull/2047) Fix bug [#1979](https://github.com/plotly/dash/issues/1979) in which `DASH_DEBUG` as environment variable gets ignored.
- [#2070](https://github.com/plotly/dash/pull/2070) Fix bug [#2066](https://github.com/plotly/dash/issues/2066) nested types triggering maximum call stack error when building typescript components.

## [2.4.1] - 2022-05-11

### Fixed

- Fix [#2045](https://github.com/plotly/dash/issues/2045) import error when using pytest but `dash[testing]` is not installed.

## [2.4.0] - 2022-05-11

### Added
- [#1952](https://github.com/plotly/dash/pull/1952) Improved callback_context
  - Closes [#1818](https://github.com/plotly/dash/issues/1818) Closes [#1054](https://github.com/plotly/dash/issues/1054)
  - adds `dash.ctx`, a more concise name for `dash.callback_context`
  - adds `ctx.triggered_prop_ids`, a dictionary of the component ids and props that triggered the callback.
  - adds `ctx.triggered_id`, the `id` of the component that triggered the callback.
  - adds `ctx.args_grouping`, a dict of the inputs used with flexible callback signatures.

- [#2009](https://github.com/plotly/dash/pull/2009) Add support for Promises within Client-side callbacks as requested in [#1364](https://github.com/plotly/dash/pull/1364).

- [#1956](https://github.com/plotly/dash/pull/1956) Add TypeScript components generation.

- [#2034](https://github.com/plotly/dash/pull/2034) Add `link_target` prop to dcc.Markdown component. Closes [#1827](https://github.com/plotly/dash/issues/1827)

- [#2035](https://github.com/plotly/dash/pull/2036) Add type annotations to testing fixtures.

### Fixed

- [#2029](https://github.com/plotly/dash/pull/2029) Restrict the number of props listed explicitly in generated component constructors - default is 250. This prevents exceeding the Python 3.6 limit of 255 arguments. The omitted props are still in the docstring and can still be provided the same as before, they just won't appear in the signature so autocompletion may be affected.

- [#1968](https://github.com/plotly/dash/pull/1968) Fix bug [#1877](https://github.com/plotly/dash/issues/1877), code which uses `merge_duplicate_headers` and `style_header_conditional` to highlight columns, it incorrectly highlights header cells.

- [#2015](https://github.com/plotly/dash/pull/2015) Fix bug [#1854](https://github.com/plotly/dash/issues/1854) in which the combination of row_selectable="single or multi" and filter_action="native" caused the JS error.

- [#1976](https://github.com/plotly/dash/pull/1976) Fix [#1962](https://github.com/plotly/dash/issues/1962) in which DatePickerSingle and DatePickerRange are extremely slow when provided a long list of disabled_days.

- [#2035](https://github.com/plotly/dash/pull/2035) Fix [#2033](https://github.com/plotly/dash/issues/2033) In-App error reporting does not render HTML.

- [#1970](https://github.com/plotly/dash/pull/1970) dcc.Dropdown Refactor fixes:
  - Fix bug [#1868](https://github.com/plotly/dash/issues/1868) value does not update when selected option removed from options.
  - Fix bug [#1908](https://github.com/plotly/dash/issues/1908) Selected options not showing when the value contains a comma.

### Changed

- [#1751](https://github.com/plotly/dash/pull/1751) Rename `app.run_server` to `app.run` while preserving `app.run_server` for backwards compatibility.

- [#1839](https://github.com/plotly/dash/pull/1839) The `callback` decorator returns the original function, not the wrapped function, so that you can still call these functions directly, for example in tests. Note that in this case there will be no callback context so not all callbacks can be tested this way.

- [#2016](https://github.com/plotly/dash/pull/2016) Drop the 375px width from default percy_snapshot calls, keep only 1280px

- [#2027](https://github.com/plotly/dash/pull/1751) Improve the error message when a user doesn't wrap children in a list

### Updated
- [#2016](https://github.com/plotly/dash/pull/2016), [#2032](https://github.com/plotly/dash/pull/2032), and [#2042](https://github.com/plotly/dash/pull/2042) Widespread dependency upgrades
  - Upgrade Plotly.js to v2.12.1 (from v2.11.0).
    - Feature release [2.12.0](https://github.com/plotly/plotly.js/releases/tag/v2.12.0) adds minor ticks and gridlines, as well as dashed gridlines.
    - Patch release [2.11.1](https://github.com/plotly/plotly.js/releases/tag/v2.11.1) fixes regl-based traces in strict CSP mode, however you must manually switch to the strict bundle to use this.
    - Patch release [2.12.1](https://github.com/plotly/plotly.js/releases/tag/v2.12.1) fixes several bugs.
  - Upgrade `black` to v22.3.0 for Python 3.7+ - if you use `dash[ci]` and you call `black`, this may alter your code formatting slightly, including more consistently breaking Python 2 compatibility.
  - Many other mainly JS dependency upgrades to the internals of Dash renderer and components. These may patch bugs or improve performance.


## [2.3.1] - 2022-03-29

### Fixed

- [#1963](https://github.com/plotly/dash/pull/1963) Fix [#1780](https://github.com/plotly/dash/issues/1780) flask shutdown deprecation warning when running dashduo threaded tests.
- [#1995](https://github.com/plotly/dash/pull/1995) Fix [#1992](https://github.com/plotly/dash/issues/1992) ImportError: cannot import name 'get_current_traceback' from 'werkzeug.debug.tbtools'.

## [2.3.0] - 2022-03-13

### Added
- [#1949](https://github.com/plotly/dash/pull/1915) Add built-in MathJax support to both `dcc.Markdown` and `dcc.Graph`. A new boolean prop `mathjax` was added to these two components, defaulting to `False`. Set `mathjax=True` to enable math rendering. This work uses MathJax v3, although `dcc.Graph` and Plotly.js can also be used with MathJax v2.
  - In `dcc.Markdown` this has two flavors: inline math is any content between single dollar signs, for example `"$E=mc^2$"`, and "display" math (on its own line, potentially multi-line) is delimited by double dollar signs.
  - In `dcc.Graph`, most text fields (graph and axis titles, trace names, scatter and bar text) can use math, and it's enabled with single dollar sign delimiters. A limitation here is that currently a given piece of text can only be one or the other: if math is found, everything outside the delimiters is ignored. See https://plotly.com/python/LaTeX/ for details.
  - For an intro to LaTeX math, see https://en.wikibooks.org/wiki/LaTeX/Mathematics.
  - Big thanks to [Equinor](https://www.equinor.com/) for sponsoring this development, including the related work in Plotly.js!

### Updated
- [#1949](https://github.com/plotly/dash/pull/1915) Upgrade Plotly.js to v2.11.0 (from v2.9.0)
  - [Feature release 2.10.0](https://github.com/plotly/plotly.js/releases/tag/v2.10.0):
    - Support for MathJax v3
    - `fillpattern` for `scatter` traces with filled area
  - [Feature release 2.11.0](https://github.com/plotly/plotly.js/releases/tag/v2.11.0):
    - Every trace type can now be rendered in a stricter CSP environment, specifically avoiding `unsafe-eval`. Please note: the `regl`-based traces (`scattergl`, `scatterpolargl`, `parcoords`, and `splom`) are only strict in the `strict` bundle, which is NOT served by default in Dash. To use this bundle with Dash, you must either download it and put it in your `assets/` folder, or include it as an `external_script` from the CDN: https://cdn.plot.ly/plotly-strict-2.11.0.min.js. All other trace types are strict in the normal bundle.
  - Patch release [2.10.1](https://github.com/plotly/plotly.js/releases/tag/v2.10.1) containing a bugfix for `mesh3d` traces.


### Fixed
- [#1915](https://github.com/plotly/dash/pull/1915) Fix bug [#1474](https://github.com/plotly/dash/issues/1474) when both dcc.Graph and go.Figure have animation, and when the second animation in Figure is executed, the Frames from the first animation are played instead of the second one.

- [#1953](https://github.com/plotly/dash/pull/1953) Fix bug [#1783](https://github.com/plotly/dash/issues/1783) in which a failed hot reloader blocks the UI with alerts.

- [#1942](https://github.com/plotly/dash/pull/1942) Fix bug [#1663](https://github.com/plotly/dash/issues/1663) preventing pie traces from sending `customdata` with `clickData` and other events.

## [2.2.0] - 2022-02-18

### Added
- [#1923](https://github.com/plotly/dash/pull/1923):
  - `dash.get_relative_path`
  - `dash.strip_relative_path`
  - `dash.get_asset_url`
  This is similar to `dash.callback` where you don't need the `app` object. It makes it possible to use these
  functions in the `pages` folder of a multi-page app without running into the circular `app` imports issue.

### Updated
- [#1911](https://github.com/plotly/dash/pull/1911) Upgrade Plotly.js to v2.9.0 (from v2.8.3).
  - Adds `ticklabelstep` to axes to reduce tick labels while still showing all ticks.
  - Displays the plotly.js version when hovering on the modebar. This helps debugging situations where there might be multiple sources of plotly.js, for example `/assets` vs the versions built into `dcc` or `ddk`.

- [#1930](https://github.com/plotly/dash/pull/1930) Upgrade JavaScript dependencies across renderer and all components.

### Fixed
- [#1932](https://github.com/plotly/dash/pull/1932) Fixes several bugs:
  - Restores compatibility with IE11 [#1925](https://github.com/plotly/dash/issues/1925)
  - Restores `style_header` text alignment in Dash Table [#1914](https://github.com/plotly/dash/issues/1914)
  - Clears the unneeded `webdriver-manager` requirement from `dash[testing]` [#1919](https://github.com/plotly/dash/issues/1925)

## [2.1.0] - 2022-01-22

### Changed
- [#1876](https://github.com/plotly/dash/pull/1876) Delays finalizing `Dash.config` attributes not used in the constructor until `init_app()`.
- [#1869](https://github.com/plotly/dash/pull/1869), [#1873](https://github.com/plotly/dash/pull/1873) Upgrade Plotly.js to v2.8.3. This includes:
  - [Feature release 2.5.0](https://github.com/plotly/plotly.js/releases/tag/v2.5.0):
    - 3D traces are now compatible with `no-unsafe-eval` CSP rules.
  - [Feature release 2.6.0](https://github.com/plotly/plotly.js/releases/tag/v2.6.0):
    - Add `smith` subplots and `scattersmith` traces, for drawing Smith charts.
  - [Feature release 2.7.0](https://github.com/plotly/plotly.js/releases/tag/v2.7.0):
    - Add text data for `histogram` traces.
    - Fix an interaction between `uirevision` and `autorange` that pops up in some cases of mixed clientside / serverside figure generation.
  - [Feature release 2.8.0](https://github.com/plotly/plotly.js/releases/tag/v2.8.0):
    - Add horizontal colorbars.
    - Add text data on `heatmap` and related trace types.
    - Control legend group title fonts.
  - Patch releases [2.5.1](https://github.com/plotly/plotly.js/releases/tag/v2.5.1), [2.6.1](https://github.com/plotly/plotly.js/releases/tag/v2.6.1), [2.6.2](https://github.com/plotly/plotly.js/releases/tag/v2.6.2), [2.6.3](https://github.com/plotly/plotly.js/releases/tag/v2.6.3), [2.6.4](https://github.com/plotly/plotly.js/releases/tag/v2.6.4), [2.8.1](https://github.com/plotly/plotly.js/releases/tag/v2.8.1), [2.8.2](https://github.com/plotly/plotly.js/releases/tag/v2.8.2), and [2.8.3](https://github.com/plotly/plotly.js/releases/tag/v2.8.3) containing bugfixes.
  - This PR also upgrades various other dependencies of dash renderer and component suites.

- [#1745](https://github.com/plotly/dash/pull/1745):
    Improve our `extras_require`: there are now five options here, each with a well-defined role:
    - `dash[dev]`: for developing and building dash components.
    - `dash[testing]`: for using the `pytest` plugins in the `dash.testing` module
    - `dash[diskcache]`: required if you use `DiskcacheLongCallbackManager`
    - `dash[celery]`: required if you use `CeleryLongCallbackManager`
    - `dash[ci]`: mainly for internal use, these are additional requirements for the Dash CI tests, exposed for other component libraries to use a matching configuration.

### Added
- [#1883](https://github.com/plotly/dash/pull/1883) in DataTable added `page_current` to `persisted_props` as requested in [#1860](https://github.com/plotly/dash/issues/1860)



- [#1763](https://github.com/plotly/dash/pull/1763):
    ## Dash and Dash Renderer

    - `Input`, `State`, and `Output` now accept components instead of ID strings and Dash `callback` will auto-generate the component's ID under-the-hood if not supplied. This allows usage like:

    ```python
    my_input = dcc.Input()
    my_output = html.Div()
    app.layout = html.Div([my_input, my_output])

    @dash.callback(Output(my_output, 'children'), Input(my_input, 'value'))
    def update(value):
        return f'You have entered {value}'
    ```

    Or, if using Python >=3.8 you can use the `:=` walrus operator:
    ```python
    app.layout = html.Div([
        my_input := dcc.Input(),
        my_output := html.Div()
    ])

    @dash.callback(Output(my_output, 'children'), Input(my_input, 'value'))
    def update(value):
        return f'You have entered {value}'
    ```

  [#1894](https://github.com/plotly/dash/pull/1894) restricted this feature so auto-generated IDs are not allowed if the app uses `dash_snapshots` (a Dash Enterprise package) or if the component uses `persistence`, as this can create confusing errors. Callback definitions can still reference components in these cases, but those components must have explicit IDs.

    ## Dash Core Components

    ### Rearranged Keyword Arguments & Flexible Types
    **`Dropdown`, `RadioItem`, and `Checklist`**
    - Rearranged Keyword Arguments - `options` & `value` are now the first two keywords which means they can be supplied as positional arguments without the keyword. Supplying the keywords (`options=` and `value=`) is still supported.
    - Flexible Types - `options` can be supplied in two new forms:
      1. An array of `string|number|bool` where `label` and `value` are equal to the items in the list.
      2. A dictionary where the keys and values set as `value` and `label` respectively.

    Before:

    ```python
    dcc.Dropdown(
        options=[
            {'label': 'New York', 'value': 'New York'},
            {'label': 'Montreal', 'value': 'Montreal'},
        ],
        value='New York'
    )
    ```

    or

    ```python
    dcc.Dropdown(
        options=[
            {'label': 'New York', 'value': 'NYC'},
            {'label': 'Montreal', 'value': 'MTL'},
        ],
        value='New York'
    )
    ```

    After:

    ```python
    dcc.Dropdown(['New York', 'Montreal'], 'New York')
    ```

    Or

    ```python
    dcc.Dropdown({'NYC': 'New York', 'MTL': 'Montreal'}, 'New York')
    ```

    **`RangeSlider` & `Slider`**
    - Rearranged Keyword Arugments - `min`, `max`, and `step` are now the first three keyword arguments which means they can be supplied as positional arguments without the keyword.
    - Flexible Types
      - `step` will be calculated implicitly if not given.
      - `marks` will be auto generated if not given. It will use `min` and `max` and will respect `step` if supplied. Auto generated marks labels are SI unit formatted. Around 5 human-readable marks will be created.
      - To remove the Slider's marks, set `marks=None`.

    Before:

    ```python
    dcc.Slider(marks={1: 2, 2: 2, 3: 3})
    ```

    After:

    ```python
    dcc.Slider(min=1, max=3, step=1)
    ```

    Or equivalently:

    ```python
    dcc.Slider(1, 3, 1)
    ```

    Step can also be omitted and the `Slider` will attempt to create a nice, human readable  step with SI units and around 5 marks:

    ```python
    dcc.Slider(0, 100)
    ```

    The SI units and ranges supported in `marks` are:
    * `µ` - micro, 10⁻⁶
    * `m` - milli, 10⁻³
    * `​` (none) - 10⁰
    * `k` - kilo, 10³
    * `M` - mega, 10⁶
    * `G` - giga, 10⁹
    * `T` - tera, 10¹²
    * `P` - peta, 10¹⁵
    * `E` - exa, 10¹⁸

    _Ranges below 10µ are not supported by the Slider. This is a bug: https://github.com/plotly/dash/issues/1766_

    **`DataTable`**

    - Rearranged Keyword Arguments - `data` and `columns` the first twokeyword arguments which means they can be supplied as positional arguments without the keyword.
    - Inferred Properties - If `columns` isn't supplied then it is extracted from the the first row in `data`

    Before:

    ```python
    dash_table.DataTable(data=df.to_dict('records'), columns=[{'name': i, 'id': i} for i in df.columns])
    ```

    After:

    ```python
    dash_table.DataTable(data=df.to_dict('records'))
    ```

    ### New Component Properties

    **`Checklist` & `RadioItems`**

    - A new property `inline` appends `display: inline-block` to `labelStyle`.

    ```python
    dcc.Checklist(inline=True)
    ```

### Fixed
- [#1879](https://github.com/plotly/dash/pull/1879) Delete redundancy in pattern-matching callback implementation, specifically when `ALL` and `MATCH` wildcards are used together. This patch was submitted by an anonymous Dash Enterprise customer. Many thanks!

- [#1858](https://github.com/plotly/dash/pull/1858) Support `mini-css-extract-plugin` Webpack plugin with `@plotly/webpack-dash-dynamic-import` node package - used by components to support dash async chunks. Updated dependencies of other `@plotly` node packages.

- [#1836](https://github.com/plotly/dash/pull/1836) Fix `__all__` in dcc and table for extras: dcc download helpers and table format helpers. This also restores this functionality to the obsolete top-level packages `dash_core_components` and `dash_table`.

- [#1822](https://github.com/plotly/dash/pull/1822) Remove Radium from renderer dependencies, as part of investigating React 17 support.

- [#1779](https://github.com/plotly/dash/pull/1779):
    - Clean up our handling of serialization problems, including fixing `orjson` for Python 3.6
    - Added the ability for `dash.testing` `percy_snapshot` methods to choose widths to generate.

- [#1778](https://github.com/plotly/dash/pull/1778) DataTable: Fix React warnings stating
  that each child in a list should have a unique "key" prop

- [#1895](https://github.com/plotly/dash/pull/1895) Support debug=True if native namespace-packages are present

## [2.0.0] - 2021-08-03

## Dash and Dash Renderer

### Added
- [#1702](https://github.com/plotly/dash/pull/1702) Added a new `@app.long_callback` decorator to support callback functions that take a long time to run. See the PR and documentation for more information.
- [#1514](https://github.com/plotly/dash/pull/1514) Perform json encoding using the active plotly JSON engine.  This will default to the faster orjson encoder if the `orjson` package is installed.
- [#1736](https://github.com/plotly/dash/pull/1736) Add support for `request_refresh_jwt` hook and retry requests that used expired JWT tokens.

### Changed
- [#1679](https://github.com/plotly/dash/pull/1679) Restructure `dash`, `dash-core-components`, `dash-html-components`, and `dash-table` into a singular monorepo and move component packages into `dash`. This change makes the component modules available for import within the `dash` namespace, and simplifies the import pattern for a Dash app. From a development standpoint, all future changes to component modules will be made within the `components` directory, and relevant packages updated with the `dash-update-components` CLI command.
- [#1707](https://github.com/plotly/dash/pull/1707) Change the default value of the `compress` argument to the `dash.Dash` constructor to `False`. This change reduces CPU usage, and was made in recognition of the fact that many deployment platforms (e.g. Dash Enterprise) already apply their own compression. If deploying to an environment that does not already provide compression, the Dash 1 behavior may be restored by adding `compress=True` to the `dash.Dash` constructor.
- [#1734](https://github.com/plotly/dash/pull/1734) Added `npm run build` script to simplify build process involving `dash-renderer` and subcomponent libraries within `dash`.

### Fixed
- [#1857](https://github.com/plotly/dash/pull/1857) Fixed a regression with `dcc.Slider` and `dcc.RangeSlider` where steps were not being set to marks if None was passed as the prop argument.  Added a check to set the min and max based on the range of marks if they are not explicitly defined (for more info, see [#1843](https://github.com/plotly/dash/issues/1843) and [#1851](https://github.com/plotly/dash/issues/1843)).


## Dash Core Components
### Added

- [#1729](https://github.com/plotly/dash/pull/1729) Include F#, C#, and MATLAB in markdown code highlighting, for the upcoming .NET and MATLAB flavors of dash.

- [#1735](https://github.com/plotly/dash/pull/1735) Upgrade Plotly.js to v2.4.2. This includes:
  - [Feature release 2.3.0](https://github.com/plotly/plotly.js/releases/tag/v2.3.0):
    - More number formatting options due to `d3-format` upgrade.
    - Many new `geo` projections.
    - Improved rendering and performance of `scattergl`, `splom` and `parcoords` traces.
  - [Feature release 2.4.0](https://github.com/plotly/plotly.js/releases/tag/v2.4.0):
    - `legend.groupclick`
    - `bbox` of hover items in event data, to support custom dash-driven hover effects
  - Patch releases [2.3.1](https://github.com/plotly/plotly.js/releases/tag/v2.3.1), [2.4.1](https://github.com/plotly/plotly.js/releases/tag/v2.4.1), and [2.4.2](https://github.com/plotly/plotly.js/releases/tag/v2.4.2) containing various bug fixes.

- [#1735](https://github.com/plotly/dash/pull/1735) New `dcc.Tooltip` component. This is particularly useful for rich hover information on `dcc.Graph` charts, using the `bbox` information included in the event data in plotly.js v2.4.0

## Dash Table
### Added

- [#1729](https://github.com/plotly/dash/pull/1729) Include F#, C#, and MATLAB in markdown code highlighting, for the upcoming .NET and MATLAB flavors of dash.

## Dash HTML Components
### Removed

- [#1734](https://github.com/plotly/dash/pull/1734) Removed the following obsolete `html` elements - `<command>`, `<element>`, `<isindex>`, `<listing>`, `<multicol>`, `<nextid>`. These are obsolete and had been previously removed from the reference table.

## [1.21.0] - 2021-07-09

## Dash and Dash Renderer
### Added
- [#1675](https://github.com/plotly/dash/pull/1675) Add new `Dash` constructor argument `extra_hot_reload_paths`. This allows you to re-initialize the Python code of the app when non-Python files change, if you know that these files impact the app.

### Changed
- [#1675](https://github.com/plotly/dash/pull/1675) Remove the constraint that `requests_pathname_prefix` ends with `routes_pathname_prefix`. When you are serving your app behind a reverse proxy that rewrites URLs that constraint needs to be violated.
- [#1611](https://github.com/plotly/dash/pull/1611) and [#1685](https://github.com/plotly/dash/pull/1685) Package dash-renderer artifacts and dependencies with Dash, and source renderer resources from within Dash.
- [#1567](https://github.com/plotly/dash/pull/1567) Julia component generator puts components into `src/jl` - fixes an issue on case-insensitive filesystems when the component name and module name match (modulo case) and no prefix is used. Also reduces JS/Julia clutter in the overloaded `src` directory.

### Fixed
- [#1664](https://github.com/plotly/dash/pull/1664) Fix [#1649](https://github.com/plotly/dash/issues/1649), makes the devtools readable with a dark theme.
- [#1640](https://github.com/plotly/dash/pull/1640) Fix [#1475](https://github.com/plotly/dash/issues/1475), missing `timing_information` after certain modifications to Flask behavior

## Dash Core Components
### Fixed

- [#963](https://github.com/plotly/dash-core-components/pull/963) Fixes [#885](https://github.com/plotly/dash-core-components/issues/885)

  This applies the fix from [#878](https://github.com/plotly/dash-core-components/pull/878) to the RangeSlider.
  It not only fixes the bug where the tooltips were visible when slider was not, but it also reduces the lag in the
  tooltip when the slider handles are moved.

### Updated
- [#939](https://github.com/plotly/dash-core-components/pull/939) Upgrade Plotly.js to v2.2.1. Note that this is a major version upgrade to Plotly.js, however we are not treating this as a breaking change for DCC as the majority of breaking changes in Plotly.js do not affect the Dash API. The one exception is that several trace types that have long been deprecated are removed entirely.
  - [Major release 2.0.0](https://github.com/plotly/plotly.js/releases/tag/v2.0.0):
    - Stop exporting d3 as `Plotly.d3`, and remove many other deep pieces of the public API. This does not affect the `dcc.Graph` component, but if you make use of `Plotly` from the global scope in some other way you may be affected.
    - Drop the deprecated trace types `contourgl` and `area`, as well as legacy pre-`scatterpolar` polar attributes `bar.r`, `bar.t`, `scatter.r`, `scatter.t`, `layout.radialaxis`, `layout.angularaxis`. Use `scatterpolar`, `barpolar`, and `polar` subplots instead.
    - `heatmapgl` and `pointcloud` trace types, and the `transform` attribute are deprecated, and will be removed in a future release.
    - Increase CSP safety by removing function constructors. 3D plots still use function constructors, but if you place one of the non-3D bundles (including the new `strict` bundle) in your `assets` folder you will have no function constructors.
    - Remove "Aa" text in legends.
    - Default `hovermode` to "closest".
    - Default `textposition` to "auto" in `bar` traces. If you previously used the `bar.text` attribute for hover only, you will need to explicitly set `textposition="none"`.
    - Add `bar.marker.pattern`, `image.zsmooth`, and various other features and bugfixes.
  - [Feature release 2.1.0](https://github.com/plotly/plotly.js/releases/tag/v2.1.0):
    - New `icicle` trace type.
    - New `legendrank` trace attribute.
    - Several other additions and bug fixes.
  - [Feature release 2.2.0](https://github.com/plotly/plotly.js/releases/tag/v2.2.0):
    - Legend group titles
    - Half-year directive (`%h`) for date formatting
    - Several other bug fixes and performance improvements
  - [Patch release 2.2.1](https://github.com/plotly/plotly.js/releases/tag/v2.2.1) containing a security fix.

### Added
- [#932](https://github.com/plotly/dash-core-components/pull/932) Adds a new copy to clipboard component.
- [#948](https://github.com/plotly/dash-core-components/pull/948)] Adds `disabled_days` prop to `DatePickerRange` and `DatePickerSingle` components. With this prop you can specify days that should be made unselectable in the date picker, in addition to those that fall outside of the range specified by `min_date_allowed` and `max_date_allowed`.

### Changed
- [#972](https://github.com/plotly/dash-core-components/pull/972) Updated R package vignettes and `dash-info.yaml` to regenerate examples without attaching now-deprecated core component packages (`dashHtmlComponents`, `dashCoreComponents`, or `dashTable`).

## Dash HTML Components
### Changed
- [#194](https://github.com/plotly/dash-html-components/pull/194) Updated dependencies and build process
- [#190](https://github.com/plotly/dash-core-components/pull/190) Updated R package vignettes and `dash-info.yaml` to regenerate examples without attaching now-deprecated core component packages (`dashHtmlComponents`, `dashCoreComponents`, or `dashTable`).

## Dash Table
### Fixed
- [#907](https://github.com/plotly/dash-table/pull/907)
  - Fix a bug where pagination did not work or was not visible. [#834](https://github.com/plotly/dash-table/issues/834)
  - Fix a bug where if you are on a page that no longer exists after the data is updated, no data is displayed. [#892](https://github.com/plotly/dash-table/issues/892)


### Added
- [#916](https://github.com/plotly/dash-table/pull/916)
  - Added `html` option to `markdown_options` prop. This enables the use of html tags in markdown text.

- [#545](https://github.com/plotly/dash-table/issues/545)
    - Case insensitive filtering
    - New props: `filter_options` - to control case of all filters, `columns.filter_options` - to control filter case for each column
    - New operators: `i=`, `ieq`, `i>=`, `ige`, `i>`, `igt`, `i<=`, `ile`, `i<`, `ilt`, `i!=`, `ine`, `icontains` - for case-insensitive filtering, `s=`, `seq`, `s>=`, `sge`, `s>`, `sgt`, `s<=`, `sle`, `s<`, `slt`, `s!=`, `sne`, `scontains` - to force case-sensitive filtering on case-insensitive columns

### Changed
- [#918](https://github.com/plotly/dash-core-components/pull/918) Updated all dependencies. In particular the `highlight.js` upgrade changes code highlighting in markdown: we have long used their "github" style, this has been updated to more closely match current github styles.
- [#901](https://github.com/plotly/dash-core-components/pull/901) Updated R package `dash-info.yaml` to regenerate example without attaching now-deprecated core component packages (`dashHtmlComponents`, `dashCoreComponents`, or `dashTable`).


## [1.20.0] - 2021-04-08

## Dash and Dash Renderer
### Changed
- [#1531](https://github.com/plotly/dash/pull/1531) Update the format of the docstrings to make them easier to read in the reference pages of Dash Docs and in the console. This also addresses [#1205](https://github.com/plotly/dash/issues/1205)
- [#1553](https://github.com/plotly/dash/pull/1553) Increase the z-index of the Dash error menu from 1001 to 1100 in order to make sure it appears above Bootstrap components.

### Fixed
- [#1546](https://github.com/plotly/dash/pull/1546) Validate callback request `outputs` vs `output` to avoid a perceived security issue.

## Dash Core Components
### Added
- [#863](https://github.com/plotly/dash-core-components/pull/863) Adds a new `Download` component. Along with this several utility functions are added to help construct the appropriate data format:
  - `dcc.send_file` - send a file from disk
  - `dcc.send_data_frame` - send a `DataFrame`, using one of its writer methods
  - `dcc.send_bytes` - send a bytestring or the result of a bytestring writer
  - `dcc.send_string` - send a string or the result of a string writer

### Changed
- [#923](https://github.com/plotly/dash-core-components/pull/923)
  Set `autoComplete` to off in `dcc.Dropdown`. This fixes [#808](https://github.com/plotly/dash-core-components/issues/808)

### Fixed
- [#930](https://github.com/plotly/dash-core-components/pull/930) Fixed a bug [#867](https://github.com/plotly/dash-core-components/issues/867) with `DatePickerRange` that would sometimes shift the allowed dates by one day.
- [#934](https://github.com/plotly/dash-core-components/pull/934) Fixed a bug in `EnhancedTab` component that ignored `disabled_className` property

## Dash HTML Components
### Fixed
- [#179](https://github.com/plotly/dash-html-components/pull/179) - Fixes [#77](https://github.com/plotly/dash-html-components/issues/77) Added `allow` and `referrerPolicy` properties to `html.Iframe`

- [#178](https://github.com/plotly/dash-html-components/pull/178) - Fix [#161](https://github.com/plotly/dash-html-components/issues/161) <object> `data` property, and fix [#129](https://github.com/plotly/dash-html-components/issues/129) obsolete, deprecated, and discouraged elements. No elements were removed, but comments were added to the documentation about these elements detailing their limitations.

## Dash Table
### Changed
- [#862](https://github.com/plotly/dash-table/pull/862) - update docstrings per https://github.com/plotly/dash/issues/1205
- [#878](https://github.com/plotly/dash-table/pull/878) - update build process to use Webpack 5 and other latest dependencies

## [1.19.0] - 2021-01-19

## Dash and Dash Renderer
### Added
- [#1508](https://github.com/plotly/dash/pull/1508) Fix [#1403](https://github.com/plotly/dash/issues/1403): Adds an x button
to close the error messages box.
- [#1525](https://github.com/plotly/dash/pull/1525) Adds support for callbacks which have overlapping inputs and outputs. Combined with `dash.callback_context` this addresses many use cases which require circular callbacks.

### Changed
- [#1503](https://github.com/plotly/dash/pull/1506) Fix [#1466](https://github.com/plotly/dash/issues/1466): loosen `dash[testing]` requirements for easier integration in external projects. This PR also bumps many `dash[dev]` requirements.

### Fixed
- [#1530](https://github.com/plotly/dash/pull/1530) Dedent error messages more carefully.
- [#1527](https://github.com/plotly/dash/issues/1527) 🐛 `get_asset_url` now pulls from an external source if `assets_external_path` is set.
  - updated `_add_assets_resource` to build asset urls the same way as `get_asset_url`.
  - updated doc string for `assets_external_path` Dash argument to be more clear that it will always be joined with the `assets_url_path` argument when determining the url to an external asset.
- [#1493](https://github.com/plotly/dash/pull/1493) Fix [#1143](https://github.com/plotly/dash/issues/1143), a bug where having a file with one of several common names (test.py, code.py, org.py, etc) that imports a dash component package would make `import dash` fail with a cryptic error message asking whether you have a file named "dash.py"

## Dash Core Components
### Fixed
- [#905](https://github.com/plotly/dash-core-components/pull/905) Make sure the `figure` prop of `dcc.Graph` receives updates from user interactions in the graph, by using the same `layout` object as provided in the prop rather than cloning it. Fixes [#879](https://github.com/plotly/dash-core-components/issues/879).
- [#903](https://github.com/plotly/dash-core-components/pull/903) Part of fixing dash import bug https://github.com/plotly/dash/issues/1143

### Updated
- [#911](https://github.com/plotly/dash-core-components/pull/911), [#906](https://github.com/plotly/dash-core-components/pull/906)
  - Upgraded Plotly.js to [1.58.4](https://github.com/plotly/plotly.js/releases/tag/v1.58.4)
    - Patch Release [1.58.4](https://github.com/plotly/plotly.js/releases/tag/v1.58.4)
    - Patch Release [1.58.3](https://github.com/plotly/plotly.js/releases/tag/v1.58.3)

### Added
- [#888](https://github.com/plotly/dash-core-components/pull/888) Adds a `drag_value` prop to `dcc.Slider`to be able to fire callbacks from dragging and releasing the slider.

## Dash HTML Components
### Fixed
- [#169](https://github.com/plotly/dash-html-components/pull/169) - part of fixing dash import bug https://github.com/plotly/dash/issues/1143

## Dash Table
### Fixed
- [#854](https://github.com/plotly/dash-table/pull/854) - part of fixing dash import bug https://github.com/plotly/dash/issues/1143

## [1.18.1] - 2020-12-09

## [1.18.0] - 2020-12-07

## [1.17.0] - 2020-10-29
### Changed
- [#1442](https://github.com/plotly/dash/pull/1442) Update from React 16.13.0 to 16.14.0
### Fixed
- [#1434](https://github.com/plotly/dash/pull/1434) Fix [#1432](https://github.com/plotly/dash/issues/1432) for Julia to import non-core component packages without possible errors.

### Changed
- [#1448](https://github.com/plotly/dash/pull/1448) Provide a hint in the callback error when the user forgot to make `app.callback(...)` a decorator.

## [1.16.3] - 2020-10-07
### Fixed
- [#1426](https://github.com/plotly/dash/pull/1426) Fix a regression caused by `flask-compress==1.6.0` causing performance degradation on server requests

## [1.16.2] - 2020-09-25
### Fixed
- [#1415](https://github.com/plotly/dash/pull/1415) Fix a regression with some layouts callbacks involving dcc.Tabs, not yet loaded dash_table.DataTable and dcc.Graph to not be called
- [#1416](https://github.com/plotly/dash/pull/1416) Make callback graph more robust for complex apps and some specific props (`width` in particular) that previously caused errors.

## [1.16.1] - 2020-09-16
### Changed
- [#1376](https://github.com/plotly/dash/pull/1376) Extends the `getTransform` logic in the renderer to handle `persistenceTransforms` for both nested and non-nested persisted props. This was used to to fix [dcc#700](https://github.com/plotly/dash-core-components/issues/700) in conjunction with [dcc#854](https://github.com/plotly/dash-core-components/pull/854) by using persistenceTransforms to strip the time part of the datetime so that datepickers can persist when defined in callbacks.

### Fixed
- [#1408](https://github.com/plotly/dash/pull/1408) Fixes a bug where the callback graph layout would reset whenever a callback fired, losing user-initiated layout changes ([#1402](https://github.com/plotly/dash/issues/1402)) or creating a new force layout ([#1401](https://github.com/plotly/dash/issues/1401))

## [1.16.0] - 2020-09-03
### Added
- [#1371](https://github.com/plotly/dash/pull/1371) You can now get [CSP `script-src` hashes](https://developer.mozilla.org/en-US/docs/Web/HTTP/Headers/Content-Security-Policy/script-src) of all added inline scripts by calling `app.csp_hashes()` (both Dash internal inline scripts, and those added with `app.clientside_callback`) .

### Changed
- [#1385](https://github.com/plotly/dash/pull/1385) Closes [#1350](https://github.com/plotly/dash/issues/1350) and fixes a previously undefined callback behavior when multiple elements are stacked on top of one another and their `n_clicks` props are used as inputs of the same callback. The callback will now trigger once with all the triggered `n_clicks` props changes.
- [#1179](https://github.com/plotly/dash/pull/1179) New and improved callback graph in the debug menu. Now based on Cytoscape for much more interactivity, plus callback profiling including number of calls, fine-grained time information, bytes sent and received, and more. You can even add custom timing information on the server with `callback_context.record_timing(name, seconds)`

### Fixed
- [#1384](https://github.com/plotly/dash/pull/1384) Fixed a bug introduced by [#1180](https://github.com/plotly/dash/pull/1180) breaking use of `prevent_initial_call` as a positional arg in callback definitions

## [1.15.0] - 2020-08-25
### Added
- [#1355](https://github.com/plotly/dash/pull/1355) Removed redundant log message and consolidated logger initialization. You can now control the log level - for example suppress informational messages from Dash with `app.logger.setLevel(logging.WARNING)`.
- [#1253](https://github.com/plotly/dash/pull/1253), [#1377](https://github.com/plotly/dash/pull/1377) Added experimental `--jl-prefix` option to `dash-generate-components`, optionally generates Julia version of components and corresponding Julia package

### Changed
- [#1180](https://github.com/plotly/dash/pull/1180) and [#1375](https://github.com/plotly/dash/pull/1375) `Input`, `Output`, and `State` in callback definitions don't need to be in lists. You still need to provide `Output` items first, then `Input` items, then `State`, and the list form is still supported. In particular, if you want to return a single output item wrapped in a length-1 list, you should still wrap the `Output` in a list. This can be useful for procedurally-generated callbacks.
- [#1368](https://github.com/plotly/dash/pull/1368) Updated pytest to v6.0.1. To avoid deprecation warnings, this also updated pytest-sugar to 0.9.4 and pytest-mock to 3.2.0. The pytest-mock update only effects python >= 3.0. Pytest-mock remains pinned at 2.0.0 for python == 2.7.

## [1.14.0] - 2020-07-27
### Added
- [#1343](https://github.com/plotly/dash/pull/1343) Add `title` parameter to set the
document title. This is the recommended alternative to setting app.title or overriding
the index HTML.
- [#1315](https://github.com/plotly/dash/pull/1315) Add `update_title` parameter to set or disable the "Updating...." document title during updates. Closes [#856](https://github.com/plotly/dash/issues/856) and [#732](https://github.com/plotly/dash/issues/732)

## [1.13.4] - 2020-06-25
### Fixed
- [#1310](https://github.com/plotly/dash/pull/1310) Fix a regression since 1.13.0 preventing more than one loading state from being shown at a time.

## [1.13.3] - 2020-06-19

## [1.13.2] - 2020-06-18
### Fixed
- [#1305](https://github.com/plotly/dash/issues/1305)
    - Fix regression that causes crash when `FLASK_ENV` is modified during app execution
    - Fix regression that caused tests using `_wait_for_callbacks` to fail

## [1.13.1] - 2020-06-17

## [1.13.0] - 2020-06-17
### Added
- [#1289](https://github.com/plotly/dash/pull/1289) Supports `DASH_PROXY` env var to tell `app.run_server` to report the correct URL to view your app, when it's being proxied. Throws an error if the proxy is incompatible with the host and port you've given the server.
- [#1240](https://github.com/plotly/dash/pull/1240) Adds `callback_context` to clientside callbacks (e.g. `dash_clientside.callback_context.triggered`). Supports `triggered`, `inputs`, `inputs_list`, `states`, and `states_list`, all of which closely resemble their serverside cousins.

### Changed
- [#1237](https://github.com/plotly/dash/pull/1237) Closes [#920](https://github.com/plotly/dash/issues/920): Converts hot reload fetch failures into a server status indicator showing whether the latest fetch succeeded or failed. Callback fetch failures still appear as errors but have a clearer message.
- [#1254](https://github.com/plotly/dash/pull/1254) Modifies the callback chain implementation and improves performance for apps with a lot of components

### Fixed
- [#1255](https://github.com/plotly/dash/pull/1255) Hard hot reload targets only the current window, not the top - so if your app is in an iframe you will only reload the app
- [#1249](https://github.com/plotly/dash/pull/1249) Fixes [#919](https://github.com/plotly/dash/issues/919) so `dash.testing` is compatible with more `pytest` plugins, particularly `pytest-flake8` and `pytest-black`.
- [#1248](https://github.com/plotly/dash/pull/1248) Fixes [#1245](https://github.com/plotly/dash/issues/1245), so you can use prop persistence with components that have dict IDs, ie for pattern-matching callbacks.
- [#1185](https://github.com/plotly/dash/pull/1185) Sort asset directories, same as we sort files inside those directories. This way if you need your assets loaded in a certain order, you can add prefixes to subdirectory names and enforce that order.
- [#1288](https://github.com/plotly/dash/pull/1288) Closes [#1285](https://github.com/plotly/dash/issues/1285): Debug=True should work in the __main__ module.

## [1.12.0] - 2020-05-05
### Added
- [#1228](https://github.com/plotly/dash/pull/1228) Adds control over firing callbacks on page (or layout chunk) load. Individual callbacks can have their initial calls disabled in their definition `@app.callback(..., prevent_initial_call=True)` and similar for `app.clientside_callback`. The app-wide default can also be changed with `app=Dash(prevent_initial_callbacks=True)`, then individual callbacks may disable this behavior.
- [#1201](https://github.com/plotly/dash/pull/1201) New attribute `app.validation_layout` allows you to create a multi-page app without `suppress_callback_exceptions=True` or layout function tricks. Set this to a component layout containing the superset of all IDs on all pages in your app.
- [#1078](https://github.com/plotly/dash/pull/1078) Permit usage of arbitrary file extensions for assets within component libraries

### Fixed
- [#1224](https://github.com/plotly/dash/pull/1224) Fixes [#1223](https://github.com/plotly/dash/issues/1223), a very specific situation in which initial callbacks will not fire.
- [#1220](https://github.com/plotly/dash/pull/1220) Fixes [#1216](https://github.com/plotly/dash/issues/1216), a set of related issues about pattern-matching callbacks with `ALL` wildcards in their `Output` which would fail if no components matched the pattern.
- [#1212](https://github.com/plotly/dash/pull/1212) Fixes [#1200](https://github.com/plotly/dash/issues/1200) - prior to Dash 1.11, if none of the inputs to a callback were on the page, it was not an error. This was, and is now again, treated as though the callback raised PreventUpdate. The one exception to this is with pattern-matching callbacks, when every Input uses a multi-value wildcard (ALL or ALLSMALLER), and every Output is on the page. In that case the callback fires as usual.
- [#1201](https://github.com/plotly/dash/pull/1201) Fixes [#1193](https://github.com/plotly/dash/issues/1193) - prior to Dash 1.11, you could use `flask.has_request_context() == False` inside an `app.layout` function to provide a special layout containing all IDs for validation purposes in a multi-page app. Dash 1.11 broke this when we moved most of this validation into the renderer. This change makes it work again.

## [1.11.0] - 2020-04-10
### Added
- [#1103](https://github.com/plotly/dash/pull/1103) Pattern-matching IDs and callbacks. Component IDs can be dictionaries, and callbacks can reference patterns of components, using three different wildcards: `ALL`, `MATCH`, and `ALLSMALLER`, available from `dash.dependencies`. This lets you create components on demand, and have callbacks respond to any and all of them. To help with this, `dash.callback_context` gets three new entries: `outputs_list`, `inputs_list`, and `states_list`, which contain all the ids, properties, and except for the outputs, the property values from all matched components.
- [#1103](https://github.com/plotly/dash/pull/1103) `dash.testing` option `--pause`: after opening the dash app in a test, will invoke `pdb` for live debugging of both Javascript and Python. Use with a single test case like `pytest -k cbwc001 --pause`.

### Changed
- [#1103](https://github.com/plotly/dash/pull/1103) Multiple changes to the callback pipeline:
  - `dash.callback_context.triggered` now does NOT reflect any initial values, and DOES reflect EVERY value which has been changed either by activity in the app or as a result of a previous callback. That means that the initial call of a callback with no prerequisite callbacks will list nothing as triggering. For backward compatibility, we continue to provide a length-1 list for `triggered`, but its `id` and `property` are blank strings, and `bool(triggered)` is `False`.
  - A user interaction which returns the same property value as was previously present will not trigger the component to re-render, nor trigger callbacks using that property as an input.
  - Callback validation is now mostly done in the browser, rather than in Python. A few things - mostly type validation, like ensuring IDs are strings or dicts and properties are strings - are still done in Python, but most others, like ensuring outputs are unique, inputs and outputs don't overlap, and (if desired) that IDs are present in the layout, are done in the browser. This means you can define callbacks BEFORE the layout and still validate IDs to the layout; and while developing an app, most errors in callback definitions will not halt the app.

### Fixed
- [#1103](https://github.com/plotly/dash/pull/1103) Fixed multiple bugs with chained callbacks either not triggering, inconsistently triggering, or triggering multiple times. This includes: [#635](https://github.com/plotly/dash/issues/635), [#832](https://github.com/plotly/dash/issues/832), [#1053](https://github.com/plotly/dash/issues/1053), [#1071](https://github.com/plotly/dash/issues/1071), and [#1084](https://github.com/plotly/dash/issues/1084). Also fixed [#1105](https://github.com/plotly/dash/issues/1105): async components that aren't rendered by the page (for example in a background Tab) would block the app from executing callbacks.

## [1.10.0] - 2020-04-01
### Added
- [#1134](https://github.com/plotly/dash/pull/1134) Allow `dash.run_server()` host and port parameters to be set with environment variables HOST & PORT, respectively

### Changed
- [#1145](https://github.com/plotly/dash/pull/1145) Update from React 16.8.6 to 16.13.0

### Fixed
- [#1142](https://github.com/plotly/dash/pull/1142) [Persistence](https://dash.plot.ly/persistence): Also persist 0, empty string etc

## [1.9.1] - 2020-02-27
### Added
- [#1133](https://github.com/plotly/dash/pull/1133) Allow the `compress` config variable to be set with an environment variable with DASH_COMPRESS=FALSE

## [1.9.0] - 2020-02-04
### Fixed
- [#1080](https://github.com/plotly/dash/pull/1080) Handle case where dash fails to load when used inside an iframe with a sandbox attribute that only has allow-scripts

## [1.8.0] - 2020-01-14
### Added
- [#1073](https://github.com/plotly/dash/pull/1073) Two new functions to simplify usage handling URLs and pathnames: `app.get_relative_path` & `app.trim_relative_path`.
These functions are particularly useful for apps deployed on Dash Enterprise where the apps served under a URL prefix (the app name) which is unlike apps served on localhost:8050.
    - `app.get_relative_path` returns a path with the config setting `requests_pathname_prefix` prefixed. Use `app.get_relative_path` anywhere you would provide a relative pathname, like `dcc.Link(href=app.relative_path('/page-2'))` or even as an alternative to `app.get_asset_url` with e.g. `html.Img(src=app.get_relative_path('/assets/logo.png'))`.
    - `app.trim_relative_path` a path with `requests_pathname_prefix` and leading & trailing
    slashes stripped from it. Use this function in callbacks that deal with `dcc.Location` `pathname`
    routing.
    Example usage:
    ```python
    app.layout = html.Div([
        dcc.Location(id='url'),
        html.Div(id='content')
    ])
    @app.callback(Output('content', 'children'), [Input('url', 'pathname')])
    def display_content(path):
        page_name = app.strip_relative_path(path)
        if not page_name:  # None or ''
            return html.Div([
                html.Img(src=app.get_relative_path('/assets/logo.png')),
                dcc.Link(href=app.get_relative_path('/page-1')),
                dcc.Link(href=app.get_relative_path('/page-2')),
            ])
        elif page_name == 'page-1':
            return chapters.page_1
        if page_name == "page-2":
            return chapters.page_2
    ```

### Changed
- [#1035](https://github.com/plotly/dash/pull/1035) Simplify our build process.
- [#1074](https://github.com/plotly/dash/pull/1074) Error messages when providing an incorrect property to a component have been improved: they now specify the component type, library, version, and ID (if available).

### Fixed
- [#1037](https://github.com/plotly/dash/pull/1037) Fix no_update test to allow copies, such as those stored and retrieved from a cache.

## [1.7.0] - 2019-11-27
### Added
- [#967](https://github.com/plotly/dash/pull/967) Add support for defining
clientside JavaScript callbacks via inline strings.
- [#1020](https://github.com/plotly/dash/pull/1020) Allow `visit_and_snapshot` API in `dash.testing.browser` to stay on the page so you can run other checks.

### Changed
- [#1026](https://github.com/plotly/dash/pull/1026) Better error message when you forget to wrap multiple `children` in an array, and they get passed to other props.

### Fixed
- [#1018](https://github.com/plotly/dash/pull/1006) Fix the `dash.testing` **stop** API with process application runner in Python2. Use `kill()` instead of `communicate()` to avoid hanging.
- [#1027](https://github.com/plotly/dash/pull/1027) Fix bug with renderer callback lock never resolving with non-rendered async component using the asyncDecorator

## [1.6.1] - 2019-11-14
### Fixed
- [#1006](https://github.com/plotly/dash/pull/1006) Fix IE11 / ES5 compatibility and validation issues
- [#1006](https://github.com/plotly/dash/pull/1006) Fix bug with renderer wrapper component TreeContainer to prevent useless re-renders
- [#1001](https://github.com/plotly/dash/pull/1001)
  - Fix and improve the `clear_input()` API in `dash.testing`, so it's more robust handling react `input`.
  - make the `percy_snapshot()` API more robust, and the timeout of `wait_for_callbacks` (if set to True) will not fail the snapshot execution, but logged as potential error.

## [1.6.0] - 2019-11-04
### Fixed
- [#999](https://github.com/plotly/dash/pull/999) Fix fingerprint for component suites with `metadata` in version.
- [#983](https://github.com/plotly/dash/pull/983) Fix the assets loading issues when dashR application runner is handling with an app defined by string chunk.

## [1.5.1] - 2019-10-29
### Fixed
- [#987](https://github.com/plotly/dash/pull/987) Fix cache string handling for component suites with nested folders in their packages.
- [#986](https://github.com/plotly/dash/pull/986) Fix a bug with evaluation of `_force_eager_loading` when application is loaded with gunicorn

## [1.5.0] - 2019-10-29
### Added
- [#964](https://github.com/plotly/dash/pull/964) Adds support for preventing updates in clientside functions.
  - Reject all updates with `throw window.dash_clientside.PreventUpdate;`
  - Reject a single output by returning `window.dash_clientside.no_update`
- [#899](https://github.com/plotly/dash/pull/899) Add support for async dependencies and components
- [#973](https://github.com/plotly/dash/pull/973) Adds support for resource caching and adds a fallback caching mechanism through etag

### Fixed
- [#974](https://github.com/plotly/dash/pull/974) Fix and improve a percy snapshot behavior issue we found in dash-docs testing. It adds a flag `wait_for_callbacks` to ensure that, in the context of a dash app testing, the percy snapshot action will happen only after all callbacks get fired.

## [1.4.1] - 2019-10-17
### Fixed
- [#969](https://github.com/plotly/dash/pull/969) Fix warnings emitted by react devtools coming from our own devtools components.

## [1.4.0] - 2019-10-08
### Added
- [#948](https://github.com/plotly/dash/pull/948) Support setting working directory for R apps run using the `dashr` fixture, primarily useful for tests with assets. `dashr.start_server` supports a `cwd` argument to set an explicit working directory, and has smarter defaults when it's omitted: if `app` is a path to an R script, uses the directory of that path; if `app` is a string, uses the directory the test file itself is in.
- [#944](https://github.com/plotly/dash/pull/944)
  - Relevant `dash.testing` methods can now be called with either an element or a CSS selector: `select_dcc_dropdown`, `multiple_click`, `clear_input`, `zoom_in_graph_by_ratio`, `click_at_coord_fractions`.
  - Three new `dash.testing` methods: `clear_local_storage`, `clear_session_storage`, and `clear_storage` (to clear both together)
- [#937](https://github.com/plotly/dash/pull/937) `dash.testing` adds two APIs `zoom_in_graph_by_ratio` and `click_at_coord_fractions` about advanced interactions using mouse `ActionChain`
- [#938](https://github.com/plotly/dash/issues/938) Add debugging traces to dash backend about serving component suites, to verify the installed packages whenever in doubt.

### Fixed
- [#944](https://github.com/plotly/dash/pull/944) Fix a bug with persistence being toggled on/off on an existing component.

## [1.3.1] - 2019-09-19
### Changed
- Bump dash-core-components version from 1.2.0 to [1.2.1](https://github.com/plotly/dash-core-components/blob/master/CHANGELOG.md#120---2019-09-19)

## [1.3.0] - 2019-09-17
### Added
- [#923](https://github.com/plotly/dash/pull/923) Add one configuration `--percy-assets` in `pytest` to specify extra application assets path if needed.

- [#918](https://github.com/plotly/dash/pull/918) Add `wait_for_element_by_id` and `visit_and_snapshot` APIs in browser, add `raw_command` option (with higher priority than the default waitress one) and optional `start_timeout` argument to handle large applications within the process runner.

- [#903](https://github.com/plotly/dash/pull/903) Persistence: enable props edited by the user to persist across recreating the component or reloading the page. Components need to define three new props: `persistence`, `persisted_props`, and `persistence_type` as described in the lead comment of `src/persistence.js`. App developers then enable this behavior by, in the simplest case, setting `persistence: true` on the component. First use case is table, see [dash-table#566](https://github.com/plotly/dash-table/pull/566)

### Changed
- Bump dash-table version from 4.2.0 to [4.3.0](https://github.com/plotly/dash-table/blob/master/CHANGELOG.md#430---2019-09-17)
- Bump dash-core-components version from 1.1.2 to [1.2.0](https://github.com/plotly/dash-core-components/blob/master/CHANGELOG.md#120---2019-09-17)
- Bump dash-renderer version from 1.0.1 to [1.1.0](https://github.com/plotly/dash/blob/master/dash-renderer/CHANGELOG.md#110---2019-09-17)

### Fixed
- [#915](https://github.com/plotly/dash/issues/915) Fix `dash-generate-components` on Windows.
- [#829](https://github.com/plotly/dash/issues/829) Fix the `--remote` pytest argument which was not effective in the code, adding a new argument `--remote-url` to support the selenium grid usage in the cloud.
- [#910](https://github.com/plotly/dash/pull/910) Reduce the dash-renderer packages size on **PyPI** about 55% by removing the source maps. To do more advanced debugging, the source maps needs to be generated from source code with `npm run build:local` and pip install in editable mode, i.e. `pip install -e .`

## [1.2.0] - 2019-08-27
### Added
- [#860](https://github.com/plotly/dash/pull/860) Add a new arg `dev_tools_prune_errors` to `app.run_server` and `app.enable_dev_tools`. Default `True`, tracebacks only include user code and below. Set it `False` for the previous behavior showing all the Dash and Flask parts of the stack.

### Changed
- Bump dash-table version from 4.1.0 to [4.2.0](https://github.com/plotly/dash-table/blob/master/CHANGELOG.md#420---2019-08-27)
- Bump dash-core-components version from 1.1.1 to [1.1.2](https://github.com/plotly/dash-core-components/blob/master/CHANGELOG.md#112---2019-08-27)
- Bump dash-html-components version from 1.0.0 to [1.0.1](https://github.com/plotly/dash-html-components/blob/master/CHANGELOG.md#101---2019-08-27)
- Bump dash-renderer version from 1.0.0 to [1.0.1](https://github.com/plotly/dash/blob/dev/dash-renderer/CHANGELOG.md#101---2019-08-27)

### Fixed
- [#874](https://github.com/plotly/dash/pull/874) Clean all the binary assets in dash-renderer, add tool to build all the required bundles from fresh source code to avoid confusion of the assets and improve the release process. Fixes [#868](https://github.com/plotly/dash/pull/868) and [#734](https://github.com/plotly/dash/pull/734)

## [1.1.1] - 2019-08-06
### Changed
- Bump dash-core-components version from 1.1.0 to [1.1.1](https://github.com/plotly/dash-core-components/blob/master/CHANGELOG.md#111---2019-08-06)

## [1.1.0] - 2019-08-05
### Added
- [#827](https://github.com/plotly/dash/pull/827) Add support for dashR testing to the `dash.testing` pytest framework.

### Changed
- Bump dash-table version from 4.0.2 to [4.1.0](https://github.com/plotly/dash-table/blob/master/CHANGELOG.md#410---2019-08-05)
- Bump dash-core-components version from 1.0.0 to [1.1.0](https://github.com/plotly/dash-core-components/blob/master/CHANGELOG.md#110---2019-08-05)

## [1.0.2] - 2019-07-15
### Changed
- Bump dash-table version from 4.0.1 to [4.0.2](https://github.com/plotly/dash-table/blob/master/CHANGELOG.md#402---2019-07-15)

### Fixed
- [#821](https://github.com/plotly/dash/pull/821) Fix a bug with callback error reporting, [#791](https://github.com/plotly/dash/issues/791).

## [1.0.1] - 2019-07-09
### Changed
- 💥 [#808](https://github.com/plotly/dash/pull/808) Remove strong `dash.testing` dependencies per community feedback. Testing users should do `pip install dash[testing]` afterwards.

- [#805](https://github.com/plotly/dash/pull/805) Add headless mode for dash.testing, add `pytest_setup_options` hook for full configuration of `WebDriver Options`.

- Bump dash-table version from 4.0.0 to [4.0.1](https://github.com/plotly/dash-table/blob/master/CHANGELOG.md#401---2019-07-09)

## [1.0.0] - 2019-06-20
### Changed
- 💥 [#761](https://github.com/plotly/dash/pull/761) Several breaking changes to the `dash.Dash` API:
  - Remove two obsolete constructor kwargs: `static_folder` and `components_cache_max_age`
  - Remove the misspelled `supress_callback_exceptions` fallback
  - Remove the unused `resources.config.infer_from_layout`
  - Revamp `app.config`: ALL constructor args are now stored in `config`, with three exceptions: `server`, `index_string`, and `plugins`. None of these are stored in any other instance attributes anymore.
  - Change `hot_reload_interval` from msec to seconds, for consistency with `hot_reload_watch_interval`
  - When called from `enable_dev_tools`, `debug=True` by default. It's still `False` by default from `run_server`.

- ✨ [#744](https://github.com/plotly/dash/pull/744) Introducing Dash Testing (`dash.testing`) - read the full tutorial at <https://dash.plotly.com/testing>.

- [#753](https://github.com/plotly/dash/pull/753) `Component` no longer inherits `MutableMapping`, so `values`, `keys`, and more are no longer methods. Fixes an issue reported in [dcc#440](https://github.com/plotly/dash-core-components/issues/440) where components with certain prop names defined but not provided would cause a failure to render. During component generation we now disallow all props with leading underscores or matching a few remaining reserved words: `UNDEFINED`, `REQUIRED`, `to_plotly_json`, `available_properties`, and `available_wildcard_properties`.

- [#739](https://github.com/plotly/dash/pull/739) Allow the Flask app to be provided to Dash after object initialization. This allows users to define Dash layouts etc when using the app factory pattern, or any other pattern that inhibits access to the app object. This broadly complies with the flask extension API, allowing Dash to be considered as a Flask extension where it needs to be.

- [#774](https://github.com/plotly/dash/pull/774) Allow the Flask app to set the Dash app name if the name is not provided by users.

- [#722](https://github.com/plotly/dash/pull/722) Assets are served locally by default. Both JS scripts and CSS files are affected. This improves robustness and flexibility in numerous situations, but in certain cases initial loading could be slowed. To restore the previous CDN serving, set `app.scripts.config.serve_locally = False` (and similarly with `app.css`, but this is generally less important).

- [#724](https://github.com/plotly/dash/pull/724), [renderer#175](https://github.com/plotly/dash-renderer/pull/175) Undo/redo toolbar is removed by default, you can enable it with `app=Dash(show_undo_redo=true)`. The CSS hack `._dash-undo-redo:{display:none;}` is no longer needed

- 💥 [#709](https://github.com/plotly/dash/pull/709) Merge the `dash-renderer` project into the main dash repo to simplify feature dev workflow. We will keep the [deprecated one](https://github.com/plotly/dash-renderer) for archive purpose.

## [0.43.0] - 2019-05-15
### Changed
- Bump dash-core-components version from 0.47.0 to [0.48.0](https://github.com/plotly/dash-core-components/blob/master/CHANGELOG.md#0480---2019-05-15)
- Bump dash-renderer version from 0.23.0 to [0.24.0](https://github.com/plotly/dash-renderer/blob/master/CHANGELOG.md#0240---2019-05-15)
- Bump dash-table version from 3.6.0 to [3.7.0](https://github.com/plotly/dash-table/blob/master/CHANGELOG.md#370---2019-05-15)

### Fixed
- [renderer#170](https://github.com/plotly/dash-renderer/pull/170) Fix regression on handling PreventUpdate (204 NO CONTENT)

## [0.42.0] - 2019-04-25
### Added
- [#687](https://github.com/plotly/dash/pull/687), [renderer#100](https://github.com/plotly/dash-renderer/pull/100) Dev Tools support. A new UI in the application that automatically display JavaScript & Python error messages, validates your component's properties, and displays a graph of your callback's dependencies. Only enabled in debug mode. Turn this on and off with two new config flags in `app.run_server`:
  - `dev_tools_props_check` - turn on/off property validation.
  - `dev_tools_ui` - turn on/off the UI.

### Fixed
- [renderer#148](https://github.com/plotly/dash-renderer/issues/148) Fix regression for `children=0` case.

## [0.41.0] - 2019-04-10
### Added
- [#672](https://github.com/plotly/dash/pull/672), [renderer#143](https://github.com/plotly/dash-renderer/pull/143) Support for "Clientside Callbacks" - an escape hatch to execute your callbacks in JavaScript instead of Python
- [#676](https://github.com/plotly/dash/pull/676) Add `dev_tools_ui` config flag in `app.run_server` (serialized in `<script id="_dash-config" type="application/json">`) to display or hide the forthcoming Dev Tools UI in Dash's front-end (dash-renderer).
- [#680](https://github.com/plotly/dash/pull/680) Partial updates: leave some multi-output updates unchanged while updating others

### Removed
- [renderer#145](https://github.com/plotly/dash-renderer/pull/145) Remove `dash_renderer._set_react_version` support for 15.4.2 and 16.2.0

### Changed
- Bump dash-core-components version from 0.45.0 to [0.46.0](https://github.com/plotly/dash-core-components/blob/master/CHANGELOG.md#0460---2019-04-10)
- [renderer#145](https://github.com/plotly/dash-renderer/pull/145) Update from React 15.4.2 to React 16.8.6

## [0.40.0] - 2019-03-25
### Changed
- Bump dash-core-components version from 0.44.0 to [0.45.0](https://github.com/plotly/dash-core-components/blob/master/CHANGELOG.md#0450---2019-03-25)
- Bump dash-html-components version from 0.14.0 to [0.15.0](https://github.com/plotly/dash-html-components/blob/master/CHANGELOG.md#0150---2019-03-25)
- [renderer#140](https://github.com/plotly/dash-renderer/pull/140), [renderer#126](https://github.com/plotly/dash-renderer/pull/126) Optimize rendering, and always assign `setProps` to components even with no callbacks to use it.

## [0.39.0] - 2019-03-04
### Added
- [#436](https://github.com/plotly/dash/pull/436) Allow multiple outputs from a single callback.
- [#367](https://github.com/plotly/dash/pull/367) Support custom JavaScript hooks to modify callback payloads and responses.
- [#623](https://github.com/plotly/dash/pull/623) Modify the flask response with custom cookies or headers, using `dash.callback_context.response`.
- [renderer#93](https://github.com/plotly/dash-renderer/pull/93) Loading states API

### Changed
- Bump dash-core-components version from 0.43.1 to [0.44.0](https://github.com/plotly/dash-core-components/blob/master/CHANGELOG.md#0440---2019-03-04)
- Bump dash-html-components version from 0.13.5 to [0.14.0](https://github.com/plotly/dash-html-components/blob/master/CHANGELOG.md#0140---2019-03-04)
- Bump dash-table version from 3.5.0 to [3.6.0](https://github.com/plotly/dash-table/blob/master/CHANGELOG.md#360---2019-03-04)

## [0.38.0] - 2019-02-25
### Added
- [#603](https://github.com/plotly/dash/pull/603) Add components libraries js/css distribution to hot reload watch.
- [#608](https://github.com/plotly/dash/pull/608), [renderer#124](https://github.com/plotly/dash-renderer/pull/124) Callback context:
  - Know which inputs caused a callback to fire: `dash.callback_context.triggered`
  - Input/State values by name `dash.callback_context.states.get('btn.n_clicks')`

### Changed
- Bump dash-table version from 3.4.0 to [3.5.0](https://github.com/plotly/dash-table/blob/master/CHANGELOG.md#350---2019-02-25)
- Bump dash-renderer version from 0.18.0 to [0.19.0](https://github.com/plotly/dash-renderer/blob/master/CHANGELOG.md#0190---2019-02-25)

### Fixed
- Fix missing indentation for generated metadata.json [#600](https://github.com/plotly/dash/issues/600)
- Fix missing component prop docstring error [#598](https://github.com/plotly/dash/issues/598)
- [#492](https://github.com/plotly/dash/pull/492) Move `__repr__` to base component instead of being generated.
- [#605](https://github.com/plotly/dash/pull/605) Raise exception when same input & output are used in a callback

## [0.37.0] - 2019-02-11
### Removed
- [renderer#118](https://github.com/plotly/dash-renderer/pull/118) Removed redux logger for the dev.

### Changed
- [#565](https://github.com/plotly/dash/pull/565) Add core libraries as version locked dependencies
- Bump dash-table version from 3.3.0 to [3.4.0](https://github.com/plotly/dash-table/blob/master/CHANGELOG.md#340---2019-02-08)
- Bump dash-renderer version from 0.17.0 to [0.18.0](https://github.com/plotly/dash-renderer/blob/master/CHANGELOG.md#0180---2019-02-11)
- Bump dash-core-components version from 0.43.0 to [0.43.1](https://github.com/plotly/dash-core-components/blob/master/CHANGELOG.md#0431---2019-02-11)

### Fixed
- [#563](https://github.com/plotly/dash/pull/563) Fix collections.abc deprecation warning for Python 3.8

## [0.36.0] - 2019-01-25
### Removed
- [#550](https://github.com/plotly/dash/pull/550), [renderer#114](https://github.com/plotly/dash-renderer/pull/114) Remove support for `Event` system. Use event properties instead, for example the `n_clicks` property instead of the `click` event, see [#531](https://github.com/plotly/dash/issues/531). `dash_renderer` MUST be upgraded to >=0.17.0 together with this, and it is recommended to update `dash_core_components` to >=0.43.0 and `dash_html_components` to >=0.14.0.

## [0.35.3] - 2019-01-23
### Changed
- [#547](https://github.com/plotly/dash/pull/547)
  - `assets_folder` argument now defaults to 'assets'
  - The assets folder is now always relative to the given root path of `name` argument, the default of `__main__` will get the `cwd`.
  - No longer coerce the name argument from the server if the server argument is provided.

### Fixed
- [#547](https://github.com/plotly/dash/pull/547)
  - Asset blueprint takes routes prefix into it's static path.
  - Asset url path no longer strip routes from requests.
- [#548](https://github.com/plotly/dash/pull/548) Remove print statement from PreventUpdate error handler.
- [#524](https://github.com/plotly/dash/pull/524) Removed ComponentRegistry dist cache.

## [0.35.2] - 2019-01-11
### Fixed
- [#522](https://github.com/plotly/dash/pull/522) Fix typo in some exception names
- [renderer#110](https://github.com/plotly/dash-renderer/pull/110)
  - Keep the config store state on soft reload.
  - AppProvider returns `Loading...` if no configs as before [renderer#108](https://github.com/plotly/dash-renderer/pull/108).

## 0.35.1 - 2018-12-27
### Fixed
- [#518](https://github.com/plotly/dash/pull/518) Always skip `dynamic` resources from index resources collection.

## 0.35.0 - 2018-12-18
### Added
- [#483](https://github.com/plotly/dash/pull/483) Experimental `--r-prefix` option to `dash-generate-components`, optionally generates R version of components and corresponding R package.

## 0.34.0 - 2018-12-17
### Added
- [#490](https://github.com/plotly/dash/pull/490) Add `--ignore` option to `dash-generate-components`, defaults to `^_`.

### Removed
- [renderer#108](https://github.com/plotly/dash-renderer/pull/108) Unused login api and Authentication component

### Fixed
- Add `key` to rendered components, fixing [renderer#379](https://github.com/plotly/dash-core-components/issues/379)

## 0.33.0 - 2018-12-10
### Added
- [#487](https://github.com/plotly/dash/pull/487) Add specific Dash exception types to replace generic exceptions (`InvalidIndexException`, `DependencyException`, `ResourceException`)

## 0.32.2 - 2018-12-09
### Fixed
- [#485](https://github.com/plotly/dash/pull/485) Fix typo in missing events/inputs error message

## 0.32.1 - 2018-12-07
### Changed
- [#484](https://github.com/plotly/dash/pull/484) Mute dash related missing props docstring from extract-meta warnings

## 0.32.0 - 2018-12-07
### Added
- [#478](https://github.com/plotly/dash/pull/478), [renderer#104](https://github.com/plotly/dash-renderer/issues/104) Support for .map file extension and dynamic (on demand) loading
- [renderer#107](https://github.com/plotly/dash-renderer/pull/107) [Redux devtools](https://github.com/zalmoxisus/redux-devtools-extension) support

## 0.31.1 - 2018-11-29
### Fixed
- [#473](https://github.com/plotly/dash/pull/473) Fix `_imports_.py` indentation generation.

## 0.31.0 - 2018-11-29
### Added
- [#451](https://github.com/plotly/dash/pull/451) Combine `extract-meta` and Python component files generation in a cli

### Fixed
- Fix a bug [renderer#66](https://github.com/plotly/dash-renderer/issues/66) in the ON_PROP_CHANGE callback where history was not correctly set when acting on more than one component. In particular, the 'undo' button should now work as expected.

## 0.30.0 - 2018-11-14
### Added
- [#362](https://github.com/plotly/dash/pull/362), [renderer#73](https://github.com/plotly/dash-renderer/pull/73) Hot reloading from the browser.
- Silence routes logging with `dev_tools_silence_routes_logging`.

## 0.29.0 - 2018-11-06
### Added
- [#444](https://github.com/plotly/dash/pull/444) Add component namespaces registry, collect the resources needed by component library when they are imported instead of crawling the layout.

## 0.28.7 - 2018-11-05
### Fixed
- [#450](https://github.com/plotly/dash/pull/450) Use the same prop name black list for component generation in all supported Python versions. Closes [#361](https://github.com/plotly/dash/issues/361).

## 0.28.6 - 2018-11-05
### Fixed
- [#443](https://github.com/plotly/dash/pull/443) `Dash.registered_paths` changed to a `collections.defaultdict(set)`, was appending the same package paths on every index.

## 0.28.5 - 2018-10-18
### Fixed
- [#431](https://github.com/plotly/dash/pull/431) Replace windows endline when generating components class docstrings.

## 0.28.4 - 2018-10-18
### Fixed
- [#430](https://github.com/plotly/dash/pull/430) Fix `Component.traverse()` and `Component.traverse_with_paths()` for components with `children` of type `tuple`, not just `list`.

## 0.28.3 - 2018-10-17
### Fixed
- [#418](https://github.com/plotly/dash/pull/418) Fix http-equiv typo
- Include missing polyfills to restore Internet Explorer support, restore whatwg-fetch [renderer#87](https://github.com/plotly/dash-renderer/issues/87)

## 0.28.2 - 2018-10-05
### Changed
- [#377](https://github.com/plotly/dash/pull/377) Move `add_url` function definition out of `Dash.__init__`

## 0.28.1 - 2018-09-26
### Fixed
- [#407](https://github.com/plotly/dash/pull/407) Missing favicon package_data from setup.py

## 0.28.0 - 2018-09-26
### Added
- [#406](https://github.com/plotly/dash/pull/406) Default favicon for dash apps.
- Bust the cache of the assets favicon.

### Fixed
- [#403](https://github.com/plotly/dash/pull/403) Remove the first and last blank lines from the HTML index string.

## 0.27.0 - 2018-09-20
### Added
- [#369](https://github.com/plotly/dash/pull/369), [renderer#77](https://github.com/plotly/dash-renderer/pull/77) Allow serving dev bundles from the components suite, enable with `app.run_server(dev_tools_serve_dev_bundles=True)`

### Fixed
- [#350](https://github.com/plotly/dash/pull/350) Use HTML5 syntax for the meta tag

## 0.26.6 - 2018-09-19
### Fixed
- [#387](https://github.com/plotly/dash/pull/387) Add `Cache-Control` headers to files served by `Dash.serve_component_suites`, and time modified query string to collected components suites resources.
- [#394](https://github.com/plotly/dash/pull/394) Add `InvalidResourceError` error and a Flask error handler so unregistered paths in `serve_component_suites` return a 404 instead of 500.

## 0.26.5 - 2018-09-10
### Fixed
- [#374](https://github.com/plotly/dash/pull/374) Fix `get_asset_url` with a different `assets_url_path`.

## 0.26.4 - 2018-08-28
### Fixed
- Set `url_base_pathname` to `None` in `Dash.__init__`. Fix [#364](https://github.com/plotly/dash/issues/364)

## 0.26.3 - 2018-08-27
### Added
- `Dash.get_asset_url` will give the prefixed url for the asset file.

### Fixed
- [#351](https://github.com/plotly/dash/pull/351) Prefix assets files with `requests_pathname_prefix`.

## 0.26.2 - 2018-08-26
### Fixed
- [#343](https://github.com/plotly/dash/pull/343) Only create the assets blueprint once for apps that provide the same flask instance to multiple dash instances.

## 0.26.1 - 2018-08-26
### Fixed
- [#336](https://github.com/plotly/dash/pull/336) Fix bug in `_validate_layout` which would not let a user set `app.layout` to be a function that returns a layout [(fixes #334)](https://github.com/plotly/dash/issues/334).

## 0.26.0 - 2018-08-20
### Added
- [#318](https://github.com/plotly/dash/pull/318) Add `assets_ignore` init keyword, regex filter for the assets files.

## 0.25.1 - 2018-08-20
### Fixed
- [#335](https://github.com/plotly/dash/pull/335) Ensure CSS/JS external resources are loaded before the assets.

## 0.25.0 - 2018-08-14
### Added
- [#322](https://github.com/plotly/dash/pull/322) Take config values from init or environ variables (Prefixed with `DASH_`).

### Fixed
- Take `requests_pathname_prefix` config when creating scripts tags.
- `requests/routes_pathname_prefix` must start and end with `/`.
- `requests_pathname_prefix` must end with `routes_pathname_prefix`. If you supplied both `requests` and `routes` pathname before this update, make sure `requests_pathname_prefix` ends with the same value as `routes_pathname_prefix`.
- `url_base_pathname` sets both `requests/routes` pathname, cannot supply it with either `requests` or `routes` pathname prefixes.

## 0.24.2 - 2018-08-13
### Fixed
- [#320](https://github.com/plotly/dash/pull/320) Disallow duplicate component ids in the initial layout.

## 0.24.1 - 2018-08-10
### Fixed
- Fix bug [#321](https://github.com/plotly/dash/issues/321) where importing Dash components with no props would result in an error.
- Fix a bug in 0.23.1 where importing components with arguments that are Python keywords could cause an error. In particular, this fixes `dash-html-components` with Python 3.7.

## 0.24.0 - 2018-08-10
### Added
- [#319](https://github.com/plotly/dash/pull/309) Add a modified time query string to assets included in the index in order to bust the cache.

## 0.23.1 - 2018-08-02
### Added
- [#316](https://github.com/plotly/dash/pull/316) Add `ie-compat` meta tag to the index by default.
- [#305](https://github.com/plotly/dash/pull/305) Add `external_script` and `external_css` keywords to dash `__init__`.
- Dash components are now generated at build-time and then imported rather than generated when a module is imported. This should reduce the time it takes to import Dash component libraries, and makes Dash compatible with IDEs.

## 0.22.1 - 2018-08-01
### Fixed
- [#273](https://github.com/plotly/dash/pull/273) Raise a more informative error if a non-JSON-serializable value is returned from a callback.

## 0.22.0 - 2018-07-25
### Added
- [#286](https://github.com/plotly/dash/pull/286) Asset files & index customization.
- [#294](https://github.com/plotly/dash/pull/294) Raise an error if there is no layout present when the server is run.
- [renderer#55](https://github.com/plotly/dash-renderer/pull/55) Add `_dash-error` class to the "Error loading layout" and "Error loading dependencies" messages.

### Fixed
- Attempting to render a `Boolean` value to the page no longer crashes the app.
- [renderer#57](https://github.com/plotly/dash-renderer/issues/57) If a callback references an `id` which does not exist in the DOM tree at the time it is executed, throw a more informative front-end exception.
- [renderer#54](https://github.com/plotly/dash-renderer/pull/54) Previously, if a component called `updateProps` with multiple properties, Dash would fire the callback multiple times (once for each property). Now the callback only fires once.

## 0.21.1 - 2018-04-10
### Added
- [#237](https://github.com/plotly/dash/pull/237) Support `aria-*` and `data-*` attributes in all dash html components. These new keywords can be added using a dictionary expansion, e.g. `html.Div(id="my-div", **{"data-toggle": "toggled", "aria-toggled": "true"})`
- [renderer#45](https://github.com/plotly/dash-renderer/pull/45) Allow user to choose between React versions '15.4.2' and '16.2.0':
```python
import dash_renderer

# Set the react version before setting up the Dash application
dash_renderer._set_react_version('16.2.0')

app = dash.Dash(...)
```

### Fixed
- [renderer#50](https://github.com/plotly/dash-renderer/pull/50) Update MANIFEST.in to include `react` and `react-dom` bundles for development mode

## 0.21.0 - 2018-02-21
### Added
- [#207](https://github.com/plotly/dash/pull/207) Support React components using [Flow](https://flow.org/en/docs/react/) types. `component_loader` now has the following behavior to create docstrings as determined in discussion in [#187](https://github.com/plotly/dash/issues/187):
  1. If a Dash component has `PropTypes`-generated typing, the docstring uses the `PropTypes`, _regardless of whether the component also has Flow types (current behavior)._
  2. Otherwise if a Dash component has Flow types but _not `PropTypes`_, the docstring now uses the objects generated by `react-docgen` from the Flow types.

### Fixed
- [renderer#42](https://github.com/plotly/dash-renderer/pull/42) Fix [renderer#41](https://github.com/plotly/dash-renderer/issues/41) and [renderer#44](https://github.com/plotly/dash-renderer/issues/44).
  - In some cases, during initialization, callbacks may fired multiple times instead of just once. This only happens in certain scenarios where outputs have overlapping inputs and those inputs are leaves (they don't have any inputs of their own).
  - If an output component is returned from a callback and its inputs were _not_ returned from the same input (i.e. they were already visible), then the callback to update the output would not fire. This has now been fixed. A common scenario where this app structure exists is within a Tabbed app, where there are global controls that update each tab's contents and the tab's callback just displays new output containers.

## 0.20.0 - 2018-01-19
### Added
- [#190](https://github.com/plotly/dash/pull/190) `exceptions.PreventUpdate` can be raised inside a callback to prevent the callback from updating the app. See <https://community.plotly.com/t/improving-handling-of-aborted-callbacks/7536/2>.

### Removed
- Removes logging from redux middleware from production build based on process.env.NODE_ENV.

### Changed
- Many pylint style fixes: [#163](https://github.com/plotly/dash/pull/163), [#164](https://github.com/plotly/dash/pull/164), [#165](https://github.com/plotly/dash/pull/165), [#166](https://github.com/plotly/dash/pull/166), [#167](https://github.com/plotly/dash/pull/167), [#168](https://github.com/plotly/dash/pull/168), [#169](https://github.com/plotly/dash/pull/169), [#172](https://github.com/plotly/dash/pull/172), [#173](https://github.com/plotly/dash/pull/173), [#181](https://github.com/plotly/dash/pull/181), [#185](https://github.com/plotly/dash/pull/185), [#186](https://github.com/plotly/dash/pull/186), [#193](https://github.com/plotly/dash/pull/193)
- [#184](https://github.com/plotly/dash/pull/184) New integration test framework.
- [#174](https://github.com/plotly/dash/pull/174) Submodules are now imported into the `dash` namespace for better IDE completion.

## 0.19.0 - 2017-10-16
### Changed
- 🔒 Remove CSRF protection measures. CSRF-style attacks are not relevant to Dash apps. Dash's API uses `POST` requests with content type `application/json` which are not susceptible to unwanted requests from 3rd party sites. See [#141](https://github.com/plotly/dash/issues/141).
- 🔒 `app.server.secret_key` is no longer required since CSRF protection was removed. Setting `app.server.secret_key` was difficult to document and a very common source of confusion, so it's great that users won't get bitten by this anymore :tada:
- 🐞 [renderer#22](https://github.com/plotly/dash-renderer/pull/22), [renderer#28](https://github.com/plotly/dash-renderer/pull/28) Previously, old requests could override new requests if their response was longer than the new one. This caused subtle bugs when apps are deployed on multiple processes or threads with component callbacks that update at varying rates like urls. Originally reported in [#133](https://github.com/plotly/dash/issues/133). This fix should also improve performance when many updates happen at once as outdated requests will get dropped instead of updating the UI. Performance issue with the first PR reported in [renderer#27](https://github.com/plotly/dash-renderer/issues/27) and fixed in the second PR.
- [renderer#21](https://github.com/plotly/dash-renderer/pull/21) Fix an issue where a callback would be fired excessively. Previously, the callback would be called as many times as it had inputs. Now, it is called less.

## 0.18.3 - 2017-09-08
### Added
- `app.config` is now a `dict` instead of a class. You can set config variables with `app.config['suppress_callback_exceptions'] = True` now. The previous class-based syntax (e.g. `app.config.suppress_callback_exceptions`) has been maintained for backwards compatibility.
- 🐌 Experimental behaviour for a customizable "loading state". When a callback is in motion, Dash now appends a `<div class="_dash-loading-callback"/>` to the DOM. Users can style this element using custom CSS to display loading screen overlays. This feature is in alpha, we may remove it at any time.

### Fixed
- Fix a bug from 0.18.2 that removed the ability for dash to serve the app on any route besides `/`.
- Fix a bug from 0.18.0 with the new config variables when used in a multi-app setting, causing config to be shared across apps. Originally reported in <https://community.plotly.com/t/flask-endpoint-error/5691/7>
- Rename config setting `supress_callback_exceptions` to `suppress_callback_exceptions`. The original spelling is kept for backward compatibility.
- 🐞 (renderer) Fix a bug where Dash would fire updates for each parent of a grandchild node that shared the same grandparent. Originally reported in <https://community.plotly.com/t/specifying-dependency-tree-traversal/5080/5>
- 🐞 (renderer) Fix a bug where the document title that displays "Updating..." wouldn't change if the callback raised an Exception. Now it will be removed on any response, even a failure.

## 0.18.2 - 2017-09-07
### Added
- [#70](https://github.com/plotly/dash/pull/70) 🔧 Add an `endpoint` to each of the URLs to allow for multiple routes.

## 0.18.1 - 2017-09-07
### Fixed
- [#128](https://github.com/plotly/dash/pull/128) 🐛 If `app.layout` is a function, then it used to be called excessively. Now it is called just once on startup and just once on page load.

## 0.18.0 - 2017-09-07
### Changed
- 🔒 Remove the `/static/` folder and endpoint that is implicitly initialized by flask. This is too implicit for my comfort level: I worry that users will not be aware that their files in their `static` folder are accessible
- ⚡️ Remove all API calls to the Plotly API (<https://api.plotly.com/>), the authentication endpoints and decorators, and the associated `filename`, `sharing` and `app_url` arguments. This was never documented or officially supported. Authentication has been moved to the [`dash-auth` package](https://github.com/plotly/dash-auth).
- [#107](https://github.com/plotly/dash/pull/107) ✏️ Sort prop names in exception messages.

### Added
- 🔧 Add two new `config` variables: `routes_pathname_prefix` and `requests_pathname_prefix` to provide more flexibility for API routing when Dash apps are run behind proxy servers. `routes_pathname_prefix` is a prefix applied to the backend routes and `requests_pathname_prefix` prefixed in requests made by Dash's front-end. `dash-renderer==0.8.0rc3` uses these endpoints.
- [#112](https://github.com/plotly/dash/pull/112) 🔧 Add `id` to `KeyError` exceptions in components.

### Fixed
- ✏️ Fix a typo in an exception.
- 🔧 Replaced all illegal characters in environment variables.

### 🔧 Maintenance
- 📝 Update README.md
- ✅ Fix CircleCI tests. Note that the [`dash-renderer`](https://github.com/plotly/dash-renderer) contains the bulk of the integration tests.
- 💄 Flake8 fixes and tests (fixes [#99](https://github.com/plotly/dash/issues/99))
- ✨ Add this CHANGELOG.md.

## 0.17.3 - 2017-06-22
✨ This is the initial open-source release of Dash.<|MERGE_RESOLUTION|>--- conflicted
+++ resolved
@@ -7,13 +7,10 @@
 ### Added
 - [#2109](https://github.com/plotly/dash/pull/2109) Add `maxHeight` to Dropdown options menu.
 
-<<<<<<< HEAD
-- [#2100](https://github.com/plotly/dash/pull/2100) Fixes bug where module name in for a custom `not_found_404` page is incorrect in the `dash.page_registry` when not using the `pages` folder.
-=======
 ### Fixed
 - [#2114](https://github.com/plotly/dash/pull/2114) Fix bug [#1978](https://github.com/plotly/dash/issues/1978) where text could not be copied from cells in tables with `cell_selectable=False`.
 - [#2102](https://github.com/plotly/dash/pull/2102) Fix bug as reported in [dash-labs #113](https://github.com/plotly/dash-labs/issues/113) where files starting with `.` were not excluded when building `dash.page_registry`.
->>>>>>> 5baac83c
+- [#2100](https://github.com/plotly/dash/pull/2100) Fixes bug where module name in for a custom `not_found_404` page is incorrect in the `dash.page_registry` when not using the `pages` folder.
 - [#2098](https://github.com/plotly/dash/pull/2098) Accept HTTP code 400 as well as 401 for JWT expiry
 - [#2097](https://github.com/plotly/dash/pull/2097) Fix bug [#2095](https://github.com/plotly/dash/issues/2095) with TypeScript compiler and `React.FC` empty valueDeclaration error & support empty props components.
 - [#2104](https://github.com/plotly/dash/pull/2104) Fix bug [#2099](https://github.com/plotly/dash/issues/2099) with Dropdown clearing search value when a value is selected.
