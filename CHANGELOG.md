# Change Log for Dash
All notable changes to `dash` will be documented in this file.
This project adheres to [Semantic Versioning](https://semver.org/).

<<<<<<< HEAD
## [UNRELEASED]

## Fixed

- [#2596](https://github.com/plotly/dash/pull/2596) Fix react-dom throwing unique key prop error for markdown table, fix [#1433](https://github.com/plotly/dash/issues/1433)
=======
## UNRELEASED

## Fixed

- [#2589](https://github.com/plotly/dash/pull/2589) CSS for input elements not scoped to Dash application
- [#2599](https://github.com/plotly/dash/pull/2599) Fix background callback cancel inputs used in multiple callbacks and mixed cancel inputs across pages.

## Changed

- [#2593](https://github.com/plotly/dash/pull/2593) dcc.Input accepts a number for its debounce argument
>>>>>>> 3c43d957

## [2.11.1] - 2023-06-29

## Fixed

- [#2573](https://github.com/plotly/dash/pull/2578) Disable jupyter dash in Databricks, as the implementation here does not work in a Databricks notebook. Dash Enterprise customers can use the separate databricks-dash package for this purpose.

## Changed

- [#2573](https://github.com/plotly/dash/pull/2573) Use `julia --project` command inside `JuliaRunner`.
- [#2579](https://github.com/plotly/dash/pull/2579) Add warning if using `JupyterDash`

## [2.11.0] - 2023-06-23

## Added

- [#2530](https://github.com/plotly/dash/pull/2530) Merge JupyterDash repository with Dash.
  - Add `jupyter_mode` argument to `app.run`, defaults to `inline` and configurable via `jupyter_dash.default_mode`.
  - Add prefixed arguments from `JupyterDash` to `app.run`: `jupyter_width`, `jupyter_height`, `jupyter_server_url`.

## Fixed

- [#2555](https://github.com/plotly/dash/pull/2555) Fix browser back button when removing one of multiple location components from layout, fix [#1312](https://github.com/plotly/dash/issues/1312)
- [#2565](https://github.com/plotly/dash/pull/2565) Fix sorting for > 10 pages, fix [#2564](https://github.com/plotly/dash/issues/2564)

## Updated

- [#2474](https://github.com/plotly/dash/pull/2574) Update plotly js to 2.24.2 from 2.23.2
  - Feature release [2.24.0](https://github.com/plotly/plotly.js/releases/tag/v2.24.0) add pattern to pie, funnelarea, sunburst, icicle and treemap traces
  - Patch release [2.24.1](https://github.com/plotly/plotly.js/releases/tag/v2.24.1) and [2.24.2](https://github.com/plotly/plotly.js/releases/tag/v2.24.2)

## [2.10.2] - 2023-05-31

## Changed

- Set Flask and Werkzeug version upper bound to `<2.3`.

## [2.10.1] - 2023-05-30

## Fixed

- [#2545](https://github.com/plotly/dash/pull/2545) Fix typescript objectOf generation.
- [#2548](https://github.com/plotly/dash/pull/2548) Fix component as props callback triggering other callbacks not in response, fix [#2487](https://github.com/plotly/dash/issues/2487).

## [2.10.0] - 2023-05-25

## Changed

- [#2538](https://github.com/plotly/dash/pull/2538) Add an upper bound to Flask and Werkzeug versions at `<2.2.3` because we expect the Dash ecosystem to be incompatible with the next minor release of Flask (this excludes the current latest Flask release 2.3.x). We will raise the upper bound to `<2.4` after we fix incompatibilities elsewhere in the Dash ecosystem.

## Added

- [#2540](https://github.com/plotly/dash/pull/2540) Add `include_pages_meta=True` to `Dash` constructor, and fix a security issue in pages meta tags [#2536](https://github.com/plotly/dash/issues/2536).

## Fixed

- [#2508](https://github.com/plotly/dash/pull/2508) Fix error message, when callback output has different length than spec
- [#2207](https://github.com/plotly/dash/pull/2207) Fix object of components support.
- [#2500](https://github.com/plotly/dash/pull/2500) Passing customdata by click for scattermapbox, fix [#2493](https://github.com/plotly/dash/issues/2493)
- [#2513](https://github.com/plotly/dash/pull/2513) Raise error when iterating over patch objects, fix [#2512](https://github.com/plotly/dash/issues/2512)

## Updated

- [#2533](https://github.com/plotly/dash/pull/2533) and [#2538](https://github.com/plotly/dash/pull/2538) Update Plotly.js to v2.23.2 from v2.20.0.
  - Feature release [2.23.0](https://github.com/plotly/plotly.js/releases/tag/v2.23.0) adds legend/colorbar xref/yref.
  - Feature release [2.22.0](https://github.com/plotly/plotly.js/releases/tag/v2.22.0) adds `legend` references to traces.
  - Feature release [2.21.0](https://github.com/plotly/plotly.js/releases/tag/v2.21.0) adds `label.texttemplate` to parametric shapes.
  - Patch releases [2.23.1](https://github.com/plotly/plotly.js/releases/tag/v2.23.1) and [2.23.2](https://github.com/plotly/plotly.js/releases/tag/v2.23.2) fix heatmap rendering on iOS and Safari when zsmooth is set to false and shape text when drawing a new shape.

- [#2538](https://github.com/plotly/dash/pull/2538) Update JS dependencies in dcc, html, dash-table, dash-renderer, and dash

## [2.9.3] - 2023-04-13

## Fixed

- [#2489](https://github.com/plotly/dash/pull/2489) Fix location change event handling when `Location` objects are removed from the layout. Event handlers would not be removed and eventually change props of a random DOM element, fix [#1346](https://github.com/plotly/dash/issues/1346)
- [#2498](https://github.com/plotly/dash/pull/2498) Fix error when caching callbacks which return `Patch` objects by making `Patch` objects picklable
- [#2491](https://github.com/plotly/dash/pull/2491) Fix clientside inline function name not found, fix [#2488](https://github.com/plotly/dash/issues/2488)

## [2.9.2] - 2023-03-29

## Fixed

- [#2479](https://github.com/plotly/dash/pull/2479) Fix `KeyError` "Callback function not found for output [...], , perhaps you forgot to prepend the '@'?" issue when using duplicate callbacks targeting the same output. This issue would occur when the app is restarted or when running with multiple `gunicorn` workers.
- [#2471](https://github.com/plotly/dash/pull/2471) Fix `allow_duplicate` output with clientside callback, fix [#2467](https://github.com/plotly/dash/issues/2467)
- [#2473](https://github.com/plotly/dash/pull/2473) Fix background callbacks with different outputs but same function, fix [#2221](https://github.com/plotly/dash/issues/2221)

## [2.9.1] - 2023-03-17

## Fixed

- [#2461](https://github.com/plotly/dash/pull/2461) Fix pytest plugin make report when testing not installed, fix [#2420](https://github.com/plotly/dash/issues/2420)

## [2.9.0] - 2023-03-16

## Breaking
- [#2450](https://github.com/plotly/dash/pull/2450) Set label style `display: block` if `inline` is false in RadioItems & Checklist components. To keep previous behavior, set `inline=True`. This is already how it was described and worked in our documentation and other places with CSS stylesheets that set the default orientation of RadioItems and Checklist options to vertical (including Dash Design Kit), but for unstyled pages it is a breaking change.

## Added

- [#2392](https://github.com/plotly/dash/pull/2392) Improved pages feature:
  - Accept an absolute path or a `pathlib.path` for `pages_folder`, to match `assets_folder`
  - Fix inferring `use_pages=True` when you supply a custom `pages_folder`
  - Fix for `pages_folder` that includes special characters
  - New test fixture `clear_pages_state`
  - Make imported pages act more like regular Python modules
- [#2068](https://github.com/plotly/dash/pull/2068) Added `refresh="callback-nav"` in `dcc.Location`. This allows for navigation without refreshing the page when url is updated in a callback.
- [#2417](https://github.com/plotly/dash/pull/2417) Add wait_timeout property to customize the behavior of the default wait timeout used for by wait_for_page, fix [#1595](https://github.com/plotly/dash/issues/1595)
- [#2417](https://github.com/plotly/dash/pull/2417) Add the element target text for wait_for_text* error message, fix [#945](https://github.com/plotly/dash/issues/945)
- [#2425](https://github.com/plotly/dash/pull/2425) Add `add_log_handler=True` to Dash init, if you don't want a log stream handler at all.
- [#2260](https://github.com/plotly/dash/pull/2260) Experimental support for React 18. The default is still React v16.14.0, but to use React 18 you can either set the environment variable `REACT_VERSION=18.2.0` before running your app, or inside the app call `dash._dash_renderer._set_react_version("18.2.0")`. THIS FEATURE IS EXPERIMENTAL. It has not been tested with component suites outside the Dash core, and we may add or remove available React versions in any future release.
- [#2414](https://github.com/plotly/dash/pull/2414) Add `dash.Patch`for partial update Output props without transferring the previous value in a State.
- [#2414](https://github.com/plotly/dash/pull/2414) Add `allow_duplicate` to `Output` arguments allowing duplicate callbacks to target the same prop.
- [#2349](https://github.com/plotly/dash/pull/2349) Added new `dcc.Geolocation` component

## Fixed

- [#2429](https://github.com/plotly/dash/pull/2429) Fix side effect on updating possible array children triggering callbacks, fix [#2411](https://github.com/plotly/dash/issues/2411).
- [#2417](https://github.com/plotly/dash/pull/2417) Disable the pytest plugin if `dash[testing]` not installed, fix [#946](https://github.com/plotly/dash/issues/946).
- [#2417](https://github.com/plotly/dash/pull/2417) Do not swallow the original error to get the webdriver, easier to know what is wrong after updating the browser but the driver.
- [#2425](https://github.com/plotly/dash/pull/2425) Fix multiple log handler added unconditionally to the logger, resulting in duplicate log message.
- [#2415](https://github.com/plotly/dash/pull/2415) Fix background callbacks progress not deleted after fetch.
- [#2426](https://github.com/plotly/dash/pull/2426) Set default interval to 1 second for app.long_callback, restoring the behavior it had before v2.6.0 when we introduced `backround=True` callbacks.

## Changed

- [#2425](https://github.com/plotly/dash/pull/2425) Moved the logger namespace to `dash.dash`, as library logger it should be on that namespace instead of the user app.

## Updated

- [#2241](https://github.com/plotly/dash/pull/2441) Update Plotly.js to v2.20.0 from v2.18.0.
  - Feature release [2.20.0](https://github.com/plotly/plotly.js/releases/tag/v2.20.0) adds `automargin` to the main plot title.
  - Feature release [2.19.0](https://github.com/plotly/plotly.js/releases/tag/v2.19.0) adds text labels to `layout.shapes`, and adds a `labelalias` property to replace specific axis tick labels.
  - Patch releases [2.18.1](https://github.com/plotly/plotly.js/releases/tag/v2.18.1),
    [2.18.2](https://github.com/plotly/plotly.js/releases/tag/v2.18.2),
    [2.19.1](https://github.com/plotly/plotly.js/releases/tag/v2.19.1) fix various bugs.

## [2.8.1] - 2023-01-30

## Fixed

- [#2400](https://github.com/plotly/dash/pull/2400) Added `disable_n_clicks=True` to the `html.Div` components in `page_container`.

## [2.8.0] - 2023-01-24

### Added

- [#2389](https://github.com/plotly/dash/pull/2389) Added `disable_n_clicks` prop to all html components to make it possible to remove onclick event listeners

## Fixed

- [#2388](https://github.com/plotly/dash/pull/2388) Fix [#2368](https://github.com/plotly/dash/issues/2368) ordering or Pattern Matching ALL after update to the subtree.

### Updated

- [#2367](https://github.com/plotly/dash/pull/2367) Updated the default `favicon.ico` to the current Plotly logo
- [#2394](https://github.com/plotly/dash/pull/2394) Update Plotly.js to v2.18.0 from v2.16.4.
  - Feature release [2.18.0](https://github.com/plotly/plotly.js/releases/tag/v2.18.0) adds `sync` tickmode, so several axes can share ticks and gridlines
  - Feature release [2.17.0](https://github.com/plotly/plotly.js/releases/tag/v2.17.0) adds automargin for multiple Y axes, a grouped mode for `scatter` traces, and rounded corners on `treemap` traces
  - Patch releases [2.17.1](https://github.com/plotly/plotly.js/releases/tag/v2.17.1) and [2.16.5](https://github.com/plotly/plotly.js/releases/tag/v2.16.5) fix various bugs

## [2.7.1] - 2022-12-12

### Fixed

- [#2344](https://github.com/plotly/dash/pull/2344) Fix [#1519](https://github.com/plotly/dash/issues/1519), a case where dependent callbacks can be called too many times and with inconsistent inputs
- [#2332](https://github.com/plotly/dash/pull/2332) Add key to wrapped children props in list.
- [#2336](https://github.com/plotly/dash/pull/2336) Fix inserted dynamic ids in component as props.

### Updated

- [#2361](https://github.com/plotly/dash/pull/2361) Dependencies upgrade.
  - Update Plotly.js to v2.16.4 (from v2.16.1): fix several bugs, particularly related to updating mapbox graphs.
    - Patch release [2.16.4](https://github.com/plotly/plotly.js/releases/tag/v2.16.4)
    - Patch release [2.16.3](https://github.com/plotly/plotly.js/releases/tag/v2.16.3)
    - Patch release [2.16.2](https://github.com/plotly/plotly.js/releases/tag/v2.16.2)
- [#2363](https://github.com/plotly/dash/pull/2363) Update html attributes for ol

## [2.7.0] - 2022-11-03

### Removed

- [#2282](https://github.com/plotly/dash/pull/2282) Dropped support for Internet Explorer. Our build process now targets vendor-supported browsers released in the last 7 years. Currently this means ES2015 but over time this will natually advance as older browser versions pass the 7-year threshold.

### Added

- [#2261](https://github.com/plotly/dash/pull/2261) Added new `placeholder_text` property to `filterOptions` for DataTable which allows overriding the default filter field placeholder.

### Updated

- [#2282](https://github.com/plotly/dash/pull/2282) Widespread dependency upgrades
  - Update Plotly.js to v2.16.1 (from v2.13.3)
    - Feature release [2.14.0](https://github.com/plotly/plotly.js/releases/tag/v2.14.0) adds arrows to `sankey` links, and `editSelection` option to config.
    - Feature release [2.15.0](https://github.com/plotly/plotly.js/releases/tag/v2.15.0) adds directed arrowheads and markers to `scatter` and scatter-like traces and increased control of automargin and legend sizing
    - Feature release [2.16.0](https://github.com/plotly/plotly.js/releases/tag/v2.16.0) adds clustering to `scattermapbox` traces and restricted bounds to `mapbox` plots.
    - Patch releases [2.15.1](https://github.com/plotly/plotly.js/releases/tag/v2.15.1) and [2.16.1](https://github.com/plotly/plotly.js/releases/tag/v2.16.1) fix several bugs.

### Fixed

- [#2292](https://github.com/plotly/dash/pull/2292) Pages: find the 404 page even if `pages_folder` is nested, or the 404 page is nested inside `pages_folder`.
- [#2265](https://github.com/plotly/dash/pull/2265) Removed deprecated `before_first_request` as reported in [#2177](https://github.com/plotly/dash/issues/2177).
- [#2257](https://github.com/plotly/dash/pull/2257) Fix tuple types in the TypeScript component generator.
- [#2293](https://github.com/plotly/dash/pull/2293) Fix Dropdown useMemo not detecting equal objects
- [#2277](https://github.com/plotly/dash/pull/2277) Use dropdown styles from node_modules, instead of from stored css file
- [#2105](https://github.com/plotly/dash/pull/2105) Fix order of dash component libraries imports.

### Changed

- [#2291](https://github.com/plotly/dash/pull/2291) Move `flask-compress` dependency to new extras requires `dash[compress]`

## [2.6.2] - 2022-09-23

### Fixed

- [#2237](https://github.com/plotly/dash/pull/2237) Ensure calls to `plotly.js` from `dcc.Graph` are properly sequenced even if React initiates multiple render cycles in quick succession.
- [#2218](https://github.com/plotly/dash/pull/2218) Fix bug [#1348](https://github.com/plotly/dash/issues/1348) Validate children prop (required or not).
- [#2223](https://github.com/plotly/dash/pull/2223) Exclude hidden folders when building `dash.page_registry`.
- [#2182](https://github.com/plotly/dash/pull/2182) Fix [#2172](https://github.com/plotly/dash/issues/2172)  Make it so that when using pages, if `suppress_callback_exceptions=True` the `validation_layout` is not set.
- [#2152](https://github.com/plotly/dash/pull/2152) Fix bug [#2128](https://github.com/plotly/dash/issues/2128) preventing rendering of multiple components inside a dictionary.
- [#2187](https://github.com/plotly/dash/pull/2187) Fix confusing error message when trying to use pytest fixtures but `dash[testing]` is not installed.
- [#2202](https://github.com/plotly/dash/pull/2202) Fix bug [#2185](https://github.com/plotly/dash/issues/2185) when you copy text with multiple quotes into a table
- [#2226](https://github.com/plotly/dash/pull/2226) Fix [#2219](https://github.com/plotly/dash/issues/2219) pages register & background callbacks.

## [2.6.1] - 2022-08-01

### Fixed

- [#2175](https://github.com/plotly/dash/pull/2175) Fix [#2173](https://github.com/plotly/dash/issues/2173) callback output of ndarray and no_update check.
- [#2146](https://github.com/plotly/dash/pull/2146) Remove leftover debug console.log statement.
- [#2168](https://github.com/plotly/dash/pull/2168)  Reverts [#2126](https://github.com/plotly/dash/pull/2126) (supporting redirect from root when using pages) until the new bugs introduced by that PR are fixed.

### Updated

- [#2167](https://github.com/plotly/dash/pull/2167) Update Plotly.js to v2.13.3 (from v2.13.1) including [patch release v2.13.2](https://github.com/plotly/plotly.js/releases/tag/v2.13.2) and [patch release v2.13.3](https://github.com/plotly/plotly.js/releases/tag/v2.13.3).
  - Emit `plotly_selected` event on plot API calls and GUI edits.
  - Fix `sankey` select error (regression introduced in 2.13.0).
  - Handle missing drag layer of invisible `sankey` traces to fix select error.
  - Emit selection event in shape drawing `dragmode`s when an existing selection is modified.

## [2.6.0] - 2022-07-14

### Added
- [#2109](https://github.com/plotly/dash/pull/2109) Add `maxHeight` to Dropdown options menu.
- [#2039](https://github.com/plotly/dash/pull/2039) Long callback changes:
  - Add `background=False` to `dash.callback` to use instead of `app.long_callback`.
  - Add previous `app.long_callback` arguments to `dash.callback` (`interval`, `running`, `cancel`, `progress`, `progress_default`, `cache_args_to_ignore`, `manager`)
- [#2110](https://github.com/plotly/dash/pull/2110) Add `search` prop to `dcc.Dropdown` options, allowing to search the dropdown options with something other than the label or value.

### Fixed
- [#2126](https://github.com/plotly/dash/pull/2126) Fix bug where it was not possible to redirect from root when using pages.
- [#2114](https://github.com/plotly/dash/pull/2114) Fix bug [#1978](https://github.com/plotly/dash/issues/1978) where text could not be copied from cells in tables with `cell_selectable=False`.
- [#2102](https://github.com/plotly/dash/pull/2102) Fix bug as reported in [dash-labs #113](https://github.com/plotly/dash-labs/issues/113) where files starting with `.` were not excluded when building `dash.page_registry`.
- [#2100](https://github.com/plotly/dash/pull/2100) Fixes bug where module name in for a custom `not_found_404` page is incorrect in the `dash.page_registry` when not using the `pages` folder.
- [#2098](https://github.com/plotly/dash/pull/2098) Accept HTTP code 400 as well as 401 for JWT expiry
- [#2097](https://github.com/plotly/dash/pull/2097) Fix bug [#2095](https://github.com/plotly/dash/issues/2095) with TypeScript compiler and `React.FC` empty valueDeclaration error & support empty props components.
- [#2104](https://github.com/plotly/dash/pull/2104) Fix bug [#2099](https://github.com/plotly/dash/issues/2099) with Dropdown clearing search value when a value is selected.
- [#2039](https://github.com/plotly/dash/pull/2039) Fix bugs in long callbacks:
  - Fix [#1769](https://github.com/plotly/dash/issues/1769) and [#1852](https://github.com/plotly/dash/issues/1852) short interval makes job run in loop.
  - Fix [#1974](https://github.com/plotly/dash/issues/1974) returning `no_update` or raising `PreventUpdate` not supported with celery.
  - Fix use of the callback context in celery long callbacks.
  - Fix support of pattern matching for long callbacks.
- [#2110](https://github.com/plotly/dash/pull/2110) Fix `dcc.Dropdown` search with component as prop for option label.
- [#2131](https://github.com/plotly/dash/pull/2131) Add encoding to file open calls. Fix bug [#2127](https://github.com/plotly/dash/issues/2127).

## Changed

- [#2116](https://github.com/plotly/dash/pull/2116) Rename long callbacks to background callbacks
  - Deprecated `dash.long_callback.managers.CeleryLongCallbackManager`, use `dash.CeleryManager` instead.
  - Deprecated `dash.long_callback.managers.DiskcacheLongCallbackManager`, use `dash.DiskcacheManager` instead.
  - Deprecated dash constructor argument `long_callback_manager` in favor of `background_callback_manager`.

### Updated
- [#2134](https://github.com/plotly/dash/pull/2134) Upgrade Plotly.js to v2.13.1 (from v2.12.1) including [feature release 2.13.0](https://github.com/plotly/plotly.js/releases/tag/v2.13.0) and [patch release 2.13.1](https://github.com/plotly/plotly.js/releases/tag/v2.13.1)
  - Add persistent selections via layout attributes `selections`, `newselection`, and `activeselection`, along with an updated UI allowing you to modify a selection you created.
  - Add unselected line styling to `parcoords` traces.
  - Add more quartile algorithms to `violin` traces.
  - More flexible axis `automargin` behavior.
  - And several other enhancements and bug fixes.

## [2.5.1] - 2022-06-13

### Fixed

- [#2087](https://github.com/plotly/dash/pull/2087) Fix bug [#2086](https://github.com/plotly/dash/issues/2086) in which using id as a key within a component's id breaks the new callback context's `args_grouping` function.
- [#2084](https://github.com/plotly/dash/pull/2084) In dash 2.5.0, a default viewport meta tag was added as recommended for mobile-optimized sites by [mdn](https://developer.mozilla.org/en-US/docs/Web/HTML/Viewport_meta_tag)
This feature can be disabled by providing an empty viewport meta tag.  e.g. `app = Dash(meta_tags=[{"name": "viewport"}])`
- [#2090](https://github.com/plotly/dash/pull/2090), [#2092](https://github.com/plotly/dash/pull/2092).  Fixed bug where the `path` to the `pages_folder` was incorrect on Windows.

### Removed

- [#2087](https://github.com/plotly/dash/pull/2087) Removed the undocumented callback context `args_grouping_values` property which was incompatible with pattern-matching callbacks.

## [2.5.0] - 2022-06-07

### Added

- [#1947](https://github.com/plotly/dash/pull/1947)  Added `pages` - a better way to build multi-page apps. For more information see the [forum post.](https://community.plotly.com/t/introducing-dash-pages-a-dash-2-x-feature-preview/57775)
- [#1965](https://github.com/plotly/dash/pull/1965) Add component as props.
- [#2049](https://github.com/plotly/dash/pull/2049) Added `wait_for_class_to_equal` and `wait_for_contains_class` methods to `dash.testing`

### Changed

- [#2050](https://github.com/plotly/dash/pull/2050) Changed `find_element` and `find_elements` to accept an `attribute` argument that aligns with Selenium's `By` class, allowing you to search elements by other attributes. Default value is `CSS_SELECTOR` to maintain backwards compatibility with previous `find_elements`.

### Fixed

- [#2043](https://github.com/plotly/dash/pull/2043) Fix bug
[#2003](https://github.com/plotly/dash/issues/2003) in which
`dangerously_allow_html=True` + `mathjax=True` works in some cases, and in some cases not.
- [#2065](https://github.com/plotly/dash/pull/2065) Fix bug [#2064](https://github.com/plotly/dash/issues/2064) rendering of `dcc.Dropdown` with a value but no options.
- [#2047](https://github.com/plotly/dash/pull/2047) Fix bug [#1979](https://github.com/plotly/dash/issues/1979) in which `DASH_DEBUG` as environment variable gets ignored.
- [#2070](https://github.com/plotly/dash/pull/2070) Fix bug [#2066](https://github.com/plotly/dash/issues/2066) nested types triggering maximum call stack error when building typescript components.

## [2.4.1] - 2022-05-11

### Fixed

- Fix [#2045](https://github.com/plotly/dash/issues/2045) import error when using pytest but `dash[testing]` is not installed.

## [2.4.0] - 2022-05-11

### Added
- [#1952](https://github.com/plotly/dash/pull/1952) Improved callback_context
  - Closes [#1818](https://github.com/plotly/dash/issues/1818) Closes [#1054](https://github.com/plotly/dash/issues/1054)
  - adds `dash.ctx`, a more concise name for `dash.callback_context`
  - adds `ctx.triggered_prop_ids`, a dictionary of the component ids and props that triggered the callback.
  - adds `ctx.triggered_id`, the `id` of the component that triggered the callback.
  - adds `ctx.args_grouping`, a dict of the inputs used with flexible callback signatures.

- [#2009](https://github.com/plotly/dash/pull/2009) Add support for Promises within Client-side callbacks as requested in [#1364](https://github.com/plotly/dash/pull/1364).

- [#1956](https://github.com/plotly/dash/pull/1956) Add TypeScript components generation.

- [#2034](https://github.com/plotly/dash/pull/2034) Add `link_target` prop to dcc.Markdown component. Closes [#1827](https://github.com/plotly/dash/issues/1827)

- [#2035](https://github.com/plotly/dash/pull/2036) Add type annotations to testing fixtures.

### Fixed

- [#2029](https://github.com/plotly/dash/pull/2029) Restrict the number of props listed explicitly in generated component constructors - default is 250. This prevents exceeding the Python 3.6 limit of 255 arguments. The omitted props are still in the docstring and can still be provided the same as before, they just won't appear in the signature so autocompletion may be affected.

- [#1968](https://github.com/plotly/dash/pull/1968) Fix bug [#1877](https://github.com/plotly/dash/issues/1877), code which uses `merge_duplicate_headers` and `style_header_conditional` to highlight columns, it incorrectly highlights header cells.

- [#2015](https://github.com/plotly/dash/pull/2015) Fix bug [#1854](https://github.com/plotly/dash/issues/1854) in which the combination of row_selectable="single or multi" and filter_action="native" caused the JS error.

- [#1976](https://github.com/plotly/dash/pull/1976) Fix [#1962](https://github.com/plotly/dash/issues/1962) in which DatePickerSingle and DatePickerRange are extremely slow when provided a long list of disabled_days.

- [#2035](https://github.com/plotly/dash/pull/2035) Fix [#2033](https://github.com/plotly/dash/issues/2033) In-App error reporting does not render HTML.

- [#1970](https://github.com/plotly/dash/pull/1970) dcc.Dropdown Refactor fixes:
  - Fix bug [#1868](https://github.com/plotly/dash/issues/1868) value does not update when selected option removed from options.
  - Fix bug [#1908](https://github.com/plotly/dash/issues/1908) Selected options not showing when the value contains a comma.

### Changed

- [#1751](https://github.com/plotly/dash/pull/1751) Rename `app.run_server` to `app.run` while preserving `app.run_server` for backwards compatibility.

- [#1839](https://github.com/plotly/dash/pull/1839) The `callback` decorator returns the original function, not the wrapped function, so that you can still call these functions directly, for example in tests. Note that in this case there will be no callback context so not all callbacks can be tested this way.

- [#2016](https://github.com/plotly/dash/pull/2016) Drop the 375px width from default percy_snapshot calls, keep only 1280px

- [#2027](https://github.com/plotly/dash/pull/1751) Improve the error message when a user doesn't wrap children in a list

### Updated
- [#2016](https://github.com/plotly/dash/pull/2016), [#2032](https://github.com/plotly/dash/pull/2032), and [#2042](https://github.com/plotly/dash/pull/2042) Widespread dependency upgrades
  - Upgrade Plotly.js to v2.12.1 (from v2.11.0).
    - Feature release [2.12.0](https://github.com/plotly/plotly.js/releases/tag/v2.12.0) adds minor ticks and gridlines, as well as dashed gridlines.
    - Patch release [2.11.1](https://github.com/plotly/plotly.js/releases/tag/v2.11.1) fixes regl-based traces in strict CSP mode, however you must manually switch to the strict bundle to use this.
    - Patch release [2.12.1](https://github.com/plotly/plotly.js/releases/tag/v2.12.1) fixes several bugs.
  - Upgrade `black` to v22.3.0 for Python 3.7+ - if you use `dash[ci]` and you call `black`, this may alter your code formatting slightly, including more consistently breaking Python 2 compatibility.
  - Many other mainly JS dependency upgrades to the internals of Dash renderer and components. These may patch bugs or improve performance.


## [2.3.1] - 2022-03-29

### Fixed

- [#1963](https://github.com/plotly/dash/pull/1963) Fix [#1780](https://github.com/plotly/dash/issues/1780) flask shutdown deprecation warning when running dashduo threaded tests.
- [#1995](https://github.com/plotly/dash/pull/1995) Fix [#1992](https://github.com/plotly/dash/issues/1992) ImportError: cannot import name 'get_current_traceback' from 'werkzeug.debug.tbtools'.

## [2.3.0] - 2022-03-13

### Added
- [#1949](https://github.com/plotly/dash/pull/1915) Add built-in MathJax support to both `dcc.Markdown` and `dcc.Graph`. A new boolean prop `mathjax` was added to these two components, defaulting to `False`. Set `mathjax=True` to enable math rendering. This work uses MathJax v3, although `dcc.Graph` and Plotly.js can also be used with MathJax v2.
  - In `dcc.Markdown` this has two flavors: inline math is any content between single dollar signs, for example `"$E=mc^2$"`, and "display" math (on its own line, potentially multi-line) is delimited by double dollar signs.
  - In `dcc.Graph`, most text fields (graph and axis titles, trace names, scatter and bar text) can use math, and it's enabled with single dollar sign delimiters. A limitation here is that currently a given piece of text can only be one or the other: if math is found, everything outside the delimiters is ignored. See https://plotly.com/python/LaTeX/ for details.
  - For an intro to LaTeX math, see https://en.wikibooks.org/wiki/LaTeX/Mathematics.
  - Big thanks to [Equinor](https://www.equinor.com/) for sponsoring this development, including the related work in Plotly.js!

### Updated
- [#1949](https://github.com/plotly/dash/pull/1915) Upgrade Plotly.js to v2.11.0 (from v2.9.0)
  - [Feature release 2.10.0](https://github.com/plotly/plotly.js/releases/tag/v2.10.0):
    - Support for MathJax v3
    - `fillpattern` for `scatter` traces with filled area
  - [Feature release 2.11.0](https://github.com/plotly/plotly.js/releases/tag/v2.11.0):
    - Every trace type can now be rendered in a stricter CSP environment, specifically avoiding `unsafe-eval`. Please note: the `regl`-based traces (`scattergl`, `scatterpolargl`, `parcoords`, and `splom`) are only strict in the `strict` bundle, which is NOT served by default in Dash. To use this bundle with Dash, you must either download it and put it in your `assets/` folder, or include it as an `external_script` from the CDN: https://cdn.plot.ly/plotly-strict-2.11.0.min.js. All other trace types are strict in the normal bundle.
  - Patch release [2.10.1](https://github.com/plotly/plotly.js/releases/tag/v2.10.1) containing a bugfix for `mesh3d` traces.


### Fixed
- [#1915](https://github.com/plotly/dash/pull/1915) Fix bug [#1474](https://github.com/plotly/dash/issues/1474) when both dcc.Graph and go.Figure have animation, and when the second animation in Figure is executed, the Frames from the first animation are played instead of the second one.

- [#1953](https://github.com/plotly/dash/pull/1953) Fix bug [#1783](https://github.com/plotly/dash/issues/1783) in which a failed hot reloader blocks the UI with alerts.

- [#1942](https://github.com/plotly/dash/pull/1942) Fix bug [#1663](https://github.com/plotly/dash/issues/1663) preventing pie traces from sending `customdata` with `clickData` and other events.

## [2.2.0] - 2022-02-18

### Added
- [#1923](https://github.com/plotly/dash/pull/1923):
  - `dash.get_relative_path`
  - `dash.strip_relative_path`
  - `dash.get_asset_url`
  This is similar to `dash.callback` where you don't need the `app` object. It makes it possible to use these
  functions in the `pages` folder of a multi-page app without running into the circular `app` imports issue.

### Updated
- [#1911](https://github.com/plotly/dash/pull/1911) Upgrade Plotly.js to v2.9.0 (from v2.8.3).
  - Adds `ticklabelstep` to axes to reduce tick labels while still showing all ticks.
  - Displays the plotly.js version when hovering on the modebar. This helps debugging situations where there might be multiple sources of plotly.js, for example `/assets` vs the versions built into `dcc` or `ddk`.

- [#1930](https://github.com/plotly/dash/pull/1930) Upgrade JavaScript dependencies across renderer and all components.

### Fixed
- [#1932](https://github.com/plotly/dash/pull/1932) Fixes several bugs:
  - Restores compatibility with IE11 [#1925](https://github.com/plotly/dash/issues/1925)
  - Restores `style_header` text alignment in Dash Table [#1914](https://github.com/plotly/dash/issues/1914)
  - Clears the unneeded `webdriver-manager` requirement from `dash[testing]` [#1919](https://github.com/plotly/dash/issues/1925)

## [2.1.0] - 2022-01-22

### Changed
- [#1876](https://github.com/plotly/dash/pull/1876) Delays finalizing `Dash.config` attributes not used in the constructor until `init_app()`.
- [#1869](https://github.com/plotly/dash/pull/1869), [#1873](https://github.com/plotly/dash/pull/1873) Upgrade Plotly.js to v2.8.3. This includes:
  - [Feature release 2.5.0](https://github.com/plotly/plotly.js/releases/tag/v2.5.0):
    - 3D traces are now compatible with `no-unsafe-eval` CSP rules.
  - [Feature release 2.6.0](https://github.com/plotly/plotly.js/releases/tag/v2.6.0):
    - Add `smith` subplots and `scattersmith` traces, for drawing Smith charts.
  - [Feature release 2.7.0](https://github.com/plotly/plotly.js/releases/tag/v2.7.0):
    - Add text data for `histogram` traces.
    - Fix an interaction between `uirevision` and `autorange` that pops up in some cases of mixed clientside / serverside figure generation.
  - [Feature release 2.8.0](https://github.com/plotly/plotly.js/releases/tag/v2.8.0):
    - Add horizontal colorbars.
    - Add text data on `heatmap` and related trace types.
    - Control legend group title fonts.
  - Patch releases [2.5.1](https://github.com/plotly/plotly.js/releases/tag/v2.5.1), [2.6.1](https://github.com/plotly/plotly.js/releases/tag/v2.6.1), [2.6.2](https://github.com/plotly/plotly.js/releases/tag/v2.6.2), [2.6.3](https://github.com/plotly/plotly.js/releases/tag/v2.6.3), [2.6.4](https://github.com/plotly/plotly.js/releases/tag/v2.6.4), [2.8.1](https://github.com/plotly/plotly.js/releases/tag/v2.8.1), [2.8.2](https://github.com/plotly/plotly.js/releases/tag/v2.8.2), and [2.8.3](https://github.com/plotly/plotly.js/releases/tag/v2.8.3) containing bugfixes.
  - This PR also upgrades various other dependencies of dash renderer and component suites.

- [#1745](https://github.com/plotly/dash/pull/1745):
    Improve our `extras_require`: there are now five options here, each with a well-defined role:
    - `dash[dev]`: for developing and building dash components.
    - `dash[testing]`: for using the `pytest` plugins in the `dash.testing` module
    - `dash[diskcache]`: required if you use `DiskcacheLongCallbackManager`
    - `dash[celery]`: required if you use `CeleryLongCallbackManager`
    - `dash[ci]`: mainly for internal use, these are additional requirements for the Dash CI tests, exposed for other component libraries to use a matching configuration.

### Added
- [#1883](https://github.com/plotly/dash/pull/1883) in DataTable added `page_current` to `persisted_props` as requested in [#1860](https://github.com/plotly/dash/issues/1860)



- [#1763](https://github.com/plotly/dash/pull/1763):
    ## Dash and Dash Renderer

    - `Input`, `State`, and `Output` now accept components instead of ID strings and Dash `callback` will auto-generate the component's ID under-the-hood if not supplied. This allows usage like:

    ```python
    my_input = dcc.Input()
    my_output = html.Div()
    app.layout = html.Div([my_input, my_output])

    @dash.callback(Output(my_output, 'children'), Input(my_input, 'value'))
    def update(value):
        return f'You have entered {value}'
    ```

    Or, if using Python >=3.8 you can use the `:=` walrus operator:
    ```python
    app.layout = html.Div([
        my_input := dcc.Input(),
        my_output := html.Div()
    ])

    @dash.callback(Output(my_output, 'children'), Input(my_input, 'value'))
    def update(value):
        return f'You have entered {value}'
    ```

  [#1894](https://github.com/plotly/dash/pull/1894) restricted this feature so auto-generated IDs are not allowed if the app uses `dash_snapshots` (a Dash Enterprise package) or if the component uses `persistence`, as this can create confusing errors. Callback definitions can still reference components in these cases, but those components must have explicit IDs.

    ## Dash Core Components

    ### Rearranged Keyword Arguments & Flexible Types
    **`Dropdown`, `RadioItem`, and `Checklist`**
    - Rearranged Keyword Arguments - `options` & `value` are now the first two keywords which means they can be supplied as positional arguments without the keyword. Supplying the keywords (`options=` and `value=`) is still supported.
    - Flexible Types - `options` can be supplied in two new forms:
      1. An array of `string|number|bool` where `label` and `value` are equal to the items in the list.
      2. A dictionary where the keys and values set as `value` and `label` respectively.

    Before:

    ```python
    dcc.Dropdown(
        options=[
            {'label': 'New York', 'value': 'New York'},
            {'label': 'Montreal', 'value': 'Montreal'},
        ],
        value='New York'
    )
    ```

    or

    ```python
    dcc.Dropdown(
        options=[
            {'label': 'New York', 'value': 'NYC'},
            {'label': 'Montreal', 'value': 'MTL'},
        ],
        value='New York'
    )
    ```

    After:

    ```python
    dcc.Dropdown(['New York', 'Montreal'], 'New York')
    ```

    Or

    ```python
    dcc.Dropdown({'NYC': 'New York', 'MTL': 'Montreal'}, 'New York')
    ```

    **`RangeSlider` & `Slider`**
    - Rearranged Keyword Arugments - `min`, `max`, and `step` are now the first three keyword arguments which means they can be supplied as positional arguments without the keyword.
    - Flexible Types
      - `step` will be calculated implicitly if not given.
      - `marks` will be auto generated if not given. It will use `min` and `max` and will respect `step` if supplied. Auto generated marks labels are SI unit formatted. Around 5 human-readable marks will be created.
      - To remove the Slider's marks, set `marks=None`.

    Before:

    ```python
    dcc.Slider(marks={1: 2, 2: 2, 3: 3})
    ```

    After:

    ```python
    dcc.Slider(min=1, max=3, step=1)
    ```

    Or equivalently:

    ```python
    dcc.Slider(1, 3, 1)
    ```

    Step can also be omitted and the `Slider` will attempt to create a nice, human readable  step with SI units and around 5 marks:

    ```python
    dcc.Slider(0, 100)
    ```

    The SI units and ranges supported in `marks` are:
    * `µ` - micro, 10⁻⁶
    * `m` - milli, 10⁻³
    * `​` (none) - 10⁰
    * `k` - kilo, 10³
    * `M` - mega, 10⁶
    * `G` - giga, 10⁹
    * `T` - tera, 10¹²
    * `P` - peta, 10¹⁵
    * `E` - exa, 10¹⁸

    _Ranges below 10µ are not supported by the Slider. This is a bug: https://github.com/plotly/dash/issues/1766_

    **`DataTable`**

    - Rearranged Keyword Arguments - `data` and `columns` the first twokeyword arguments which means they can be supplied as positional arguments without the keyword.
    - Inferred Properties - If `columns` isn't supplied then it is extracted from the the first row in `data`

    Before:

    ```python
    dash_table.DataTable(data=df.to_dict('records'), columns=[{'name': i, 'id': i} for i in df.columns])
    ```

    After:

    ```python
    dash_table.DataTable(data=df.to_dict('records'))
    ```

    ### New Component Properties

    **`Checklist` & `RadioItems`**

    - A new property `inline` appends `display: inline-block` to `labelStyle`.

    ```python
    dcc.Checklist(inline=True)
    ```

### Fixed
- [#1879](https://github.com/plotly/dash/pull/1879) Delete redundancy in pattern-matching callback implementation, specifically when `ALL` and `MATCH` wildcards are used together. This patch was submitted by an anonymous Dash Enterprise customer. Many thanks!

- [#1858](https://github.com/plotly/dash/pull/1858) Support `mini-css-extract-plugin` Webpack plugin with `@plotly/webpack-dash-dynamic-import` node package - used by components to support dash async chunks. Updated dependencies of other `@plotly` node packages.

- [#1836](https://github.com/plotly/dash/pull/1836) Fix `__all__` in dcc and table for extras: dcc download helpers and table format helpers. This also restores this functionality to the obsolete top-level packages `dash_core_components` and `dash_table`.

- [#1822](https://github.com/plotly/dash/pull/1822) Remove Radium from renderer dependencies, as part of investigating React 17 support.

- [#1779](https://github.com/plotly/dash/pull/1779):
    - Clean up our handling of serialization problems, including fixing `orjson` for Python 3.6
    - Added the ability for `dash.testing` `percy_snapshot` methods to choose widths to generate.

- [#1778](https://github.com/plotly/dash/pull/1778) DataTable: Fix React warnings stating
  that each child in a list should have a unique "key" prop

- [#1895](https://github.com/plotly/dash/pull/1895) Support debug=True if native namespace-packages are present

## [2.0.0] - 2021-08-03

## Dash and Dash Renderer

### Added
- [#1702](https://github.com/plotly/dash/pull/1702) Added a new `@app.long_callback` decorator to support callback functions that take a long time to run. See the PR and documentation for more information.
- [#1514](https://github.com/plotly/dash/pull/1514) Perform json encoding using the active plotly JSON engine.  This will default to the faster orjson encoder if the `orjson` package is installed.
- [#1736](https://github.com/plotly/dash/pull/1736) Add support for `request_refresh_jwt` hook and retry requests that used expired JWT tokens.

### Changed
- [#1679](https://github.com/plotly/dash/pull/1679) Restructure `dash`, `dash-core-components`, `dash-html-components`, and `dash-table` into a singular monorepo and move component packages into `dash`. This change makes the component modules available for import within the `dash` namespace, and simplifies the import pattern for a Dash app. From a development standpoint, all future changes to component modules will be made within the `components` directory, and relevant packages updated with the `dash-update-components` CLI command.
- [#1707](https://github.com/plotly/dash/pull/1707) Change the default value of the `compress` argument to the `dash.Dash` constructor to `False`. This change reduces CPU usage, and was made in recognition of the fact that many deployment platforms (e.g. Dash Enterprise) already apply their own compression. If deploying to an environment that does not already provide compression, the Dash 1 behavior may be restored by adding `compress=True` to the `dash.Dash` constructor.
- [#1734](https://github.com/plotly/dash/pull/1734) Added `npm run build` script to simplify build process involving `dash-renderer` and subcomponent libraries within `dash`.

### Fixed
- [#1857](https://github.com/plotly/dash/pull/1857) Fixed a regression with `dcc.Slider` and `dcc.RangeSlider` where steps were not being set to marks if None was passed as the prop argument.  Added a check to set the min and max based on the range of marks if they are not explicitly defined (for more info, see [#1843](https://github.com/plotly/dash/issues/1843) and [#1851](https://github.com/plotly/dash/issues/1843)).


## Dash Core Components
### Added

- [#1729](https://github.com/plotly/dash/pull/1729) Include F#, C#, and MATLAB in markdown code highlighting, for the upcoming .NET and MATLAB flavors of dash.

- [#1735](https://github.com/plotly/dash/pull/1735) Upgrade Plotly.js to v2.4.2. This includes:
  - [Feature release 2.3.0](https://github.com/plotly/plotly.js/releases/tag/v2.3.0):
    - More number formatting options due to `d3-format` upgrade.
    - Many new `geo` projections.
    - Improved rendering and performance of `scattergl`, `splom` and `parcoords` traces.
  - [Feature release 2.4.0](https://github.com/plotly/plotly.js/releases/tag/v2.4.0):
    - `legend.groupclick`
    - `bbox` of hover items in event data, to support custom dash-driven hover effects
  - Patch releases [2.3.1](https://github.com/plotly/plotly.js/releases/tag/v2.3.1), [2.4.1](https://github.com/plotly/plotly.js/releases/tag/v2.4.1), and [2.4.2](https://github.com/plotly/plotly.js/releases/tag/v2.4.2) containing various bug fixes.

- [#1735](https://github.com/plotly/dash/pull/1735) New `dcc.Tooltip` component. This is particularly useful for rich hover information on `dcc.Graph` charts, using the `bbox` information included in the event data in plotly.js v2.4.0

## Dash Table
### Added

- [#1729](https://github.com/plotly/dash/pull/1729) Include F#, C#, and MATLAB in markdown code highlighting, for the upcoming .NET and MATLAB flavors of dash.

## Dash HTML Components
### Removed

- [#1734](https://github.com/plotly/dash/pull/1734) Removed the following obsolete `html` elements - `<command>`, `<element>`, `<isindex>`, `<listing>`, `<multicol>`, `<nextid>`. These are obsolete and had been previously removed from the reference table.

## [1.21.0] - 2021-07-09

## Dash and Dash Renderer
### Added
- [#1675](https://github.com/plotly/dash/pull/1675) Add new `Dash` constructor argument `extra_hot_reload_paths`. This allows you to re-initialize the Python code of the app when non-Python files change, if you know that these files impact the app.

### Changed
- [#1675](https://github.com/plotly/dash/pull/1675) Remove the constraint that `requests_pathname_prefix` ends with `routes_pathname_prefix`. When you are serving your app behind a reverse proxy that rewrites URLs that constraint needs to be violated.
- [#1611](https://github.com/plotly/dash/pull/1611) and [#1685](https://github.com/plotly/dash/pull/1685) Package dash-renderer artifacts and dependencies with Dash, and source renderer resources from within Dash.
- [#1567](https://github.com/plotly/dash/pull/1567) Julia component generator puts components into `src/jl` - fixes an issue on case-insensitive filesystems when the component name and module name match (modulo case) and no prefix is used. Also reduces JS/Julia clutter in the overloaded `src` directory.

### Fixed
- [#1664](https://github.com/plotly/dash/pull/1664) Fix [#1649](https://github.com/plotly/dash/issues/1649), makes the devtools readable with a dark theme.
- [#1640](https://github.com/plotly/dash/pull/1640) Fix [#1475](https://github.com/plotly/dash/issues/1475), missing `timing_information` after certain modifications to Flask behavior

## Dash Core Components
### Fixed

- [#963](https://github.com/plotly/dash-core-components/pull/963) Fixes [#885](https://github.com/plotly/dash-core-components/issues/885)

  This applies the fix from [#878](https://github.com/plotly/dash-core-components/pull/878) to the RangeSlider.
  It not only fixes the bug where the tooltips were visible when slider was not, but it also reduces the lag in the
  tooltip when the slider handles are moved.

### Updated
- [#939](https://github.com/plotly/dash-core-components/pull/939) Upgrade Plotly.js to v2.2.1. Note that this is a major version upgrade to Plotly.js, however we are not treating this as a breaking change for DCC as the majority of breaking changes in Plotly.js do not affect the Dash API. The one exception is that several trace types that have long been deprecated are removed entirely.
  - [Major release 2.0.0](https://github.com/plotly/plotly.js/releases/tag/v2.0.0):
    - Stop exporting d3 as `Plotly.d3`, and remove many other deep pieces of the public API. This does not affect the `dcc.Graph` component, but if you make use of `Plotly` from the global scope in some other way you may be affected.
    - Drop the deprecated trace types `contourgl` and `area`, as well as legacy pre-`scatterpolar` polar attributes `bar.r`, `bar.t`, `scatter.r`, `scatter.t`, `layout.radialaxis`, `layout.angularaxis`. Use `scatterpolar`, `barpolar`, and `polar` subplots instead.
    - `heatmapgl` and `pointcloud` trace types, and the `transform` attribute are deprecated, and will be removed in a future release.
    - Increase CSP safety by removing function constructors. 3D plots still use function constructors, but if you place one of the non-3D bundles (including the new `strict` bundle) in your `assets` folder you will have no function constructors.
    - Remove "Aa" text in legends.
    - Default `hovermode` to "closest".
    - Default `textposition` to "auto" in `bar` traces. If you previously used the `bar.text` attribute for hover only, you will need to explicitly set `textposition="none"`.
    - Add `bar.marker.pattern`, `image.zsmooth`, and various other features and bugfixes.
  - [Feature release 2.1.0](https://github.com/plotly/plotly.js/releases/tag/v2.1.0):
    - New `icicle` trace type.
    - New `legendrank` trace attribute.
    - Several other additions and bug fixes.
  - [Feature release 2.2.0](https://github.com/plotly/plotly.js/releases/tag/v2.2.0):
    - Legend group titles
    - Half-year directive (`%h`) for date formatting
    - Several other bug fixes and performance improvements
  - [Patch release 2.2.1](https://github.com/plotly/plotly.js/releases/tag/v2.2.1) containing a security fix.

### Added
- [#932](https://github.com/plotly/dash-core-components/pull/932) Adds a new copy to clipboard component.
- [#948](https://github.com/plotly/dash-core-components/pull/948)] Adds `disabled_days` prop to `DatePickerRange` and `DatePickerSingle` components. With this prop you can specify days that should be made unselectable in the date picker, in addition to those that fall outside of the range specified by `min_date_allowed` and `max_date_allowed`.

### Changed
- [#972](https://github.com/plotly/dash-core-components/pull/972) Updated R package vignettes and `dash-info.yaml` to regenerate examples without attaching now-deprecated core component packages (`dashHtmlComponents`, `dashCoreComponents`, or `dashTable`).

## Dash HTML Components
### Changed
- [#194](https://github.com/plotly/dash-html-components/pull/194) Updated dependencies and build process
- [#190](https://github.com/plotly/dash-core-components/pull/190) Updated R package vignettes and `dash-info.yaml` to regenerate examples without attaching now-deprecated core component packages (`dashHtmlComponents`, `dashCoreComponents`, or `dashTable`).

## Dash Table
### Fixed
- [#907](https://github.com/plotly/dash-table/pull/907)
  - Fix a bug where pagination did not work or was not visible. [#834](https://github.com/plotly/dash-table/issues/834)
  - Fix a bug where if you are on a page that no longer exists after the data is updated, no data is displayed. [#892](https://github.com/plotly/dash-table/issues/892)


### Added
- [#916](https://github.com/plotly/dash-table/pull/916)
  - Added `html` option to `markdown_options` prop. This enables the use of html tags in markdown text.

- [#545](https://github.com/plotly/dash-table/issues/545)
    - Case insensitive filtering
    - New props: `filter_options` - to control case of all filters, `columns.filter_options` - to control filter case for each column
    - New operators: `i=`, `ieq`, `i>=`, `ige`, `i>`, `igt`, `i<=`, `ile`, `i<`, `ilt`, `i!=`, `ine`, `icontains` - for case-insensitive filtering, `s=`, `seq`, `s>=`, `sge`, `s>`, `sgt`, `s<=`, `sle`, `s<`, `slt`, `s!=`, `sne`, `scontains` - to force case-sensitive filtering on case-insensitive columns

### Changed
- [#918](https://github.com/plotly/dash-core-components/pull/918) Updated all dependencies. In particular the `highlight.js` upgrade changes code highlighting in markdown: we have long used their "github" style, this has been updated to more closely match current github styles.
- [#901](https://github.com/plotly/dash-core-components/pull/901) Updated R package `dash-info.yaml` to regenerate example without attaching now-deprecated core component packages (`dashHtmlComponents`, `dashCoreComponents`, or `dashTable`).


## [1.20.0] - 2021-04-08

## Dash and Dash Renderer
### Changed
- [#1531](https://github.com/plotly/dash/pull/1531) Update the format of the docstrings to make them easier to read in the reference pages of Dash Docs and in the console. This also addresses [#1205](https://github.com/plotly/dash/issues/1205)
- [#1553](https://github.com/plotly/dash/pull/1553) Increase the z-index of the Dash error menu from 1001 to 1100 in order to make sure it appears above Bootstrap components.

### Fixed
- [#1546](https://github.com/plotly/dash/pull/1546) Validate callback request `outputs` vs `output` to avoid a perceived security issue.

## Dash Core Components
### Added
- [#863](https://github.com/plotly/dash-core-components/pull/863) Adds a new `Download` component. Along with this several utility functions are added to help construct the appropriate data format:
  - `dcc.send_file` - send a file from disk
  - `dcc.send_data_frame` - send a `DataFrame`, using one of its writer methods
  - `dcc.send_bytes` - send a bytestring or the result of a bytestring writer
  - `dcc.send_string` - send a string or the result of a string writer

### Changed
- [#923](https://github.com/plotly/dash-core-components/pull/923)
  Set `autoComplete` to off in `dcc.Dropdown`. This fixes [#808](https://github.com/plotly/dash-core-components/issues/808)

### Fixed
- [#930](https://github.com/plotly/dash-core-components/pull/930) Fixed a bug [#867](https://github.com/plotly/dash-core-components/issues/867) with `DatePickerRange` that would sometimes shift the allowed dates by one day.
- [#934](https://github.com/plotly/dash-core-components/pull/934) Fixed a bug in `EnhancedTab` component that ignored `disabled_className` property

## Dash HTML Components
### Fixed
- [#179](https://github.com/plotly/dash-html-components/pull/179) - Fixes [#77](https://github.com/plotly/dash-html-components/issues/77) Added `allow` and `referrerPolicy` properties to `html.Iframe`

- [#178](https://github.com/plotly/dash-html-components/pull/178) - Fix [#161](https://github.com/plotly/dash-html-components/issues/161) <object> `data` property, and fix [#129](https://github.com/plotly/dash-html-components/issues/129) obsolete, deprecated, and discouraged elements. No elements were removed, but comments were added to the documentation about these elements detailing their limitations.

## Dash Table
### Changed
- [#862](https://github.com/plotly/dash-table/pull/862) - update docstrings per https://github.com/plotly/dash/issues/1205
- [#878](https://github.com/plotly/dash-table/pull/878) - update build process to use Webpack 5 and other latest dependencies

## [1.19.0] - 2021-01-19

## Dash and Dash Renderer
### Added
- [#1508](https://github.com/plotly/dash/pull/1508) Fix [#1403](https://github.com/plotly/dash/issues/1403): Adds an x button
to close the error messages box.
- [#1525](https://github.com/plotly/dash/pull/1525) Adds support for callbacks which have overlapping inputs and outputs. Combined with `dash.callback_context` this addresses many use cases which require circular callbacks.

### Changed
- [#1503](https://github.com/plotly/dash/pull/1506) Fix [#1466](https://github.com/plotly/dash/issues/1466): loosen `dash[testing]` requirements for easier integration in external projects. This PR also bumps many `dash[dev]` requirements.

### Fixed
- [#1530](https://github.com/plotly/dash/pull/1530) Dedent error messages more carefully.
- [#1527](https://github.com/plotly/dash/issues/1527) 🐛 `get_asset_url` now pulls from an external source if `assets_external_path` is set.
  - updated `_add_assets_resource` to build asset urls the same way as `get_asset_url`.
  - updated doc string for `assets_external_path` Dash argument to be more clear that it will always be joined with the `assets_url_path` argument when determining the url to an external asset.
- [#1493](https://github.com/plotly/dash/pull/1493) Fix [#1143](https://github.com/plotly/dash/issues/1143), a bug where having a file with one of several common names (test.py, code.py, org.py, etc) that imports a dash component package would make `import dash` fail with a cryptic error message asking whether you have a file named "dash.py"

## Dash Core Components
### Fixed
- [#905](https://github.com/plotly/dash-core-components/pull/905) Make sure the `figure` prop of `dcc.Graph` receives updates from user interactions in the graph, by using the same `layout` object as provided in the prop rather than cloning it. Fixes [#879](https://github.com/plotly/dash-core-components/issues/879).
- [#903](https://github.com/plotly/dash-core-components/pull/903) Part of fixing dash import bug https://github.com/plotly/dash/issues/1143

### Updated
- [#911](https://github.com/plotly/dash-core-components/pull/911), [#906](https://github.com/plotly/dash-core-components/pull/906)
  - Upgraded Plotly.js to [1.58.4](https://github.com/plotly/plotly.js/releases/tag/v1.58.4)
    - Patch Release [1.58.4](https://github.com/plotly/plotly.js/releases/tag/v1.58.4)
    - Patch Release [1.58.3](https://github.com/plotly/plotly.js/releases/tag/v1.58.3)

### Added
- [#888](https://github.com/plotly/dash-core-components/pull/888) Adds a `drag_value` prop to `dcc.Slider`to be able to fire callbacks from dragging and releasing the slider.

## Dash HTML Components
### Fixed
- [#169](https://github.com/plotly/dash-html-components/pull/169) - part of fixing dash import bug https://github.com/plotly/dash/issues/1143

## Dash Table
### Fixed
- [#854](https://github.com/plotly/dash-table/pull/854) - part of fixing dash import bug https://github.com/plotly/dash/issues/1143

## [1.18.1] - 2020-12-09

## [1.18.0] - 2020-12-07

## [1.17.0] - 2020-10-29
### Changed
- [#1442](https://github.com/plotly/dash/pull/1442) Update from React 16.13.0 to 16.14.0
### Fixed
- [#1434](https://github.com/plotly/dash/pull/1434) Fix [#1432](https://github.com/plotly/dash/issues/1432) for Julia to import non-core component packages without possible errors.

### Changed
- [#1448](https://github.com/plotly/dash/pull/1448) Provide a hint in the callback error when the user forgot to make `app.callback(...)` a decorator.

## [1.16.3] - 2020-10-07
### Fixed
- [#1426](https://github.com/plotly/dash/pull/1426) Fix a regression caused by `flask-compress==1.6.0` causing performance degradation on server requests

## [1.16.2] - 2020-09-25
### Fixed
- [#1415](https://github.com/plotly/dash/pull/1415) Fix a regression with some layouts callbacks involving dcc.Tabs, not yet loaded dash_table.DataTable and dcc.Graph to not be called
- [#1416](https://github.com/plotly/dash/pull/1416) Make callback graph more robust for complex apps and some specific props (`width` in particular) that previously caused errors.

## [1.16.1] - 2020-09-16
### Changed
- [#1376](https://github.com/plotly/dash/pull/1376) Extends the `getTransform` logic in the renderer to handle `persistenceTransforms` for both nested and non-nested persisted props. This was used to to fix [dcc#700](https://github.com/plotly/dash-core-components/issues/700) in conjunction with [dcc#854](https://github.com/plotly/dash-core-components/pull/854) by using persistenceTransforms to strip the time part of the datetime so that datepickers can persist when defined in callbacks.

### Fixed
- [#1408](https://github.com/plotly/dash/pull/1408) Fixes a bug where the callback graph layout would reset whenever a callback fired, losing user-initiated layout changes ([#1402](https://github.com/plotly/dash/issues/1402)) or creating a new force layout ([#1401](https://github.com/plotly/dash/issues/1401))

## [1.16.0] - 2020-09-03
### Added
- [#1371](https://github.com/plotly/dash/pull/1371) You can now get [CSP `script-src` hashes](https://developer.mozilla.org/en-US/docs/Web/HTTP/Headers/Content-Security-Policy/script-src) of all added inline scripts by calling `app.csp_hashes()` (both Dash internal inline scripts, and those added with `app.clientside_callback`) .

### Changed
- [#1385](https://github.com/plotly/dash/pull/1385) Closes [#1350](https://github.com/plotly/dash/issues/1350) and fixes a previously undefined callback behavior when multiple elements are stacked on top of one another and their `n_clicks` props are used as inputs of the same callback. The callback will now trigger once with all the triggered `n_clicks` props changes.
- [#1179](https://github.com/plotly/dash/pull/1179) New and improved callback graph in the debug menu. Now based on Cytoscape for much more interactivity, plus callback profiling including number of calls, fine-grained time information, bytes sent and received, and more. You can even add custom timing information on the server with `callback_context.record_timing(name, seconds)`

### Fixed
- [#1384](https://github.com/plotly/dash/pull/1384) Fixed a bug introduced by [#1180](https://github.com/plotly/dash/pull/1180) breaking use of `prevent_initial_call` as a positional arg in callback definitions

## [1.15.0] - 2020-08-25
### Added
- [#1355](https://github.com/plotly/dash/pull/1355) Removed redundant log message and consolidated logger initialization. You can now control the log level - for example suppress informational messages from Dash with `app.logger.setLevel(logging.WARNING)`.
- [#1253](https://github.com/plotly/dash/pull/1253), [#1377](https://github.com/plotly/dash/pull/1377) Added experimental `--jl-prefix` option to `dash-generate-components`, optionally generates Julia version of components and corresponding Julia package

### Changed
- [#1180](https://github.com/plotly/dash/pull/1180) and [#1375](https://github.com/plotly/dash/pull/1375) `Input`, `Output`, and `State` in callback definitions don't need to be in lists. You still need to provide `Output` items first, then `Input` items, then `State`, and the list form is still supported. In particular, if you want to return a single output item wrapped in a length-1 list, you should still wrap the `Output` in a list. This can be useful for procedurally-generated callbacks.
- [#1368](https://github.com/plotly/dash/pull/1368) Updated pytest to v6.0.1. To avoid deprecation warnings, this also updated pytest-sugar to 0.9.4 and pytest-mock to 3.2.0. The pytest-mock update only effects python >= 3.0. Pytest-mock remains pinned at 2.0.0 for python == 2.7.

## [1.14.0] - 2020-07-27
### Added
- [#1343](https://github.com/plotly/dash/pull/1343) Add `title` parameter to set the
document title. This is the recommended alternative to setting app.title or overriding
the index HTML.
- [#1315](https://github.com/plotly/dash/pull/1315) Add `update_title` parameter to set or disable the "Updating...." document title during updates. Closes [#856](https://github.com/plotly/dash/issues/856) and [#732](https://github.com/plotly/dash/issues/732)

## [1.13.4] - 2020-06-25
### Fixed
- [#1310](https://github.com/plotly/dash/pull/1310) Fix a regression since 1.13.0 preventing more than one loading state from being shown at a time.

## [1.13.3] - 2020-06-19

## [1.13.2] - 2020-06-18
### Fixed
- [#1305](https://github.com/plotly/dash/issues/1305)
    - Fix regression that causes crash when `FLASK_ENV` is modified during app execution
    - Fix regression that caused tests using `_wait_for_callbacks` to fail

## [1.13.1] - 2020-06-17

## [1.13.0] - 2020-06-17
### Added
- [#1289](https://github.com/plotly/dash/pull/1289) Supports `DASH_PROXY` env var to tell `app.run_server` to report the correct URL to view your app, when it's being proxied. Throws an error if the proxy is incompatible with the host and port you've given the server.
- [#1240](https://github.com/plotly/dash/pull/1240) Adds `callback_context` to clientside callbacks (e.g. `dash_clientside.callback_context.triggered`). Supports `triggered`, `inputs`, `inputs_list`, `states`, and `states_list`, all of which closely resemble their serverside cousins.

### Changed
- [#1237](https://github.com/plotly/dash/pull/1237) Closes [#920](https://github.com/plotly/dash/issues/920): Converts hot reload fetch failures into a server status indicator showing whether the latest fetch succeeded or failed. Callback fetch failures still appear as errors but have a clearer message.
- [#1254](https://github.com/plotly/dash/pull/1254) Modifies the callback chain implementation and improves performance for apps with a lot of components

### Fixed
- [#1255](https://github.com/plotly/dash/pull/1255) Hard hot reload targets only the current window, not the top - so if your app is in an iframe you will only reload the app
- [#1249](https://github.com/plotly/dash/pull/1249) Fixes [#919](https://github.com/plotly/dash/issues/919) so `dash.testing` is compatible with more `pytest` plugins, particularly `pytest-flake8` and `pytest-black`.
- [#1248](https://github.com/plotly/dash/pull/1248) Fixes [#1245](https://github.com/plotly/dash/issues/1245), so you can use prop persistence with components that have dict IDs, ie for pattern-matching callbacks.
- [#1185](https://github.com/plotly/dash/pull/1185) Sort asset directories, same as we sort files inside those directories. This way if you need your assets loaded in a certain order, you can add prefixes to subdirectory names and enforce that order.
- [#1288](https://github.com/plotly/dash/pull/1288) Closes [#1285](https://github.com/plotly/dash/issues/1285): Debug=True should work in the __main__ module.

## [1.12.0] - 2020-05-05
### Added
- [#1228](https://github.com/plotly/dash/pull/1228) Adds control over firing callbacks on page (or layout chunk) load. Individual callbacks can have their initial calls disabled in their definition `@app.callback(..., prevent_initial_call=True)` and similar for `app.clientside_callback`. The app-wide default can also be changed with `app=Dash(prevent_initial_callbacks=True)`, then individual callbacks may disable this behavior.
- [#1201](https://github.com/plotly/dash/pull/1201) New attribute `app.validation_layout` allows you to create a multi-page app without `suppress_callback_exceptions=True` or layout function tricks. Set this to a component layout containing the superset of all IDs on all pages in your app.
- [#1078](https://github.com/plotly/dash/pull/1078) Permit usage of arbitrary file extensions for assets within component libraries

### Fixed
- [#1224](https://github.com/plotly/dash/pull/1224) Fixes [#1223](https://github.com/plotly/dash/issues/1223), a very specific situation in which initial callbacks will not fire.
- [#1220](https://github.com/plotly/dash/pull/1220) Fixes [#1216](https://github.com/plotly/dash/issues/1216), a set of related issues about pattern-matching callbacks with `ALL` wildcards in their `Output` which would fail if no components matched the pattern.
- [#1212](https://github.com/plotly/dash/pull/1212) Fixes [#1200](https://github.com/plotly/dash/issues/1200) - prior to Dash 1.11, if none of the inputs to a callback were on the page, it was not an error. This was, and is now again, treated as though the callback raised PreventUpdate. The one exception to this is with pattern-matching callbacks, when every Input uses a multi-value wildcard (ALL or ALLSMALLER), and every Output is on the page. In that case the callback fires as usual.
- [#1201](https://github.com/plotly/dash/pull/1201) Fixes [#1193](https://github.com/plotly/dash/issues/1193) - prior to Dash 1.11, you could use `flask.has_request_context() == False` inside an `app.layout` function to provide a special layout containing all IDs for validation purposes in a multi-page app. Dash 1.11 broke this when we moved most of this validation into the renderer. This change makes it work again.

## [1.11.0] - 2020-04-10
### Added
- [#1103](https://github.com/plotly/dash/pull/1103) Pattern-matching IDs and callbacks. Component IDs can be dictionaries, and callbacks can reference patterns of components, using three different wildcards: `ALL`, `MATCH`, and `ALLSMALLER`, available from `dash.dependencies`. This lets you create components on demand, and have callbacks respond to any and all of them. To help with this, `dash.callback_context` gets three new entries: `outputs_list`, `inputs_list`, and `states_list`, which contain all the ids, properties, and except for the outputs, the property values from all matched components.
- [#1103](https://github.com/plotly/dash/pull/1103) `dash.testing` option `--pause`: after opening the dash app in a test, will invoke `pdb` for live debugging of both Javascript and Python. Use with a single test case like `pytest -k cbwc001 --pause`.

### Changed
- [#1103](https://github.com/plotly/dash/pull/1103) Multiple changes to the callback pipeline:
  - `dash.callback_context.triggered` now does NOT reflect any initial values, and DOES reflect EVERY value which has been changed either by activity in the app or as a result of a previous callback. That means that the initial call of a callback with no prerequisite callbacks will list nothing as triggering. For backward compatibility, we continue to provide a length-1 list for `triggered`, but its `id` and `property` are blank strings, and `bool(triggered)` is `False`.
  - A user interaction which returns the same property value as was previously present will not trigger the component to re-render, nor trigger callbacks using that property as an input.
  - Callback validation is now mostly done in the browser, rather than in Python. A few things - mostly type validation, like ensuring IDs are strings or dicts and properties are strings - are still done in Python, but most others, like ensuring outputs are unique, inputs and outputs don't overlap, and (if desired) that IDs are present in the layout, are done in the browser. This means you can define callbacks BEFORE the layout and still validate IDs to the layout; and while developing an app, most errors in callback definitions will not halt the app.

### Fixed
- [#1103](https://github.com/plotly/dash/pull/1103) Fixed multiple bugs with chained callbacks either not triggering, inconsistently triggering, or triggering multiple times. This includes: [#635](https://github.com/plotly/dash/issues/635), [#832](https://github.com/plotly/dash/issues/832), [#1053](https://github.com/plotly/dash/issues/1053), [#1071](https://github.com/plotly/dash/issues/1071), and [#1084](https://github.com/plotly/dash/issues/1084). Also fixed [#1105](https://github.com/plotly/dash/issues/1105): async components that aren't rendered by the page (for example in a background Tab) would block the app from executing callbacks.

## [1.10.0] - 2020-04-01
### Added
- [#1134](https://github.com/plotly/dash/pull/1134) Allow `dash.run_server()` host and port parameters to be set with environment variables HOST & PORT, respectively

### Changed
- [#1145](https://github.com/plotly/dash/pull/1145) Update from React 16.8.6 to 16.13.0

### Fixed
- [#1142](https://github.com/plotly/dash/pull/1142) [Persistence](https://dash.plot.ly/persistence): Also persist 0, empty string etc

## [1.9.1] - 2020-02-27
### Added
- [#1133](https://github.com/plotly/dash/pull/1133) Allow the `compress` config variable to be set with an environment variable with DASH_COMPRESS=FALSE

## [1.9.0] - 2020-02-04
### Fixed
- [#1080](https://github.com/plotly/dash/pull/1080) Handle case where dash fails to load when used inside an iframe with a sandbox attribute that only has allow-scripts

## [1.8.0] - 2020-01-14
### Added
- [#1073](https://github.com/plotly/dash/pull/1073) Two new functions to simplify usage handling URLs and pathnames: `app.get_relative_path` & `app.trim_relative_path`.
These functions are particularly useful for apps deployed on Dash Enterprise where the apps served under a URL prefix (the app name) which is unlike apps served on localhost:8050.
    - `app.get_relative_path` returns a path with the config setting `requests_pathname_prefix` prefixed. Use `app.get_relative_path` anywhere you would provide a relative pathname, like `dcc.Link(href=app.relative_path('/page-2'))` or even as an alternative to `app.get_asset_url` with e.g. `html.Img(src=app.get_relative_path('/assets/logo.png'))`.
    - `app.trim_relative_path` a path with `requests_pathname_prefix` and leading & trailing
    slashes stripped from it. Use this function in callbacks that deal with `dcc.Location` `pathname`
    routing.
    Example usage:
    ```python
    app.layout = html.Div([
        dcc.Location(id='url'),
        html.Div(id='content')
    ])
    @app.callback(Output('content', 'children'), [Input('url', 'pathname')])
    def display_content(path):
        page_name = app.strip_relative_path(path)
        if not page_name:  # None or ''
            return html.Div([
                html.Img(src=app.get_relative_path('/assets/logo.png')),
                dcc.Link(href=app.get_relative_path('/page-1')),
                dcc.Link(href=app.get_relative_path('/page-2')),
            ])
        elif page_name == 'page-1':
            return chapters.page_1
        if page_name == "page-2":
            return chapters.page_2
    ```

### Changed
- [#1035](https://github.com/plotly/dash/pull/1035) Simplify our build process.
- [#1074](https://github.com/plotly/dash/pull/1074) Error messages when providing an incorrect property to a component have been improved: they now specify the component type, library, version, and ID (if available).

### Fixed
- [#1037](https://github.com/plotly/dash/pull/1037) Fix no_update test to allow copies, such as those stored and retrieved from a cache.

## [1.7.0] - 2019-11-27
### Added
- [#967](https://github.com/plotly/dash/pull/967) Add support for defining
clientside JavaScript callbacks via inline strings.
- [#1020](https://github.com/plotly/dash/pull/1020) Allow `visit_and_snapshot` API in `dash.testing.browser` to stay on the page so you can run other checks.

### Changed
- [#1026](https://github.com/plotly/dash/pull/1026) Better error message when you forget to wrap multiple `children` in an array, and they get passed to other props.

### Fixed
- [#1018](https://github.com/plotly/dash/pull/1006) Fix the `dash.testing` **stop** API with process application runner in Python2. Use `kill()` instead of `communicate()` to avoid hanging.
- [#1027](https://github.com/plotly/dash/pull/1027) Fix bug with renderer callback lock never resolving with non-rendered async component using the asyncDecorator

## [1.6.1] - 2019-11-14
### Fixed
- [#1006](https://github.com/plotly/dash/pull/1006) Fix IE11 / ES5 compatibility and validation issues
- [#1006](https://github.com/plotly/dash/pull/1006) Fix bug with renderer wrapper component TreeContainer to prevent useless re-renders
- [#1001](https://github.com/plotly/dash/pull/1001)
  - Fix and improve the `clear_input()` API in `dash.testing`, so it's more robust handling react `input`.
  - make the `percy_snapshot()` API more robust, and the timeout of `wait_for_callbacks` (if set to True) will not fail the snapshot execution, but logged as potential error.

## [1.6.0] - 2019-11-04
### Fixed
- [#999](https://github.com/plotly/dash/pull/999) Fix fingerprint for component suites with `metadata` in version.
- [#983](https://github.com/plotly/dash/pull/983) Fix the assets loading issues when dashR application runner is handling with an app defined by string chunk.

## [1.5.1] - 2019-10-29
### Fixed
- [#987](https://github.com/plotly/dash/pull/987) Fix cache string handling for component suites with nested folders in their packages.
- [#986](https://github.com/plotly/dash/pull/986) Fix a bug with evaluation of `_force_eager_loading` when application is loaded with gunicorn

## [1.5.0] - 2019-10-29
### Added
- [#964](https://github.com/plotly/dash/pull/964) Adds support for preventing updates in clientside functions.
  - Reject all updates with `throw window.dash_clientside.PreventUpdate;`
  - Reject a single output by returning `window.dash_clientside.no_update`
- [#899](https://github.com/plotly/dash/pull/899) Add support for async dependencies and components
- [#973](https://github.com/plotly/dash/pull/973) Adds support for resource caching and adds a fallback caching mechanism through etag

### Fixed
- [#974](https://github.com/plotly/dash/pull/974) Fix and improve a percy snapshot behavior issue we found in dash-docs testing. It adds a flag `wait_for_callbacks` to ensure that, in the context of a dash app testing, the percy snapshot action will happen only after all callbacks get fired.

## [1.4.1] - 2019-10-17
### Fixed
- [#969](https://github.com/plotly/dash/pull/969) Fix warnings emitted by react devtools coming from our own devtools components.

## [1.4.0] - 2019-10-08
### Added
- [#948](https://github.com/plotly/dash/pull/948) Support setting working directory for R apps run using the `dashr` fixture, primarily useful for tests with assets. `dashr.start_server` supports a `cwd` argument to set an explicit working directory, and has smarter defaults when it's omitted: if `app` is a path to an R script, uses the directory of that path; if `app` is a string, uses the directory the test file itself is in.
- [#944](https://github.com/plotly/dash/pull/944)
  - Relevant `dash.testing` methods can now be called with either an element or a CSS selector: `select_dcc_dropdown`, `multiple_click`, `clear_input`, `zoom_in_graph_by_ratio`, `click_at_coord_fractions`.
  - Three new `dash.testing` methods: `clear_local_storage`, `clear_session_storage`, and `clear_storage` (to clear both together)
- [#937](https://github.com/plotly/dash/pull/937) `dash.testing` adds two APIs `zoom_in_graph_by_ratio` and `click_at_coord_fractions` about advanced interactions using mouse `ActionChain`
- [#938](https://github.com/plotly/dash/issues/938) Add debugging traces to dash backend about serving component suites, to verify the installed packages whenever in doubt.

### Fixed
- [#944](https://github.com/plotly/dash/pull/944) Fix a bug with persistence being toggled on/off on an existing component.

## [1.3.1] - 2019-09-19
### Changed
- Bump dash-core-components version from 1.2.0 to [1.2.1](https://github.com/plotly/dash-core-components/blob/master/CHANGELOG.md#120---2019-09-19)

## [1.3.0] - 2019-09-17
### Added
- [#923](https://github.com/plotly/dash/pull/923) Add one configuration `--percy-assets` in `pytest` to specify extra application assets path if needed.

- [#918](https://github.com/plotly/dash/pull/918) Add `wait_for_element_by_id` and `visit_and_snapshot` APIs in browser, add `raw_command` option (with higher priority than the default waitress one) and optional `start_timeout` argument to handle large applications within the process runner.

- [#903](https://github.com/plotly/dash/pull/903) Persistence: enable props edited by the user to persist across recreating the component or reloading the page. Components need to define three new props: `persistence`, `persisted_props`, and `persistence_type` as described in the lead comment of `src/persistence.js`. App developers then enable this behavior by, in the simplest case, setting `persistence: true` on the component. First use case is table, see [dash-table#566](https://github.com/plotly/dash-table/pull/566)

### Changed
- Bump dash-table version from 4.2.0 to [4.3.0](https://github.com/plotly/dash-table/blob/master/CHANGELOG.md#430---2019-09-17)
- Bump dash-core-components version from 1.1.2 to [1.2.0](https://github.com/plotly/dash-core-components/blob/master/CHANGELOG.md#120---2019-09-17)
- Bump dash-renderer version from 1.0.1 to [1.1.0](https://github.com/plotly/dash/blob/master/dash-renderer/CHANGELOG.md#110---2019-09-17)

### Fixed
- [#915](https://github.com/plotly/dash/issues/915) Fix `dash-generate-components` on Windows.
- [#829](https://github.com/plotly/dash/issues/829) Fix the `--remote` pytest argument which was not effective in the code, adding a new argument `--remote-url` to support the selenium grid usage in the cloud.
- [#910](https://github.com/plotly/dash/pull/910) Reduce the dash-renderer packages size on **PyPI** about 55% by removing the source maps. To do more advanced debugging, the source maps needs to be generated from source code with `npm run build:local` and pip install in editable mode, i.e. `pip install -e .`

## [1.2.0] - 2019-08-27
### Added
- [#860](https://github.com/plotly/dash/pull/860) Add a new arg `dev_tools_prune_errors` to `app.run_server` and `app.enable_dev_tools`. Default `True`, tracebacks only include user code and below. Set it `False` for the previous behavior showing all the Dash and Flask parts of the stack.

### Changed
- Bump dash-table version from 4.1.0 to [4.2.0](https://github.com/plotly/dash-table/blob/master/CHANGELOG.md#420---2019-08-27)
- Bump dash-core-components version from 1.1.1 to [1.1.2](https://github.com/plotly/dash-core-components/blob/master/CHANGELOG.md#112---2019-08-27)
- Bump dash-html-components version from 1.0.0 to [1.0.1](https://github.com/plotly/dash-html-components/blob/master/CHANGELOG.md#101---2019-08-27)
- Bump dash-renderer version from 1.0.0 to [1.0.1](https://github.com/plotly/dash/blob/dev/dash-renderer/CHANGELOG.md#101---2019-08-27)

### Fixed
- [#874](https://github.com/plotly/dash/pull/874) Clean all the binary assets in dash-renderer, add tool to build all the required bundles from fresh source code to avoid confusion of the assets and improve the release process. Fixes [#868](https://github.com/plotly/dash/pull/868) and [#734](https://github.com/plotly/dash/pull/734)

## [1.1.1] - 2019-08-06
### Changed
- Bump dash-core-components version from 1.1.0 to [1.1.1](https://github.com/plotly/dash-core-components/blob/master/CHANGELOG.md#111---2019-08-06)

## [1.1.0] - 2019-08-05
### Added
- [#827](https://github.com/plotly/dash/pull/827) Add support for dashR testing to the `dash.testing` pytest framework.

### Changed
- Bump dash-table version from 4.0.2 to [4.1.0](https://github.com/plotly/dash-table/blob/master/CHANGELOG.md#410---2019-08-05)
- Bump dash-core-components version from 1.0.0 to [1.1.0](https://github.com/plotly/dash-core-components/blob/master/CHANGELOG.md#110---2019-08-05)

## [1.0.2] - 2019-07-15
### Changed
- Bump dash-table version from 4.0.1 to [4.0.2](https://github.com/plotly/dash-table/blob/master/CHANGELOG.md#402---2019-07-15)

### Fixed
- [#821](https://github.com/plotly/dash/pull/821) Fix a bug with callback error reporting, [#791](https://github.com/plotly/dash/issues/791).

## [1.0.1] - 2019-07-09
### Changed
- 💥 [#808](https://github.com/plotly/dash/pull/808) Remove strong `dash.testing` dependencies per community feedback. Testing users should do `pip install dash[testing]` afterwards.

- [#805](https://github.com/plotly/dash/pull/805) Add headless mode for dash.testing, add `pytest_setup_options` hook for full configuration of `WebDriver Options`.

- Bump dash-table version from 4.0.0 to [4.0.1](https://github.com/plotly/dash-table/blob/master/CHANGELOG.md#401---2019-07-09)

## [1.0.0] - 2019-06-20
### Changed
- 💥 [#761](https://github.com/plotly/dash/pull/761) Several breaking changes to the `dash.Dash` API:
  - Remove two obsolete constructor kwargs: `static_folder` and `components_cache_max_age`
  - Remove the misspelled `supress_callback_exceptions` fallback
  - Remove the unused `resources.config.infer_from_layout`
  - Revamp `app.config`: ALL constructor args are now stored in `config`, with three exceptions: `server`, `index_string`, and `plugins`. None of these are stored in any other instance attributes anymore.
  - Change `hot_reload_interval` from msec to seconds, for consistency with `hot_reload_watch_interval`
  - When called from `enable_dev_tools`, `debug=True` by default. It's still `False` by default from `run_server`.

- ✨ [#744](https://github.com/plotly/dash/pull/744) Introducing Dash Testing (`dash.testing`) - read the full tutorial at <https://dash.plotly.com/testing>.

- [#753](https://github.com/plotly/dash/pull/753) `Component` no longer inherits `MutableMapping`, so `values`, `keys`, and more are no longer methods. Fixes an issue reported in [dcc#440](https://github.com/plotly/dash-core-components/issues/440) where components with certain prop names defined but not provided would cause a failure to render. During component generation we now disallow all props with leading underscores or matching a few remaining reserved words: `UNDEFINED`, `REQUIRED`, `to_plotly_json`, `available_properties`, and `available_wildcard_properties`.

- [#739](https://github.com/plotly/dash/pull/739) Allow the Flask app to be provided to Dash after object initialization. This allows users to define Dash layouts etc when using the app factory pattern, or any other pattern that inhibits access to the app object. This broadly complies with the flask extension API, allowing Dash to be considered as a Flask extension where it needs to be.

- [#774](https://github.com/plotly/dash/pull/774) Allow the Flask app to set the Dash app name if the name is not provided by users.

- [#722](https://github.com/plotly/dash/pull/722) Assets are served locally by default. Both JS scripts and CSS files are affected. This improves robustness and flexibility in numerous situations, but in certain cases initial loading could be slowed. To restore the previous CDN serving, set `app.scripts.config.serve_locally = False` (and similarly with `app.css`, but this is generally less important).

- [#724](https://github.com/plotly/dash/pull/724), [renderer#175](https://github.com/plotly/dash-renderer/pull/175) Undo/redo toolbar is removed by default, you can enable it with `app=Dash(show_undo_redo=true)`. The CSS hack `._dash-undo-redo:{display:none;}` is no longer needed

- 💥 [#709](https://github.com/plotly/dash/pull/709) Merge the `dash-renderer` project into the main dash repo to simplify feature dev workflow. We will keep the [deprecated one](https://github.com/plotly/dash-renderer) for archive purpose.

## [0.43.0] - 2019-05-15
### Changed
- Bump dash-core-components version from 0.47.0 to [0.48.0](https://github.com/plotly/dash-core-components/blob/master/CHANGELOG.md#0480---2019-05-15)
- Bump dash-renderer version from 0.23.0 to [0.24.0](https://github.com/plotly/dash-renderer/blob/master/CHANGELOG.md#0240---2019-05-15)
- Bump dash-table version from 3.6.0 to [3.7.0](https://github.com/plotly/dash-table/blob/master/CHANGELOG.md#370---2019-05-15)

### Fixed
- [renderer#170](https://github.com/plotly/dash-renderer/pull/170) Fix regression on handling PreventUpdate (204 NO CONTENT)

## [0.42.0] - 2019-04-25
### Added
- [#687](https://github.com/plotly/dash/pull/687), [renderer#100](https://github.com/plotly/dash-renderer/pull/100) Dev Tools support. A new UI in the application that automatically display JavaScript & Python error messages, validates your component's properties, and displays a graph of your callback's dependencies. Only enabled in debug mode. Turn this on and off with two new config flags in `app.run_server`:
  - `dev_tools_props_check` - turn on/off property validation.
  - `dev_tools_ui` - turn on/off the UI.

### Fixed
- [renderer#148](https://github.com/plotly/dash-renderer/issues/148) Fix regression for `children=0` case.

## [0.41.0] - 2019-04-10
### Added
- [#672](https://github.com/plotly/dash/pull/672), [renderer#143](https://github.com/plotly/dash-renderer/pull/143) Support for "Clientside Callbacks" - an escape hatch to execute your callbacks in JavaScript instead of Python
- [#676](https://github.com/plotly/dash/pull/676) Add `dev_tools_ui` config flag in `app.run_server` (serialized in `<script id="_dash-config" type="application/json">`) to display or hide the forthcoming Dev Tools UI in Dash's front-end (dash-renderer).
- [#680](https://github.com/plotly/dash/pull/680) Partial updates: leave some multi-output updates unchanged while updating others

### Removed
- [renderer#145](https://github.com/plotly/dash-renderer/pull/145) Remove `dash_renderer._set_react_version` support for 15.4.2 and 16.2.0

### Changed
- Bump dash-core-components version from 0.45.0 to [0.46.0](https://github.com/plotly/dash-core-components/blob/master/CHANGELOG.md#0460---2019-04-10)
- [renderer#145](https://github.com/plotly/dash-renderer/pull/145) Update from React 15.4.2 to React 16.8.6

## [0.40.0] - 2019-03-25
### Changed
- Bump dash-core-components version from 0.44.0 to [0.45.0](https://github.com/plotly/dash-core-components/blob/master/CHANGELOG.md#0450---2019-03-25)
- Bump dash-html-components version from 0.14.0 to [0.15.0](https://github.com/plotly/dash-html-components/blob/master/CHANGELOG.md#0150---2019-03-25)
- [renderer#140](https://github.com/plotly/dash-renderer/pull/140), [renderer#126](https://github.com/plotly/dash-renderer/pull/126) Optimize rendering, and always assign `setProps` to components even with no callbacks to use it.

## [0.39.0] - 2019-03-04
### Added
- [#436](https://github.com/plotly/dash/pull/436) Allow multiple outputs from a single callback.
- [#367](https://github.com/plotly/dash/pull/367) Support custom JavaScript hooks to modify callback payloads and responses.
- [#623](https://github.com/plotly/dash/pull/623) Modify the flask response with custom cookies or headers, using `dash.callback_context.response`.
- [renderer#93](https://github.com/plotly/dash-renderer/pull/93) Loading states API

### Changed
- Bump dash-core-components version from 0.43.1 to [0.44.0](https://github.com/plotly/dash-core-components/blob/master/CHANGELOG.md#0440---2019-03-04)
- Bump dash-html-components version from 0.13.5 to [0.14.0](https://github.com/plotly/dash-html-components/blob/master/CHANGELOG.md#0140---2019-03-04)
- Bump dash-table version from 3.5.0 to [3.6.0](https://github.com/plotly/dash-table/blob/master/CHANGELOG.md#360---2019-03-04)

## [0.38.0] - 2019-02-25
### Added
- [#603](https://github.com/plotly/dash/pull/603) Add components libraries js/css distribution to hot reload watch.
- [#608](https://github.com/plotly/dash/pull/608), [renderer#124](https://github.com/plotly/dash-renderer/pull/124) Callback context:
  - Know which inputs caused a callback to fire: `dash.callback_context.triggered`
  - Input/State values by name `dash.callback_context.states.get('btn.n_clicks')`

### Changed
- Bump dash-table version from 3.4.0 to [3.5.0](https://github.com/plotly/dash-table/blob/master/CHANGELOG.md#350---2019-02-25)
- Bump dash-renderer version from 0.18.0 to [0.19.0](https://github.com/plotly/dash-renderer/blob/master/CHANGELOG.md#0190---2019-02-25)

### Fixed
- Fix missing indentation for generated metadata.json [#600](https://github.com/plotly/dash/issues/600)
- Fix missing component prop docstring error [#598](https://github.com/plotly/dash/issues/598)
- [#492](https://github.com/plotly/dash/pull/492) Move `__repr__` to base component instead of being generated.
- [#605](https://github.com/plotly/dash/pull/605) Raise exception when same input & output are used in a callback

## [0.37.0] - 2019-02-11
### Removed
- [renderer#118](https://github.com/plotly/dash-renderer/pull/118) Removed redux logger for the dev.

### Changed
- [#565](https://github.com/plotly/dash/pull/565) Add core libraries as version locked dependencies
- Bump dash-table version from 3.3.0 to [3.4.0](https://github.com/plotly/dash-table/blob/master/CHANGELOG.md#340---2019-02-08)
- Bump dash-renderer version from 0.17.0 to [0.18.0](https://github.com/plotly/dash-renderer/blob/master/CHANGELOG.md#0180---2019-02-11)
- Bump dash-core-components version from 0.43.0 to [0.43.1](https://github.com/plotly/dash-core-components/blob/master/CHANGELOG.md#0431---2019-02-11)

### Fixed
- [#563](https://github.com/plotly/dash/pull/563) Fix collections.abc deprecation warning for Python 3.8

## [0.36.0] - 2019-01-25
### Removed
- [#550](https://github.com/plotly/dash/pull/550), [renderer#114](https://github.com/plotly/dash-renderer/pull/114) Remove support for `Event` system. Use event properties instead, for example the `n_clicks` property instead of the `click` event, see [#531](https://github.com/plotly/dash/issues/531). `dash_renderer` MUST be upgraded to >=0.17.0 together with this, and it is recommended to update `dash_core_components` to >=0.43.0 and `dash_html_components` to >=0.14.0.

## [0.35.3] - 2019-01-23
### Changed
- [#547](https://github.com/plotly/dash/pull/547)
  - `assets_folder` argument now defaults to 'assets'
  - The assets folder is now always relative to the given root path of `name` argument, the default of `__main__` will get the `cwd`.
  - No longer coerce the name argument from the server if the server argument is provided.

### Fixed
- [#547](https://github.com/plotly/dash/pull/547)
  - Asset blueprint takes routes prefix into it's static path.
  - Asset url path no longer strip routes from requests.
- [#548](https://github.com/plotly/dash/pull/548) Remove print statement from PreventUpdate error handler.
- [#524](https://github.com/plotly/dash/pull/524) Removed ComponentRegistry dist cache.

## [0.35.2] - 2019-01-11
### Fixed
- [#522](https://github.com/plotly/dash/pull/522) Fix typo in some exception names
- [renderer#110](https://github.com/plotly/dash-renderer/pull/110)
  - Keep the config store state on soft reload.
  - AppProvider returns `Loading...` if no configs as before [renderer#108](https://github.com/plotly/dash-renderer/pull/108).

## 0.35.1 - 2018-12-27
### Fixed
- [#518](https://github.com/plotly/dash/pull/518) Always skip `dynamic` resources from index resources collection.

## 0.35.0 - 2018-12-18
### Added
- [#483](https://github.com/plotly/dash/pull/483) Experimental `--r-prefix` option to `dash-generate-components`, optionally generates R version of components and corresponding R package.

## 0.34.0 - 2018-12-17
### Added
- [#490](https://github.com/plotly/dash/pull/490) Add `--ignore` option to `dash-generate-components`, defaults to `^_`.

### Removed
- [renderer#108](https://github.com/plotly/dash-renderer/pull/108) Unused login api and Authentication component

### Fixed
- Add `key` to rendered components, fixing [renderer#379](https://github.com/plotly/dash-core-components/issues/379)

## 0.33.0 - 2018-12-10
### Added
- [#487](https://github.com/plotly/dash/pull/487) Add specific Dash exception types to replace generic exceptions (`InvalidIndexException`, `DependencyException`, `ResourceException`)

## 0.32.2 - 2018-12-09
### Fixed
- [#485](https://github.com/plotly/dash/pull/485) Fix typo in missing events/inputs error message

## 0.32.1 - 2018-12-07
### Changed
- [#484](https://github.com/plotly/dash/pull/484) Mute dash related missing props docstring from extract-meta warnings

## 0.32.0 - 2018-12-07
### Added
- [#478](https://github.com/plotly/dash/pull/478), [renderer#104](https://github.com/plotly/dash-renderer/issues/104) Support for .map file extension and dynamic (on demand) loading
- [renderer#107](https://github.com/plotly/dash-renderer/pull/107) [Redux devtools](https://github.com/zalmoxisus/redux-devtools-extension) support

## 0.31.1 - 2018-11-29
### Fixed
- [#473](https://github.com/plotly/dash/pull/473) Fix `_imports_.py` indentation generation.

## 0.31.0 - 2018-11-29
### Added
- [#451](https://github.com/plotly/dash/pull/451) Combine `extract-meta` and Python component files generation in a cli

### Fixed
- Fix a bug [renderer#66](https://github.com/plotly/dash-renderer/issues/66) in the ON_PROP_CHANGE callback where history was not correctly set when acting on more than one component. In particular, the 'undo' button should now work as expected.

## 0.30.0 - 2018-11-14
### Added
- [#362](https://github.com/plotly/dash/pull/362), [renderer#73](https://github.com/plotly/dash-renderer/pull/73) Hot reloading from the browser.
- Silence routes logging with `dev_tools_silence_routes_logging`.

## 0.29.0 - 2018-11-06
### Added
- [#444](https://github.com/plotly/dash/pull/444) Add component namespaces registry, collect the resources needed by component library when they are imported instead of crawling the layout.

## 0.28.7 - 2018-11-05
### Fixed
- [#450](https://github.com/plotly/dash/pull/450) Use the same prop name black list for component generation in all supported Python versions. Closes [#361](https://github.com/plotly/dash/issues/361).

## 0.28.6 - 2018-11-05
### Fixed
- [#443](https://github.com/plotly/dash/pull/443) `Dash.registered_paths` changed to a `collections.defaultdict(set)`, was appending the same package paths on every index.

## 0.28.5 - 2018-10-18
### Fixed
- [#431](https://github.com/plotly/dash/pull/431) Replace windows endline when generating components class docstrings.

## 0.28.4 - 2018-10-18
### Fixed
- [#430](https://github.com/plotly/dash/pull/430) Fix `Component.traverse()` and `Component.traverse_with_paths()` for components with `children` of type `tuple`, not just `list`.

## 0.28.3 - 2018-10-17
### Fixed
- [#418](https://github.com/plotly/dash/pull/418) Fix http-equiv typo
- Include missing polyfills to restore Internet Explorer support, restore whatwg-fetch [renderer#87](https://github.com/plotly/dash-renderer/issues/87)

## 0.28.2 - 2018-10-05
### Changed
- [#377](https://github.com/plotly/dash/pull/377) Move `add_url` function definition out of `Dash.__init__`

## 0.28.1 - 2018-09-26
### Fixed
- [#407](https://github.com/plotly/dash/pull/407) Missing favicon package_data from setup.py

## 0.28.0 - 2018-09-26
### Added
- [#406](https://github.com/plotly/dash/pull/406) Default favicon for dash apps.
- Bust the cache of the assets favicon.

### Fixed
- [#403](https://github.com/plotly/dash/pull/403) Remove the first and last blank lines from the HTML index string.

## 0.27.0 - 2018-09-20
### Added
- [#369](https://github.com/plotly/dash/pull/369), [renderer#77](https://github.com/plotly/dash-renderer/pull/77) Allow serving dev bundles from the components suite, enable with `app.run_server(dev_tools_serve_dev_bundles=True)`

### Fixed
- [#350](https://github.com/plotly/dash/pull/350) Use HTML5 syntax for the meta tag

## 0.26.6 - 2018-09-19
### Fixed
- [#387](https://github.com/plotly/dash/pull/387) Add `Cache-Control` headers to files served by `Dash.serve_component_suites`, and time modified query string to collected components suites resources.
- [#394](https://github.com/plotly/dash/pull/394) Add `InvalidResourceError` error and a Flask error handler so unregistered paths in `serve_component_suites` return a 404 instead of 500.

## 0.26.5 - 2018-09-10
### Fixed
- [#374](https://github.com/plotly/dash/pull/374) Fix `get_asset_url` with a different `assets_url_path`.

## 0.26.4 - 2018-08-28
### Fixed
- Set `url_base_pathname` to `None` in `Dash.__init__`. Fix [#364](https://github.com/plotly/dash/issues/364)

## 0.26.3 - 2018-08-27
### Added
- `Dash.get_asset_url` will give the prefixed url for the asset file.

### Fixed
- [#351](https://github.com/plotly/dash/pull/351) Prefix assets files with `requests_pathname_prefix`.

## 0.26.2 - 2018-08-26
### Fixed
- [#343](https://github.com/plotly/dash/pull/343) Only create the assets blueprint once for apps that provide the same flask instance to multiple dash instances.

## 0.26.1 - 2018-08-26
### Fixed
- [#336](https://github.com/plotly/dash/pull/336) Fix bug in `_validate_layout` which would not let a user set `app.layout` to be a function that returns a layout [(fixes #334)](https://github.com/plotly/dash/issues/334).

## 0.26.0 - 2018-08-20
### Added
- [#318](https://github.com/plotly/dash/pull/318) Add `assets_ignore` init keyword, regex filter for the assets files.

## 0.25.1 - 2018-08-20
### Fixed
- [#335](https://github.com/plotly/dash/pull/335) Ensure CSS/JS external resources are loaded before the assets.

## 0.25.0 - 2018-08-14
### Added
- [#322](https://github.com/plotly/dash/pull/322) Take config values from init or environ variables (Prefixed with `DASH_`).

### Fixed
- Take `requests_pathname_prefix` config when creating scripts tags.
- `requests/routes_pathname_prefix` must start and end with `/`.
- `requests_pathname_prefix` must end with `routes_pathname_prefix`. If you supplied both `requests` and `routes` pathname before this update, make sure `requests_pathname_prefix` ends with the same value as `routes_pathname_prefix`.
- `url_base_pathname` sets both `requests/routes` pathname, cannot supply it with either `requests` or `routes` pathname prefixes.

## 0.24.2 - 2018-08-13
### Fixed
- [#320](https://github.com/plotly/dash/pull/320) Disallow duplicate component ids in the initial layout.

## 0.24.1 - 2018-08-10
### Fixed
- Fix bug [#321](https://github.com/plotly/dash/issues/321) where importing Dash components with no props would result in an error.
- Fix a bug in 0.23.1 where importing components with arguments that are Python keywords could cause an error. In particular, this fixes `dash-html-components` with Python 3.7.

## 0.24.0 - 2018-08-10
### Added
- [#319](https://github.com/plotly/dash/pull/309) Add a modified time query string to assets included in the index in order to bust the cache.

## 0.23.1 - 2018-08-02
### Added
- [#316](https://github.com/plotly/dash/pull/316) Add `ie-compat` meta tag to the index by default.
- [#305](https://github.com/plotly/dash/pull/305) Add `external_script` and `external_css` keywords to dash `__init__`.
- Dash components are now generated at build-time and then imported rather than generated when a module is imported. This should reduce the time it takes to import Dash component libraries, and makes Dash compatible with IDEs.

## 0.22.1 - 2018-08-01
### Fixed
- [#273](https://github.com/plotly/dash/pull/273) Raise a more informative error if a non-JSON-serializable value is returned from a callback.

## 0.22.0 - 2018-07-25
### Added
- [#286](https://github.com/plotly/dash/pull/286) Asset files & index customization.
- [#294](https://github.com/plotly/dash/pull/294) Raise an error if there is no layout present when the server is run.
- [renderer#55](https://github.com/plotly/dash-renderer/pull/55) Add `_dash-error` class to the "Error loading layout" and "Error loading dependencies" messages.

### Fixed
- Attempting to render a `Boolean` value to the page no longer crashes the app.
- [renderer#57](https://github.com/plotly/dash-renderer/issues/57) If a callback references an `id` which does not exist in the DOM tree at the time it is executed, throw a more informative front-end exception.
- [renderer#54](https://github.com/plotly/dash-renderer/pull/54) Previously, if a component called `updateProps` with multiple properties, Dash would fire the callback multiple times (once for each property). Now the callback only fires once.

## 0.21.1 - 2018-04-10
### Added
- [#237](https://github.com/plotly/dash/pull/237) Support `aria-*` and `data-*` attributes in all dash html components. These new keywords can be added using a dictionary expansion, e.g. `html.Div(id="my-div", **{"data-toggle": "toggled", "aria-toggled": "true"})`
- [renderer#45](https://github.com/plotly/dash-renderer/pull/45) Allow user to choose between React versions '15.4.2' and '16.2.0':
```python
import dash_renderer

# Set the react version before setting up the Dash application
dash_renderer._set_react_version('16.2.0')

app = dash.Dash(...)
```

### Fixed
- [renderer#50](https://github.com/plotly/dash-renderer/pull/50) Update MANIFEST.in to include `react` and `react-dom` bundles for development mode

## 0.21.0 - 2018-02-21
### Added
- [#207](https://github.com/plotly/dash/pull/207) Support React components using [Flow](https://flow.org/en/docs/react/) types. `component_loader` now has the following behavior to create docstrings as determined in discussion in [#187](https://github.com/plotly/dash/issues/187):
  1. If a Dash component has `PropTypes`-generated typing, the docstring uses the `PropTypes`, _regardless of whether the component also has Flow types (current behavior)._
  2. Otherwise if a Dash component has Flow types but _not `PropTypes`_, the docstring now uses the objects generated by `react-docgen` from the Flow types.

### Fixed
- [renderer#42](https://github.com/plotly/dash-renderer/pull/42) Fix [renderer#41](https://github.com/plotly/dash-renderer/issues/41) and [renderer#44](https://github.com/plotly/dash-renderer/issues/44).
  - In some cases, during initialization, callbacks may fired multiple times instead of just once. This only happens in certain scenarios where outputs have overlapping inputs and those inputs are leaves (they don't have any inputs of their own).
  - If an output component is returned from a callback and its inputs were _not_ returned from the same input (i.e. they were already visible), then the callback to update the output would not fire. This has now been fixed. A common scenario where this app structure exists is within a Tabbed app, where there are global controls that update each tab's contents and the tab's callback just displays new output containers.

## 0.20.0 - 2018-01-19
### Added
- [#190](https://github.com/plotly/dash/pull/190) `exceptions.PreventUpdate` can be raised inside a callback to prevent the callback from updating the app. See <https://community.plotly.com/t/improving-handling-of-aborted-callbacks/7536/2>.

### Removed
- Removes logging from redux middleware from production build based on process.env.NODE_ENV.

### Changed
- Many pylint style fixes: [#163](https://github.com/plotly/dash/pull/163), [#164](https://github.com/plotly/dash/pull/164), [#165](https://github.com/plotly/dash/pull/165), [#166](https://github.com/plotly/dash/pull/166), [#167](https://github.com/plotly/dash/pull/167), [#168](https://github.com/plotly/dash/pull/168), [#169](https://github.com/plotly/dash/pull/169), [#172](https://github.com/plotly/dash/pull/172), [#173](https://github.com/plotly/dash/pull/173), [#181](https://github.com/plotly/dash/pull/181), [#185](https://github.com/plotly/dash/pull/185), [#186](https://github.com/plotly/dash/pull/186), [#193](https://github.com/plotly/dash/pull/193)
- [#184](https://github.com/plotly/dash/pull/184) New integration test framework.
- [#174](https://github.com/plotly/dash/pull/174) Submodules are now imported into the `dash` namespace for better IDE completion.

## 0.19.0 - 2017-10-16
### Changed
- 🔒 Remove CSRF protection measures. CSRF-style attacks are not relevant to Dash apps. Dash's API uses `POST` requests with content type `application/json` which are not susceptible to unwanted requests from 3rd party sites. See [#141](https://github.com/plotly/dash/issues/141).
- 🔒 `app.server.secret_key` is no longer required since CSRF protection was removed. Setting `app.server.secret_key` was difficult to document and a very common source of confusion, so it's great that users won't get bitten by this anymore :tada:
- 🐞 [renderer#22](https://github.com/plotly/dash-renderer/pull/22), [renderer#28](https://github.com/plotly/dash-renderer/pull/28) Previously, old requests could override new requests if their response was longer than the new one. This caused subtle bugs when apps are deployed on multiple processes or threads with component callbacks that update at varying rates like urls. Originally reported in [#133](https://github.com/plotly/dash/issues/133). This fix should also improve performance when many updates happen at once as outdated requests will get dropped instead of updating the UI. Performance issue with the first PR reported in [renderer#27](https://github.com/plotly/dash-renderer/issues/27) and fixed in the second PR.
- [renderer#21](https://github.com/plotly/dash-renderer/pull/21) Fix an issue where a callback would be fired excessively. Previously, the callback would be called as many times as it had inputs. Now, it is called less.

## 0.18.3 - 2017-09-08
### Added
- `app.config` is now a `dict` instead of a class. You can set config variables with `app.config['suppress_callback_exceptions'] = True` now. The previous class-based syntax (e.g. `app.config.suppress_callback_exceptions`) has been maintained for backwards compatibility.
- 🐌 Experimental behaviour for a customizable "loading state". When a callback is in motion, Dash now appends a `<div class="_dash-loading-callback"/>` to the DOM. Users can style this element using custom CSS to display loading screen overlays. This feature is in alpha, we may remove it at any time.

### Fixed
- Fix a bug from 0.18.2 that removed the ability for dash to serve the app on any route besides `/`.
- Fix a bug from 0.18.0 with the new config variables when used in a multi-app setting, causing config to be shared across apps. Originally reported in <https://community.plotly.com/t/flask-endpoint-error/5691/7>
- Rename config setting `supress_callback_exceptions` to `suppress_callback_exceptions`. The original spelling is kept for backward compatibility.
- 🐞 (renderer) Fix a bug where Dash would fire updates for each parent of a grandchild node that shared the same grandparent. Originally reported in <https://community.plotly.com/t/specifying-dependency-tree-traversal/5080/5>
- 🐞 (renderer) Fix a bug where the document title that displays "Updating..." wouldn't change if the callback raised an Exception. Now it will be removed on any response, even a failure.

## 0.18.2 - 2017-09-07
### Added
- [#70](https://github.com/plotly/dash/pull/70) 🔧 Add an `endpoint` to each of the URLs to allow for multiple routes.

## 0.18.1 - 2017-09-07
### Fixed
- [#128](https://github.com/plotly/dash/pull/128) 🐛 If `app.layout` is a function, then it used to be called excessively. Now it is called just once on startup and just once on page load.

## 0.18.0 - 2017-09-07
### Changed
- 🔒 Remove the `/static/` folder and endpoint that is implicitly initialized by flask. This is too implicit for my comfort level: I worry that users will not be aware that their files in their `static` folder are accessible
- ⚡️ Remove all API calls to the Plotly API (<https://api.plotly.com/>), the authentication endpoints and decorators, and the associated `filename`, `sharing` and `app_url` arguments. This was never documented or officially supported. Authentication has been moved to the [`dash-auth` package](https://github.com/plotly/dash-auth).
- [#107](https://github.com/plotly/dash/pull/107) ✏️ Sort prop names in exception messages.

### Added
- 🔧 Add two new `config` variables: `routes_pathname_prefix` and `requests_pathname_prefix` to provide more flexibility for API routing when Dash apps are run behind proxy servers. `routes_pathname_prefix` is a prefix applied to the backend routes and `requests_pathname_prefix` prefixed in requests made by Dash's front-end. `dash-renderer==0.8.0rc3` uses these endpoints.
- [#112](https://github.com/plotly/dash/pull/112) 🔧 Add `id` to `KeyError` exceptions in components.

### Fixed
- ✏️ Fix a typo in an exception.
- 🔧 Replaced all illegal characters in environment variables.

### 🔧 Maintenance
- 📝 Update README.md
- ✅ Fix CircleCI tests. Note that the [`dash-renderer`](https://github.com/plotly/dash-renderer) contains the bulk of the integration tests.
- 💄 Flake8 fixes and tests (fixes [#99](https://github.com/plotly/dash/issues/99))
- ✨ Add this CHANGELOG.md.

## 0.17.3 - 2017-06-22
✨ This is the initial open-source release of Dash.<|MERGE_RESOLUTION|>--- conflicted
+++ resolved
@@ -2,24 +2,18 @@
 All notable changes to `dash` will be documented in this file.
 This project adheres to [Semantic Versioning](https://semver.org/).
 
-<<<<<<< HEAD
+
 ## [UNRELEASED]
 
 ## Fixed
 
 - [#2596](https://github.com/plotly/dash/pull/2596) Fix react-dom throwing unique key prop error for markdown table, fix [#1433](https://github.com/plotly/dash/issues/1433)
-=======
-## UNRELEASED
-
-## Fixed
-
 - [#2589](https://github.com/plotly/dash/pull/2589) CSS for input elements not scoped to Dash application
 - [#2599](https://github.com/plotly/dash/pull/2599) Fix background callback cancel inputs used in multiple callbacks and mixed cancel inputs across pages.
 
 ## Changed
 
 - [#2593](https://github.com/plotly/dash/pull/2593) dcc.Input accepts a number for its debounce argument
->>>>>>> 3c43d957
 
 ## [2.11.1] - 2023-06-29
 
