# Change Log for Dash
All notable changes to `dash` will be documented in this file.
This project adheres to [Semantic Versioning](https://semver.org/).

<<<<<<< HEAD
### Fixed

- [#1976](https://github.com/plotly/dash/pull/1976) Fix [#1962](https://github.com/plotly/dash/issues/1962) in which DatePickerSingle and DatePickerRange are extremely slow when provided a long list of disabled_days.
=======
## [Unreleased]

### Fixed

- [#2015](https://github.com/plotly/dash/pull/2015) Fix bug [#1854](https://github.com/plotly/dash/issues/1854) in which the combination of row_selectable="single or multi" and filter_action="native" caused the JS error.

### Changed

- [#2016](https://github.com/plotly/dash/pull/2016) Drop the 375px width from default percy_snapshot calls, keep only 1280px

### Updated
- [#2016](https://github.com/plotly/dash/pull/2016) Widespread dependency upgrades
  - Upgrade Plotly.js to v2.11.1 (from v2.11.0). Patch release [2.11.1](https://github.com/plotly/plotly.js/releases/tag/v2.11.1) fixes regl-based traces in strict CSP mode, however you must manually switch to the strict bundle to use this.
  - Upgrade `black` to v22.3.0 for Python 3.7+ - if you use `dash[ci]` and you call `black`, this may alter your code formatting slightly, including more consistently breaking Python 2 compatibility.
  - Many other mainly JS dependency upgrades to the internals of Dash renderer and components. These may patch bugs or improve performance.
>>>>>>> 5ca03393

## [2.3.1] - 2022-03-29

### Fixed

- [#1963](https://github.com/plotly/dash/pull/1963) Fix [#1780](https://github.com/plotly/dash/issues/1780) flask shutdown deprecation warning when running dashduo threaded tests.
- [#1995](https://github.com/plotly/dash/pull/1995) Fix [#1992](https://github.com/plotly/dash/issues/1992) ImportError: cannot import name 'get_current_traceback' from 'werkzeug.debug.tbtools'.

## [2.3.0] - 2022-03-13

### Added
- [#1949](https://github.com/plotly/dash/pull/1915) Add built-in MathJax support to both `dcc.Markdown` and `dcc.Graph`. A new boolean prop `mathjax` was added to these two components, defaulting to `False`. Set `mathjax=True` to enable math rendering. This work uses MathJax v3, although `dcc.Graph` and Plotly.js can also be used with MathJax v2.
  - In `dcc.Markdown` this has two flavors: inline math is any content between single dollar signs, for example `"$E=mc^2$"`, and "display" math (on its own line, potentially multi-line) is delimited by double dollar signs.
  - In `dcc.Graph`, most text fields (graph and axis titles, trace names, scatter and bar text) can use math, and it's enabled with single dollar sign delimiters. A limitation here is that currently a given piece of text can only be one or the other: if math is found, everything outside the delimiters is ignored. See https://plotly.com/python/LaTeX/ for details.
  - For an intro to LaTeX math, see https://en.wikibooks.org/wiki/LaTeX/Mathematics.
  - Big thanks to [Equinor](https://www.equinor.com/) for sponsoring this development, including the related work in Plotly.js!

### Updated
- [#1949](https://github.com/plotly/dash/pull/1915) Upgrade Plotly.js to v2.11.0 (from v2.9.0)
  - [Feature release 2.10.0](https://github.com/plotly/plotly.js/releases/tag/v2.10.0):
    - Support for MathJax v3
    - `fillpattern` for `scatter` traces with filled area
  - [Feature release 2.11.0](https://github.com/plotly/plotly.js/releases/tag/v2.11.0):
    - Every trace type can now be rendered in a stricter CSP environment, specifically avoiding `unsafe-eval`. Please note: the `regl`-based traces (`scattergl`, `scatterpolargl`, `parcoords`, and `splom`) are only strict in the `strict` bundle, which is NOT served by default in Dash. To use this bundle with Dash, you must either download it and put it in your `assets/` folder, or include it as an `external_script` from the CDN: https://cdn.plot.ly/plotly-strict-2.11.0.min.js. All other trace types are strict in the normal bundle.
  - Patch release [2.10.1](https://github.com/plotly/plotly.js/releases/tag/v2.10.1) containing a bugfix for `mesh3d` traces.


### Fixed
- [#1915](https://github.com/plotly/dash/pull/1915) Fix bug [#1474](https://github.com/plotly/dash/issues/1474) when both dcc.Graph and go.Figure have animation, and when the second animation in Figure is executed, the Frames from the first animation are played instead of the second one.

- [#1953](https://github.com/plotly/dash/pull/1953) Fix bug [#1783](https://github.com/plotly/dash/issues/1783) in which a failed hot reloader blocks the UI with alerts.

- [#1942](https://github.com/plotly/dash/pull/1942) Fix bug [#1663](https://github.com/plotly/dash/issues/1663) preventing pie traces from sending `customdata` with `clickData` and other events.

## [2.2.0] - 2022-02-18

### Added
- [#1923](https://github.com/plotly/dash/pull/1923):
  - `dash.get_relative_path`
  - `dash.strip_relative_path`
  - `dash.get_asset_url`
  This is similar to `dash.callback` where you don't need the `app` object. It makes it possible to use these
  functions in the `pages` folder of a multi-page app without running into the circular `app` imports issue.

### Updated
- [#1911](https://github.com/plotly/dash/pull/1911) Upgrade Plotly.js to v2.9.0 (from v2.8.3).
  - Adds `ticklabelstep` to axes to reduce tick labels while still showing all ticks.
  - Displays the plotly.js version when hovering on the modebar. This helps debugging situations where there might be multiple sources of plotly.js, for example `/assets` vs the versions built into `dcc` or `ddk`.

- [#1930](https://github.com/plotly/dash/pull/1930) Upgrade JavaScript dependencies across renderer and all components.

### Fixed
- [#1932](https://github.com/plotly/dash/pull/1932) Fixes several bugs:
  - Restores compatibility with IE11 [#1925](https://github.com/plotly/dash/issues/1925)
  - Restores `style_header` text alignment in Dash Table [#1914](https://github.com/plotly/dash/issues/1914)
  - Clears the unneeded `webdriver-manager` requirement from `dash[testing]` [#1919](https://github.com/plotly/dash/issues/1925)

## [2.1.0] - 2022-01-22

### Changed
- [#1876](https://github.com/plotly/dash/pull/1876) Delays finalizing `Dash.config` attributes not used in the constructor until `init_app()`.
- [#1869](https://github.com/plotly/dash/pull/1869), [#1873](https://github.com/plotly/dash/pull/1873) Upgrade Plotly.js to v2.8.3. This includes:
  - [Feature release 2.5.0](https://github.com/plotly/plotly.js/releases/tag/v2.5.0):
    - 3D traces are now compatible with `no-unsafe-eval` CSP rules.
  - [Feature release 2.6.0](https://github.com/plotly/plotly.js/releases/tag/v2.6.0):
    - Add `smith` subplots and `scattersmith` traces, for drawing Smith charts.
  - [Feature release 2.7.0](https://github.com/plotly/plotly.js/releases/tag/v2.7.0):
    - Add text data for `histogram` traces.
    - Fix an interaction between `uirevision` and `autorange` that pops up in some cases of mixed clientside / serverside figure generation.
  - [Feature release 2.8.0](https://github.com/plotly/plotly.js/releases/tag/v2.8.0):
    - Add horizontal colorbars.
    - Add text data on `heatmap` and related trace types.
    - Control legend group title fonts.
  - Patch releases [2.5.1](https://github.com/plotly/plotly.js/releases/tag/v2.5.1), [2.6.1](https://github.com/plotly/plotly.js/releases/tag/v2.6.1), [2.6.2](https://github.com/plotly/plotly.js/releases/tag/v2.6.2), [2.6.3](https://github.com/plotly/plotly.js/releases/tag/v2.6.3), [2.6.4](https://github.com/plotly/plotly.js/releases/tag/v2.6.4), [2.8.1](https://github.com/plotly/plotly.js/releases/tag/v2.8.1), [2.8.2](https://github.com/plotly/plotly.js/releases/tag/v2.8.2), and [2.8.3](https://github.com/plotly/plotly.js/releases/tag/v2.8.3) containing bugfixes.
  - This PR also upgrades various other dependencies of dash renderer and component suites.

- [#1745](https://github.com/plotly/dash/pull/1745):
    Improve our `extras_require`: there are now five options here, each with a well-defined role:
    - `dash[dev]`: for developing and building dash components.
    - `dash[testing]`: for using the `pytest` plugins in the `dash.testing` module
    - `dash[diskcache]`: required if you use `DiskcacheLongCallbackManager`
    - `dash[celery]`: required if you use `CeleryLongCallbackManager`
    - `dash[ci]`: mainly for internal use, these are additional requirements for the Dash CI tests, exposed for other component libraries to use a matching configuration.

### Added
- [#1883](https://github.com/plotly/dash/pull/1883) in DataTable added `page_current` to `persisted_props` as requested in [#1860](https://github.com/plotly/dash/issues/1860)



- [#1763](https://github.com/plotly/dash/pull/1763):
    ## Dash and Dash Renderer

    - `Input`, `State`, and `Output` now accept components instead of ID strings and Dash `callback` will auto-generate the component's ID under-the-hood if not supplied. This allows usage like:

    ```python
    my_input = dcc.Input()
    my_output = html.Div()
    app.layout = html.Div([my_input, my_output])

    @dash.callback(Output(my_output, 'children'), Input(my_input, 'value'))
    def update(value):
        return f'You have entered {value}'
    ```

    Or, if using Python >=3.8 you can use the `:=` walrus operator:
    ```python
    app.layout = html.Div([
        my_input := dcc.Input(),
        my_output := html.Div()
    ])

    @dash.callback(Output(my_output, 'children'), Input(my_input, 'value'))
    def update(value):
        return f'You have entered {value}'
    ```

  [#1894](https://github.com/plotly/dash/pull/1894) restricted this feature so auto-generated IDs are not allowed if the app uses `dash_snapshots` (a Dash Enterprise package) or if the component uses `persistence`, as this can create confusing errors. Callback definitions can still reference components in these cases, but those components must have explicit IDs.

    ## Dash Core Components

    ### Rearranged Keyword Arguments & Flexible Types
    **`Dropdown`, `RadioItem`, and `Checklist`**
    - Rearranged Keyword Arguments - `options` & `value` are now the first two keywords which means they can be supplied as positional arguments without the keyword. Supplying the keywords (`options=` and `value=`) is still supported.
    - Flexible Types - `options` can be supplied in two new forms:
      1. An array of `string|number|bool` where `label` and `value` are equal to the items in the list.
      2. A dictionary where the keys and values set as `value` and `label` respectively.

    Before:

    ```python
    dcc.Dropdown(
        options=[
            {'label': 'New York', 'value': 'New York'},
            {'label': 'Montreal', 'value': 'Montreal'},
        ],
        value='New York'
    )
    ```

    or

    ```python
    dcc.Dropdown(
        options=[
            {'label': 'New York', 'value': 'NYC'},
            {'label': 'Montreal', 'value': 'MTL'},
        ],
        value='New York'
    )
    ```

    After:

    ```python
    dcc.Dropdown(['New York', 'Montreal'], 'New York')
    ```

    Or

    ```python
    dcc.Dropdown({'NYC': 'New York', 'MTL': 'Montreal'}, 'New York')
    ```

    **`RangeSlider` & `Slider`**
    - Rearranged Keyword Arugments - `min`, `max`, and `step` are now the first three keyword arguments which means they can be supplied as positional arguments without the keyword.
    - Flexible Types
      - `step` will be calculated implicitly if not given.
      - `marks` will be auto generated if not given. It will use `min` and `max` and will respect `step` if supplied. Auto generated marks labels are SI unit formatted. Around 5 human-readable marks will be created.
      - To remove the Slider's marks, set `marks=None`.

    Before:

    ```python
    dcc.Slider(marks={1: 2, 2: 2, 3: 3})
    ```

    After:

    ```python
    dcc.Slider(min=1, max=3, step=1)
    ```

    Or equivalently:

    ```python
    dcc.Slider(1, 3, 1)
    ```

    Step can also be omitted and the `Slider` will attempt to create a nice, human readable  step with SI units and around 5 marks:

    ```python
    dcc.Slider(0, 100)
    ```

    The SI units and ranges supported in `marks` are:
    * `µ` - micro, 10⁻⁶
    * `m` - milli, 10⁻³
    * `​` (none) - 10⁰
    * `k` - kilo, 10³
    * `M` - mega, 10⁶
    * `G` - giga, 10⁹
    * `T` - tera, 10¹²
    * `P` - peta, 10¹⁵
    * `E` - exa, 10¹⁸

    _Ranges below 10µ are not supported by the Slider. This is a bug: https://github.com/plotly/dash/issues/1766_

    **`DataTable`**

    - Rearranged Keyword Arguments - `data` and `columns` the first twokeyword arguments which means they can be supplied as positional arguments without the keyword.
    - Inferred Properties - If `columns` isn't supplied then it is extracted from the the first row in `data`

    Before:

    ```python
    dash_table.DataTable(data=df.to_dict('records'), columns=[{'name': i, 'id': i} for i in df.columns])
    ```

    After:

    ```python
    dash_table.DataTable(data=df.to_dict('records'))
    ```

    ### New Component Properties

    **`Checklist` & `RadioItems`**

    - A new property `inline` appends `display: inline-block` to `labelStyle`.

    ```python
    dcc.Checklist(inline=True)
    ```

### Fixed
- [#1879](https://github.com/plotly/dash/pull/1879) Delete redundancy in pattern-matching callback implementation, specifically when `ALL` and `MATCH` wildcards are used together. This patch was submitted by an anonymous Dash Enterprise customer. Many thanks!

- [#1858](https://github.com/plotly/dash/pull/1858) Support `mini-css-extract-plugin` Webpack plugin with `@plotly/webpack-dash-dynamic-import` node package - used by components to support dash async chunks. Updated dependencies of other `@plotly` node packages.

- [#1836](https://github.com/plotly/dash/pull/1836) Fix `__all__` in dcc and table for extras: dcc download helpers and table format helpers. This also restores this functionality to the obsolete top-level packages `dash_core_components` and `dash_table`.

- [#1822](https://github.com/plotly/dash/pull/1822) Remove Radium from renderer dependencies, as part of investigating React 17 support.

- [#1779](https://github.com/plotly/dash/pull/1779):
    - Clean up our handling of serialization problems, including fixing `orjson` for Python 3.6
    - Added the ability for `dash.testing` `percy_snapshot` methods to choose widths to generate.

- [#1778](https://github.com/plotly/dash/pull/1778) DataTable: Fix React warnings stating
  that each child in a list should have a unique "key" prop

- [#1895](https://github.com/plotly/dash/pull/1895) Support debug=True if native namespace-packages are present

## [2.0.0] - 2021-08-03

## Dash and Dash Renderer

### Added
- [#1702](https://github.com/plotly/dash/pull/1702) Added a new `@app.long_callback` decorator to support callback functions that take a long time to run. See the PR and documentation for more information.
- [#1514](https://github.com/plotly/dash/pull/1514) Perform json encoding using the active plotly JSON engine.  This will default to the faster orjson encoder if the `orjson` package is installed.
- [#1736](https://github.com/plotly/dash/pull/1736) Add support for `request_refresh_jwt` hook and retry requests that used expired JWT tokens.

### Changed
- [#1679](https://github.com/plotly/dash/pull/1679) Restructure `dash`, `dash-core-components`, `dash-html-components`, and `dash-table` into a singular monorepo and move component packages into `dash`. This change makes the component modules available for import within the `dash` namespace, and simplifies the import pattern for a Dash app. From a development standpoint, all future changes to component modules will be made within the `components` directory, and relevant packages updated with the `dash-update-components` CLI command.
- [#1707](https://github.com/plotly/dash/pull/1707) Change the default value of the `compress` argument to the `dash.Dash` constructor to `False`. This change reduces CPU usage, and was made in recognition of the fact that many deployment platforms (e.g. Dash Enterprise) already apply their own compression. If deploying to an environment that does not already provide compression, the Dash 1 behavior may be restored by adding `compress=True` to the `dash.Dash` constructor.
- [#1734](https://github.com/plotly/dash/pull/1734) Added `npm run build` script to simplify build process involving `dash-renderer` and subcomponent libraries within `dash`.

### Fixed
- [#1857](https://github.com/plotly/dash/pull/1857) Fixed a regression with `dcc.Slider` and `dcc.RangeSlider` where steps were not being set to marks if None was passed as the prop argument.  Added a check to set the min and max based on the range of marks if they are not explicitly defined (for more info, see [#1843](https://github.com/plotly/dash/issues/1843) and [#1851](https://github.com/plotly/dash/issues/1843)).


## Dash Core Components
### Added

- [#1729](https://github.com/plotly/dash/pull/1729) Include F#, C#, and MATLAB in markdown code highlighting, for the upcoming .NET and MATLAB flavors of dash.

- [#1735](https://github.com/plotly/dash/pull/1735) Upgrade Plotly.js to v2.4.2. This includes:
  - [Feature release 2.3.0](https://github.com/plotly/plotly.js/releases/tag/v2.3.0):
    - More number formatting options due to `d3-format` upgrade.
    - Many new `geo` projections.
    - Improved rendering and performance of `scattergl`, `splom` and `parcoords` traces.
  - [Feature release 2.4.0](https://github.com/plotly/plotly.js/releases/tag/v2.4.0):
    - `legend.groupclick`
    - `bbox` of hover items in event data, to support custom dash-driven hover effects
  - Patch releases [2.3.1](https://github.com/plotly/plotly.js/releases/tag/v2.3.1), [2.4.1](https://github.com/plotly/plotly.js/releases/tag/v2.4.1), and [2.4.2](https://github.com/plotly/plotly.js/releases/tag/v2.4.2) containing various bug fixes.

- [#1735](https://github.com/plotly/dash/pull/1735) New `dcc.Tooltip` component. This is particularly useful for rich hover information on `dcc.Graph` charts, using the `bbox` information included in the event data in plotly.js v2.4.0

## Dash Table
### Added

- [#1729](https://github.com/plotly/dash/pull/1729) Include F#, C#, and MATLAB in markdown code highlighting, for the upcoming .NET and MATLAB flavors of dash.

## Dash HTML Components
### Removed

- [#1734](https://github.com/plotly/dash/pull/1734) Removed the following obsolete `html` elements - `<command>`, `<element>`, `<isindex>`, `<listing>`, `<multicol>`, `<nextid>`. These are obsolete and had been previously removed from the reference table.

## [1.21.0] - 2021-07-09

## Dash and Dash Renderer
### Added
- [#1675](https://github.com/plotly/dash/pull/1675) Add new `Dash` constructor argument `extra_hot_reload_paths`. This allows you to re-initialize the Python code of the app when non-Python files change, if you know that these files impact the app.

### Changed
- [#1675](https://github.com/plotly/dash/pull/1675) Remove the constraint that `requests_pathname_prefix` ends with `routes_pathname_prefix`. When you are serving your app behind a reverse proxy that rewrites URLs that constraint needs to be violated.
- [#1611](https://github.com/plotly/dash/pull/1611) and [#1685](https://github.com/plotly/dash/pull/1685) Package dash-renderer artifacts and dependencies with Dash, and source renderer resources from within Dash.
- [#1567](https://github.com/plotly/dash/pull/1567) Julia component generator puts components into `src/jl` - fixes an issue on case-insensitive filesystems when the component name and module name match (modulo case) and no prefix is used. Also reduces JS/Julia clutter in the overloaded `src` directory.

### Fixed
- [#1664](https://github.com/plotly/dash/pull/1664) Fix [#1649](https://github.com/plotly/dash/issues/1649), makes the devtools readable with a dark theme.
- [#1640](https://github.com/plotly/dash/pull/1640) Fix [#1475](https://github.com/plotly/dash/issues/1475), missing `timing_information` after certain modifications to Flask behavior

## Dash Core Components
### Fixed

- [#963](https://github.com/plotly/dash-core-components/pull/963) Fixes [#885](https://github.com/plotly/dash-core-components/issues/885)

  This applies the fix from [#878](https://github.com/plotly/dash-core-components/pull/878) to the RangeSlider.
  It not only fixes the bug where the tooltips were visible when slider was not, but it also reduces the lag in the
  tooltip when the slider handles are moved.

### Updated
- [#939](https://github.com/plotly/dash-core-components/pull/939) Upgrade Plotly.js to v2.2.1. Note that this is a major version upgrade to Plotly.js, however we are not treating this as a breaking change for DCC as the majority of breaking changes in Plotly.js do not affect the Dash API. The one exception is that several trace types that have long been deprecated are removed entirely.
  - [Major release 2.0.0](https://github.com/plotly/plotly.js/releases/tag/v2.0.0):
    - Stop exporting d3 as `Plotly.d3`, and remove many other deep pieces of the public API. This does not affect the `dcc.Graph` component, but if you make use of `Plotly` from the global scope in some other way you may be affected.
    - Drop the deprecated trace types `contourgl` and `area`, as well as legacy pre-`scatterpolar` polar attributes `bar.r`, `bar.t`, `scatter.r`, `scatter.t`, `layout.radialaxis`, `layout.angularaxis`. Use `scatterpolar`, `barpolar`, and `polar` subplots instead.
    - `heatmapgl` and `pointcloud` trace types, and the `transform` attribute are deprecated, and will be removed in a future release.
    - Increase CSP safety by removing function constructors. 3D plots still use function constructors, but if you place one of the non-3D bundles (including the new `strict` bundle) in your `assets` folder you will have no function constructors.
    - Remove "Aa" text in legends.
    - Default `hovermode` to "closest".
    - Default `textposition` to "auto" in `bar` traces. If you previously used the `bar.text` attribute for hover only, you will need to explicitly set `textposition="none"`.
    - Add `bar.marker.pattern`, `image.zsmooth`, and various other features and bugfixes.
  - [Feature release 2.1.0](https://github.com/plotly/plotly.js/releases/tag/v2.1.0):
    - New `icicle` trace type.
    - New `legendrank` trace attribute.
    - Several other additions and bug fixes.
  - [Feature release 2.2.0](https://github.com/plotly/plotly.js/releases/tag/v2.2.0):
    - Legend group titles
    - Half-year directive (`%h`) for date formatting
    - Several other bug fixes and performance improvements
  - [Patch release 2.2.1](https://github.com/plotly/plotly.js/releases/tag/v2.2.1) containing a security fix.

### Added
- [#932](https://github.com/plotly/dash-core-components/pull/932) Adds a new copy to clipboard component.
- [#948](https://github.com/plotly/dash-core-components/pull/948)] Adds `disabled_days` prop to `DatePickerRange` and `DatePickerSingle` components. With this prop you can specify days that should be made unselectable in the date picker, in addition to those that fall outside of the range specified by `min_date_allowed` and `max_date_allowed`.

### Changed
- [#972](https://github.com/plotly/dash-core-components/pull/972) Updated R package vignettes and `dash-info.yaml` to regenerate examples without attaching now-deprecated core component packages (`dashHtmlComponents`, `dashCoreComponents`, or `dashTable`).

## Dash HTML Components
### Changed
- [#194](https://github.com/plotly/dash-html-components/pull/194) Updated dependencies and build process
- [#190](https://github.com/plotly/dash-core-components/pull/190) Updated R package vignettes and `dash-info.yaml` to regenerate examples without attaching now-deprecated core component packages (`dashHtmlComponents`, `dashCoreComponents`, or `dashTable`).

## Dash Table
### Fixed
- [#907](https://github.com/plotly/dash-table/pull/907)
  - Fix a bug where pagination did not work or was not visible. [#834](https://github.com/plotly/dash-table/issues/834)
  - Fix a bug where if you are on a page that no longer exists after the data is updated, no data is displayed. [#892](https://github.com/plotly/dash-table/issues/892)


### Added
- [#916](https://github.com/plotly/dash-table/pull/916)
  - Added `html` option to `markdown_options` prop. This enables the use of html tags in markdown text.

- [#545](https://github.com/plotly/dash-table/issues/545)
    - Case insensitive filtering
    - New props: `filter_options` - to control case of all filters, `columns.filter_options` - to control filter case for each column
    - New operators: `i=`, `ieq`, `i>=`, `ige`, `i>`, `igt`, `i<=`, `ile`, `i<`, `ilt`, `i!=`, `ine`, `icontains` - for case-insensitive filtering, `s=`, `seq`, `s>=`, `sge`, `s>`, `sgt`, `s<=`, `sle`, `s<`, `slt`, `s!=`, `sne`, `scontains` - to force case-sensitive filtering on case-insensitive columns

### Changed
- [#918](https://github.com/plotly/dash-core-components/pull/918) Updated all dependencies. In particular the `highlight.js` upgrade changes code highlighting in markdown: we have long used their "github" style, this has been updated to more closely match current github styles.
- [#901](https://github.com/plotly/dash-core-components/pull/901) Updated R package `dash-info.yaml` to regenerate example without attaching now-deprecated core component packages (`dashHtmlComponents`, `dashCoreComponents`, or `dashTable`).


## [1.20.0] - 2021-04-08

## Dash and Dash Renderer
### Changed
- [#1531](https://github.com/plotly/dash/pull/1531) Update the format of the docstrings to make them easier to read in the reference pages of Dash Docs and in the console. This also addresses [#1205](https://github.com/plotly/dash/issues/1205)
- [#1553](https://github.com/plotly/dash/pull/1553) Increase the z-index of the Dash error menu from 1001 to 1100 in order to make sure it appears above Bootstrap components.

### Fixed
- [#1546](https://github.com/plotly/dash/pull/1546) Validate callback request `outputs` vs `output` to avoid a perceived security issue.

## Dash Core Components
### Added
- [#863](https://github.com/plotly/dash-core-components/pull/863) Adds a new `Download` component. Along with this several utility functions are added to help construct the appropriate data format:
  - `dcc.send_file` - send a file from disk
  - `dcc.send_data_frame` - send a `DataFrame`, using one of its writer methods
  - `dcc.send_bytes` - send a bytestring or the result of a bytestring writer
  - `dcc.send_string` - send a string or the result of a string writer

### Changed
- [#923](https://github.com/plotly/dash-core-components/pull/923)
  Set `autoComplete` to off in `dcc.Dropdown`. This fixes [#808](https://github.com/plotly/dash-core-components/issues/808)

### Fixed
- [#930](https://github.com/plotly/dash-core-components/pull/930) Fixed a bug [#867](https://github.com/plotly/dash-core-components/issues/867) with `DatePickerRange` that would sometimes shift the allowed dates by one day.
- [#934](https://github.com/plotly/dash-core-components/pull/934) Fixed a bug in `EnhancedTab` component that ignored `disabled_className` property

## Dash HTML Components
### Fixed
- [#179](https://github.com/plotly/dash-html-components/pull/179) - Fixes [#77](https://github.com/plotly/dash-html-components/issues/77) Added `allow` and `referrerPolicy` properties to `html.Iframe`

- [#178](https://github.com/plotly/dash-html-components/pull/178) - Fix [#161](https://github.com/plotly/dash-html-components/issues/161) <object> `data` property, and fix [#129](https://github.com/plotly/dash-html-components/issues/129) obsolete, deprecated, and discouraged elements. No elements were removed, but comments were added to the documentation about these elements detailing their limitations.

## Dash Table
### Changed
- [#862](https://github.com/plotly/dash-table/pull/862) - update docstrings per https://github.com/plotly/dash/issues/1205
- [#878](https://github.com/plotly/dash-table/pull/878) - update build process to use Webpack 5 and other latest dependencies

## [1.19.0] - 2021-01-19

## Dash and Dash Renderer
### Added
- [#1508](https://github.com/plotly/dash/pull/1508) Fix [#1403](https://github.com/plotly/dash/issues/1403): Adds an x button
to close the error messages box.
- [#1525](https://github.com/plotly/dash/pull/1525) Adds support for callbacks which have overlapping inputs and outputs. Combined with `dash.callback_context` this addresses many use cases which require circular callbacks.

### Changed
- [#1503](https://github.com/plotly/dash/pull/1506) Fix [#1466](https://github.com/plotly/dash/issues/1466): loosen `dash[testing]` requirements for easier integration in external projects. This PR also bumps many `dash[dev]` requirements.

### Fixed
- [#1530](https://github.com/plotly/dash/pull/1530) Dedent error messages more carefully.
- [#1527](https://github.com/plotly/dash/issues/1527) 🐛 `get_asset_url` now pulls from an external source if `assets_external_path` is set.
  - updated `_add_assets_resource` to build asset urls the same way as `get_asset_url`.
  - updated doc string for `assets_external_path` Dash argument to be more clear that it will always be joined with the `assets_url_path` argument when determining the url to an external asset.
- [#1493](https://github.com/plotly/dash/pull/1493) Fix [#1143](https://github.com/plotly/dash/issues/1143), a bug where having a file with one of several common names (test.py, code.py, org.py, etc) that imports a dash component package would make `import dash` fail with a cryptic error message asking whether you have a file named "dash.py"

## Dash Core Components
### Fixed
- [#905](https://github.com/plotly/dash-core-components/pull/905) Make sure the `figure` prop of `dcc.Graph` receives updates from user interactions in the graph, by using the same `layout` object as provided in the prop rather than cloning it. Fixes [#879](https://github.com/plotly/dash-core-components/issues/879).
- [#903](https://github.com/plotly/dash-core-components/pull/903) Part of fixing dash import bug https://github.com/plotly/dash/issues/1143

### Updated
- [#911](https://github.com/plotly/dash-core-components/pull/911), [#906](https://github.com/plotly/dash-core-components/pull/906)
  - Upgraded Plotly.js to [1.58.4](https://github.com/plotly/plotly.js/releases/tag/v1.58.4)
    - Patch Release [1.58.4](https://github.com/plotly/plotly.js/releases/tag/v1.58.4)
    - Patch Release [1.58.3](https://github.com/plotly/plotly.js/releases/tag/v1.58.3)

### Added
- [#888](https://github.com/plotly/dash-core-components/pull/888) Adds a `drag_value` prop to `dcc.Slider`to be able to fire callbacks from dragging and releasing the slider.

## Dash HTML Components
### Fixed
- [#169](https://github.com/plotly/dash-html-components/pull/169) - part of fixing dash import bug https://github.com/plotly/dash/issues/1143

## Dash Table
### Fixed
- [#854](https://github.com/plotly/dash-table/pull/854) - part of fixing dash import bug https://github.com/plotly/dash/issues/1143

## [1.18.1] - 2020-12-09

## [1.18.0] - 2020-12-07

## [1.17.0] - 2020-10-29
### Changed
- [#1442](https://github.com/plotly/dash/pull/1442) Update from React 16.13.0 to 16.14.0
### Fixed
- [#1434](https://github.com/plotly/dash/pull/1434) Fix [#1432](https://github.com/plotly/dash/issues/1432) for Julia to import non-core component packages without possible errors.

### Changed
- [#1448](https://github.com/plotly/dash/pull/1448) Provide a hint in the callback error when the user forgot to make `app.callback(...)` a decorator.

## [1.16.3] - 2020-10-07
### Fixed
- [#1426](https://github.com/plotly/dash/pull/1426) Fix a regression caused by `flask-compress==1.6.0` causing performance degradation on server requests

## [1.16.2] - 2020-09-25
### Fixed
- [#1415](https://github.com/plotly/dash/pull/1415) Fix a regression with some layouts callbacks involving dcc.Tabs, not yet loaded dash_table.DataTable and dcc.Graph to not be called
- [#1416](https://github.com/plotly/dash/pull/1416) Make callback graph more robust for complex apps and some specific props (`width` in particular) that previously caused errors.

## [1.16.1] - 2020-09-16
### Changed
- [#1376](https://github.com/plotly/dash/pull/1376) Extends the `getTransform` logic in the renderer to handle `persistenceTransforms` for both nested and non-nested persisted props. This was used to to fix [dcc#700](https://github.com/plotly/dash-core-components/issues/700) in conjunction with [dcc#854](https://github.com/plotly/dash-core-components/pull/854) by using persistenceTransforms to strip the time part of the datetime so that datepickers can persist when defined in callbacks.

### Fixed
- [#1408](https://github.com/plotly/dash/pull/1408) Fixes a bug where the callback graph layout would reset whenever a callback fired, losing user-initiated layout changes ([#1402](https://github.com/plotly/dash/issues/1402)) or creating a new force layout ([#1401](https://github.com/plotly/dash/issues/1401))

## [1.16.0] - 2020-09-03
### Added
- [#1371](https://github.com/plotly/dash/pull/1371) You can now get [CSP `script-src` hashes](https://developer.mozilla.org/en-US/docs/Web/HTTP/Headers/Content-Security-Policy/script-src) of all added inline scripts by calling `app.csp_hashes()` (both Dash internal inline scripts, and those added with `app.clientside_callback`) .

### Changed
- [#1385](https://github.com/plotly/dash/pull/1385) Closes [#1350](https://github.com/plotly/dash/issues/1350) and fixes a previously undefined callback behavior when multiple elements are stacked on top of one another and their `n_clicks` props are used as inputs of the same callback. The callback will now trigger once with all the triggered `n_clicks` props changes.
- [#1179](https://github.com/plotly/dash/pull/1179) New and improved callback graph in the debug menu. Now based on Cytoscape for much more interactivity, plus callback profiling including number of calls, fine-grained time information, bytes sent and received, and more. You can even add custom timing information on the server with `callback_context.record_timing(name, seconds)`

### Fixed
- [#1384](https://github.com/plotly/dash/pull/1384) Fixed a bug introduced by [#1180](https://github.com/plotly/dash/pull/1180) breaking use of `prevent_initial_call` as a positional arg in callback definitions

## [1.15.0] - 2020-08-25
### Added
- [#1355](https://github.com/plotly/dash/pull/1355) Removed redundant log message and consolidated logger initialization. You can now control the log level - for example suppress informational messages from Dash with `app.logger.setLevel(logging.WARNING)`.
- [#1253](https://github.com/plotly/dash/pull/1253), [#1377](https://github.com/plotly/dash/pull/1377) Added experimental `--jl-prefix` option to `dash-generate-components`, optionally generates Julia version of components and corresponding Julia package

### Changed
- [#1180](https://github.com/plotly/dash/pull/1180) and [#1375](https://github.com/plotly/dash/pull/1375) `Input`, `Output`, and `State` in callback definitions don't need to be in lists. You still need to provide `Output` items first, then `Input` items, then `State`, and the list form is still supported. In particular, if you want to return a single output item wrapped in a length-1 list, you should still wrap the `Output` in a list. This can be useful for procedurally-generated callbacks.
- [#1368](https://github.com/plotly/dash/pull/1368) Updated pytest to v6.0.1. To avoid deprecation warnings, this also updated pytest-sugar to 0.9.4 and pytest-mock to 3.2.0. The pytest-mock update only effects python >= 3.0. Pytest-mock remains pinned at 2.0.0 for python == 2.7.

## [1.14.0] - 2020-07-27
### Added
- [#1343](https://github.com/plotly/dash/pull/1343) Add `title` parameter to set the
document title. This is the recommended alternative to setting app.title or overriding
the index HTML.
- [#1315](https://github.com/plotly/dash/pull/1315) Add `update_title` parameter to set or disable the "Updating...." document title during updates. Closes [#856](https://github.com/plotly/dash/issues/856) and [#732](https://github.com/plotly/dash/issues/732)

## [1.13.4] - 2020-06-25
### Fixed
- [#1310](https://github.com/plotly/dash/pull/1310) Fix a regression since 1.13.0 preventing more than one loading state from being shown at a time.

## [1.13.3] - 2020-06-19

## [1.13.2] - 2020-06-18
### Fixed
- [#1305](https://github.com/plotly/dash/issues/1305)
    - Fix regression that causes crash when `FLASK_ENV` is modified during app execution
    - Fix regression that caused tests using `_wait_for_callbacks` to fail

## [1.13.1] - 2020-06-17

## [1.13.0] - 2020-06-17
### Added
- [#1289](https://github.com/plotly/dash/pull/1289) Supports `DASH_PROXY` env var to tell `app.run_server` to report the correct URL to view your app, when it's being proxied. Throws an error if the proxy is incompatible with the host and port you've given the server.
- [#1240](https://github.com/plotly/dash/pull/1240) Adds `callback_context` to clientside callbacks (e.g. `dash_clientside.callback_context.triggered`). Supports `triggered`, `inputs`, `inputs_list`, `states`, and `states_list`, all of which closely resemble their serverside cousins.

### Changed
- [#1237](https://github.com/plotly/dash/pull/1237) Closes [#920](https://github.com/plotly/dash/issues/920): Converts hot reload fetch failures into a server status indicator showing whether the latest fetch succeeded or failed. Callback fetch failures still appear as errors but have a clearer message.
- [#1254](https://github.com/plotly/dash/pull/1254) Modifies the callback chain implementation and improves performance for apps with a lot of components

### Fixed
- [#1255](https://github.com/plotly/dash/pull/1255) Hard hot reload targets only the current window, not the top - so if your app is in an iframe you will only reload the app
- [#1249](https://github.com/plotly/dash/pull/1249) Fixes [#919](https://github.com/plotly/dash/issues/919) so `dash.testing` is compatible with more `pytest` plugins, particularly `pytest-flake8` and `pytest-black`.
- [#1248](https://github.com/plotly/dash/pull/1248) Fixes [#1245](https://github.com/plotly/dash/issues/1245), so you can use prop persistence with components that have dict IDs, ie for pattern-matching callbacks.
- [#1185](https://github.com/plotly/dash/pull/1185) Sort asset directories, same as we sort files inside those directories. This way if you need your assets loaded in a certain order, you can add prefixes to subdirectory names and enforce that order.
- [#1288](https://github.com/plotly/dash/pull/1288) Closes [#1285](https://github.com/plotly/dash/issues/1285): Debug=True should work in the __main__ module.

## [1.12.0] - 2020-05-05
### Added
- [#1228](https://github.com/plotly/dash/pull/1228) Adds control over firing callbacks on page (or layout chunk) load. Individual callbacks can have their initial calls disabled in their definition `@app.callback(..., prevent_initial_call=True)` and similar for `app.clientside_callback`. The app-wide default can also be changed with `app=Dash(prevent_initial_callbacks=True)`, then individual callbacks may disable this behavior.
- [#1201](https://github.com/plotly/dash/pull/1201) New attribute `app.validation_layout` allows you to create a multi-page app without `suppress_callback_exceptions=True` or layout function tricks. Set this to a component layout containing the superset of all IDs on all pages in your app.
- [#1078](https://github.com/plotly/dash/pull/1078) Permit usage of arbitrary file extensions for assets within component libraries

### Fixed
- [#1224](https://github.com/plotly/dash/pull/1224) Fixes [#1223](https://github.com/plotly/dash/issues/1223), a very specific situation in which initial callbacks will not fire.
- [#1220](https://github.com/plotly/dash/pull/1220) Fixes [#1216](https://github.com/plotly/dash/issues/1216), a set of related issues about pattern-matching callbacks with `ALL` wildcards in their `Output` which would fail if no components matched the pattern.
- [#1212](https://github.com/plotly/dash/pull/1212) Fixes [#1200](https://github.com/plotly/dash/issues/1200) - prior to Dash 1.11, if none of the inputs to a callback were on the page, it was not an error. This was, and is now again, treated as though the callback raised PreventUpdate. The one exception to this is with pattern-matching callbacks, when every Input uses a multi-value wildcard (ALL or ALLSMALLER), and every Output is on the page. In that case the callback fires as usual.
- [#1201](https://github.com/plotly/dash/pull/1201) Fixes [#1193](https://github.com/plotly/dash/issues/1193) - prior to Dash 1.11, you could use `flask.has_request_context() == False` inside an `app.layout` function to provide a special layout containing all IDs for validation purposes in a multi-page app. Dash 1.11 broke this when we moved most of this validation into the renderer. This change makes it work again.

## [1.11.0] - 2020-04-10
### Added
- [#1103](https://github.com/plotly/dash/pull/1103) Pattern-matching IDs and callbacks. Component IDs can be dictionaries, and callbacks can reference patterns of components, using three different wildcards: `ALL`, `MATCH`, and `ALLSMALLER`, available from `dash.dependencies`. This lets you create components on demand, and have callbacks respond to any and all of them. To help with this, `dash.callback_context` gets three new entries: `outputs_list`, `inputs_list`, and `states_list`, which contain all the ids, properties, and except for the outputs, the property values from all matched components.
- [#1103](https://github.com/plotly/dash/pull/1103) `dash.testing` option `--pause`: after opening the dash app in a test, will invoke `pdb` for live debugging of both Javascript and Python. Use with a single test case like `pytest -k cbwc001 --pause`.

### Changed
- [#1103](https://github.com/plotly/dash/pull/1103) Multiple changes to the callback pipeline:
  - `dash.callback_context.triggered` now does NOT reflect any initial values, and DOES reflect EVERY value which has been changed either by activity in the app or as a result of a previous callback. That means that the initial call of a callback with no prerequisite callbacks will list nothing as triggering. For backward compatibility, we continue to provide a length-1 list for `triggered`, but its `id` and `property` are blank strings, and `bool(triggered)` is `False`.
  - A user interaction which returns the same property value as was previously present will not trigger the component to re-render, nor trigger callbacks using that property as an input.
  - Callback validation is now mostly done in the browser, rather than in Python. A few things - mostly type validation, like ensuring IDs are strings or dicts and properties are strings - are still done in Python, but most others, like ensuring outputs are unique, inputs and outputs don't overlap, and (if desired) that IDs are present in the layout, are done in the browser. This means you can define callbacks BEFORE the layout and still validate IDs to the layout; and while developing an app, most errors in callback definitions will not halt the app.

### Fixed
- [#1103](https://github.com/plotly/dash/pull/1103) Fixed multiple bugs with chained callbacks either not triggering, inconsistently triggering, or triggering multiple times. This includes: [#635](https://github.com/plotly/dash/issues/635), [#832](https://github.com/plotly/dash/issues/832), [#1053](https://github.com/plotly/dash/issues/1053), [#1071](https://github.com/plotly/dash/issues/1071), and [#1084](https://github.com/plotly/dash/issues/1084). Also fixed [#1105](https://github.com/plotly/dash/issues/1105): async components that aren't rendered by the page (for example in a background Tab) would block the app from executing callbacks.

## [1.10.0] - 2020-04-01
### Added
- [#1134](https://github.com/plotly/dash/pull/1134) Allow `dash.run_server()` host and port parameters to be set with environment variables HOST & PORT, respectively

### Changed
- [#1145](https://github.com/plotly/dash/pull/1145) Update from React 16.8.6 to 16.13.0

### Fixed
- [#1142](https://github.com/plotly/dash/pull/1142) [Persistence](https://dash.plot.ly/persistence): Also persist 0, empty string etc

## [1.9.1] - 2020-02-27
### Added
- [#1133](https://github.com/plotly/dash/pull/1133) Allow the `compress` config variable to be set with an environment variable with DASH_COMPRESS=FALSE

## [1.9.0] - 2020-02-04
### Fixed
- [#1080](https://github.com/plotly/dash/pull/1080) Handle case where dash fails to load when used inside an iframe with a sandbox attribute that only has allow-scripts

## [1.8.0] - 2020-01-14
### Added
- [#1073](https://github.com/plotly/dash/pull/1073) Two new functions to simplify usage handling URLs and pathnames: `app.get_relative_path` & `app.trim_relative_path`.
These functions are particularly useful for apps deployed on Dash Enterprise where the apps served under a URL prefix (the app name) which is unlike apps served on localhost:8050.
    - `app.get_relative_path` returns a path with the config setting `requests_pathname_prefix` prefixed. Use `app.get_relative_path` anywhere you would provide a relative pathname, like `dcc.Link(href=app.relative_path('/page-2'))` or even as an alternative to `app.get_asset_url` with e.g. `html.Img(src=app.get_relative_path('/assets/logo.png'))`.
    - `app.trim_relative_path` a path with `requests_pathname_prefix` and leading & trailing
    slashes stripped from it. Use this function in callbacks that deal with `dcc.Location` `pathname`
    routing.
    Example usage:
    ```python
    app.layout = html.Div([
        dcc.Location(id='url'),
        html.Div(id='content')
    ])
    @app.callback(Output('content', 'children'), [Input('url', 'pathname')])
    def display_content(path):
        page_name = app.strip_relative_path(path)
        if not page_name:  # None or ''
            return html.Div([
                html.Img(src=app.get_relative_path('/assets/logo.png')),
                dcc.Link(href=app.get_relative_path('/page-1')),
                dcc.Link(href=app.get_relative_path('/page-2')),
            ])
        elif page_name == 'page-1':
            return chapters.page_1
        if page_name == "page-2":
            return chapters.page_2
    ```

### Changed
- [#1035](https://github.com/plotly/dash/pull/1035) Simplify our build process.
- [#1074](https://github.com/plotly/dash/pull/1074) Error messages when providing an incorrect property to a component have been improved: they now specify the component type, library, version, and ID (if available).

### Fixed
- [#1037](https://github.com/plotly/dash/pull/1037) Fix no_update test to allow copies, such as those stored and retrieved from a cache.

## [1.7.0] - 2019-11-27
### Added
- [#967](https://github.com/plotly/dash/pull/967) Add support for defining
clientside JavaScript callbacks via inline strings.
- [#1020](https://github.com/plotly/dash/pull/1020) Allow `visit_and_snapshot` API in `dash.testing.browser` to stay on the page so you can run other checks.

### Changed
- [#1026](https://github.com/plotly/dash/pull/1026) Better error message when you forget to wrap multiple `children` in an array, and they get passed to other props.

### Fixed
- [#1018](https://github.com/plotly/dash/pull/1006) Fix the `dash.testing` **stop** API with process application runner in Python2. Use `kill()` instead of `communicate()` to avoid hanging.
- [#1027](https://github.com/plotly/dash/pull/1027) Fix bug with renderer callback lock never resolving with non-rendered async component using the asyncDecorator

## [1.6.1] - 2019-11-14
### Fixed
- [#1006](https://github.com/plotly/dash/pull/1006) Fix IE11 / ES5 compatibility and validation issues
- [#1006](https://github.com/plotly/dash/pull/1006) Fix bug with renderer wrapper component TreeContainer to prevent useless re-renders
- [#1001](https://github.com/plotly/dash/pull/1001)
  - Fix and improve the `clear_input()` API in `dash.testing`, so it's more robust handling react `input`.
  - make the `percy_snapshot()` API more robust, and the timeout of `wait_for_callbacks` (if set to True) will not fail the snapshot execution, but logged as potential error.

## [1.6.0] - 2019-11-04
### Fixed
- [#999](https://github.com/plotly/dash/pull/999) Fix fingerprint for component suites with `metadata` in version.
- [#983](https://github.com/plotly/dash/pull/983) Fix the assets loading issues when dashR application runner is handling with an app defined by string chunk.

## [1.5.1] - 2019-10-29
### Fixed
- [#987](https://github.com/plotly/dash/pull/987) Fix cache string handling for component suites with nested folders in their packages.
- [#986](https://github.com/plotly/dash/pull/986) Fix a bug with evaluation of `_force_eager_loading` when application is loaded with gunicorn

## [1.5.0] - 2019-10-29
### Added
- [#964](https://github.com/plotly/dash/pull/964) Adds support for preventing updates in clientside functions.
  - Reject all updates with `throw window.dash_clientside.PreventUpdate;`
  - Reject a single output by returning `window.dash_clientside.no_update`
- [#899](https://github.com/plotly/dash/pull/899) Add support for async dependencies and components
- [#973](https://github.com/plotly/dash/pull/973) Adds support for resource caching and adds a fallback caching mechanism through etag

### Fixed
- [#974](https://github.com/plotly/dash/pull/974) Fix and improve a percy snapshot behavior issue we found in dash-docs testing. It adds a flag `wait_for_callbacks` to ensure that, in the context of a dash app testing, the percy snapshot action will happen only after all callbacks get fired.

## [1.4.1] - 2019-10-17
### Fixed
- [#969](https://github.com/plotly/dash/pull/969) Fix warnings emitted by react devtools coming from our own devtools components.

## [1.4.0] - 2019-10-08
### Added
- [#948](https://github.com/plotly/dash/pull/948) Support setting working directory for R apps run using the `dashr` fixture, primarily useful for tests with assets. `dashr.start_server` supports a `cwd` argument to set an explicit working directory, and has smarter defaults when it's omitted: if `app` is a path to an R script, uses the directory of that path; if `app` is a string, uses the directory the test file itself is in.
- [#944](https://github.com/plotly/dash/pull/944)
  - Relevant `dash.testing` methods can now be called with either an element or a CSS selector: `select_dcc_dropdown`, `multiple_click`, `clear_input`, `zoom_in_graph_by_ratio`, `click_at_coord_fractions`.
  - Three new `dash.testing` methods: `clear_local_storage`, `clear_session_storage`, and `clear_storage` (to clear both together)
- [#937](https://github.com/plotly/dash/pull/937) `dash.testing` adds two APIs `zoom_in_graph_by_ratio` and `click_at_coord_fractions` about advanced interactions using mouse `ActionChain`
- [#938](https://github.com/plotly/dash/issues/938) Add debugging traces to dash backend about serving component suites, to verify the installed packages whenever in doubt.

### Fixed
- [#944](https://github.com/plotly/dash/pull/944) Fix a bug with persistence being toggled on/off on an existing component.

## [1.3.1] - 2019-09-19
### Changed
- Bump dash-core-components version from 1.2.0 to [1.2.1](https://github.com/plotly/dash-core-components/blob/master/CHANGELOG.md#120---2019-09-19)

## [1.3.0] - 2019-09-17
### Added
- [#923](https://github.com/plotly/dash/pull/923) Add one configuration `--percy-assets` in `pytest` to specify extra application assets path if needed.

- [#918](https://github.com/plotly/dash/pull/918) Add `wait_for_element_by_id` and `visit_and_snapshot` APIs in browser, add `raw_command` option (with higher priority than the default waitress one) and optional `start_timeout` argument to handle large applications within the process runner.

- [#903](https://github.com/plotly/dash/pull/903) Persistence: enable props edited by the user to persist across recreating the component or reloading the page. Components need to define three new props: `persistence`, `persisted_props`, and `persistence_type` as described in the lead comment of `src/persistence.js`. App developers then enable this behavior by, in the simplest case, setting `persistence: true` on the component. First use case is table, see [dash-table#566](https://github.com/plotly/dash-table/pull/566)

### Changed
- Bump dash-table version from 4.2.0 to [4.3.0](https://github.com/plotly/dash-table/blob/master/CHANGELOG.md#430---2019-09-17)
- Bump dash-core-components version from 1.1.2 to [1.2.0](https://github.com/plotly/dash-core-components/blob/master/CHANGELOG.md#120---2019-09-17)
- Bump dash-renderer version from 1.0.1 to [1.1.0](https://github.com/plotly/dash/blob/master/dash-renderer/CHANGELOG.md#110---2019-09-17)

### Fixed
- [#915](https://github.com/plotly/dash/issues/915) Fix `dash-generate-components` on Windows.
- [#829](https://github.com/plotly/dash/issues/829) Fix the `--remote` pytest argument which was not effective in the code, adding a new argument `--remote-url` to support the selenium grid usage in the cloud.
- [#910](https://github.com/plotly/dash/pull/910) Reduce the dash-renderer packages size on **PyPI** about 55% by removing the source maps. To do more advanced debugging, the source maps needs to be generated from source code with `npm run build:local` and pip install in editable mode, i.e. `pip install -e .`

## [1.2.0] - 2019-08-27
### Added
- [#860](https://github.com/plotly/dash/pull/860) Add a new arg `dev_tools_prune_errors` to `app.run_server` and `app.enable_dev_tools`. Default `True`, tracebacks only include user code and below. Set it `False` for the previous behavior showing all the Dash and Flask parts of the stack.

### Changed
- Bump dash-table version from 4.1.0 to [4.2.0](https://github.com/plotly/dash-table/blob/master/CHANGELOG.md#420---2019-08-27)
- Bump dash-core-components version from 1.1.1 to [1.1.2](https://github.com/plotly/dash-core-components/blob/master/CHANGELOG.md#112---2019-08-27)
- Bump dash-html-components version from 1.0.0 to [1.0.1](https://github.com/plotly/dash-html-components/blob/master/CHANGELOG.md#101---2019-08-27)
- Bump dash-renderer version from 1.0.0 to [1.0.1](https://github.com/plotly/dash/blob/dev/dash-renderer/CHANGELOG.md#101---2019-08-27)

### Fixed
- [#874](https://github.com/plotly/dash/pull/874) Clean all the binary assets in dash-renderer, add tool to build all the required bundles from fresh source code to avoid confusion of the assets and improve the release process. Fixes [#868](https://github.com/plotly/dash/pull/868) and [#734](https://github.com/plotly/dash/pull/734)

## [1.1.1] - 2019-08-06
### Changed
- Bump dash-core-components version from 1.1.0 to [1.1.1](https://github.com/plotly/dash-core-components/blob/master/CHANGELOG.md#111---2019-08-06)

## [1.1.0] - 2019-08-05
### Added
- [#827](https://github.com/plotly/dash/pull/827) Add support for dashR testing to the `dash.testing` pytest framework.

### Changed
- Bump dash-table version from 4.0.2 to [4.1.0](https://github.com/plotly/dash-table/blob/master/CHANGELOG.md#410---2019-08-05)
- Bump dash-core-components version from 1.0.0 to [1.1.0](https://github.com/plotly/dash-core-components/blob/master/CHANGELOG.md#110---2019-08-05)

## [1.0.2] - 2019-07-15
### Changed
- Bump dash-table version from 4.0.1 to [4.0.2](https://github.com/plotly/dash-table/blob/master/CHANGELOG.md#402---2019-07-15)

### Fixed
- [#821](https://github.com/plotly/dash/pull/821) Fix a bug with callback error reporting, [#791](https://github.com/plotly/dash/issues/791).

## [1.0.1] - 2019-07-09
### Changed
- 💥 [#808](https://github.com/plotly/dash/pull/808) Remove strong `dash.testing` dependencies per community feedback. Testing users should do `pip install dash[testing]` afterwards.

- [#805](https://github.com/plotly/dash/pull/805) Add headless mode for dash.testing, add `pytest_setup_options` hook for full configuration of `WebDriver Options`.

- Bump dash-table version from 4.0.0 to [4.0.1](https://github.com/plotly/dash-table/blob/master/CHANGELOG.md#401---2019-07-09)

## [1.0.0] - 2019-06-20
### Changed
- 💥 [#761](https://github.com/plotly/dash/pull/761) Several breaking changes to the `dash.Dash` API:
  - Remove two obsolete constructor kwargs: `static_folder` and `components_cache_max_age`
  - Remove the misspelled `supress_callback_exceptions` fallback
  - Remove the unused `resources.config.infer_from_layout`
  - Revamp `app.config`: ALL constructor args are now stored in `config`, with three exceptions: `server`, `index_string`, and `plugins`. None of these are stored in any other instance attributes anymore.
  - Change `hot_reload_interval` from msec to seconds, for consistency with `hot_reload_watch_interval`
  - When called from `enable_dev_tools`, `debug=True` by default. It's still `False` by default from `run_server`.

- ✨ [#744](https://github.com/plotly/dash/pull/744) Introducing Dash Testing (`dash.testing`) - read the full tutorial at <https://dash.plotly.com/testing>.

- [#753](https://github.com/plotly/dash/pull/753) `Component` no longer inherits `MutableMapping`, so `values`, `keys`, and more are no longer methods. Fixes an issue reported in [dcc#440](https://github.com/plotly/dash-core-components/issues/440) where components with certain prop names defined but not provided would cause a failure to render. During component generation we now disallow all props with leading underscores or matching a few remaining reserved words: `UNDEFINED`, `REQUIRED`, `to_plotly_json`, `available_properties`, and `available_wildcard_properties`.

- [#739](https://github.com/plotly/dash/pull/739) Allow the Flask app to be provided to Dash after object initialization. This allows users to define Dash layouts etc when using the app factory pattern, or any other pattern that inhibits access to the app object. This broadly complies with the flask extension API, allowing Dash to be considered as a Flask extension where it needs to be.

- [#774](https://github.com/plotly/dash/pull/774) Allow the Flask app to set the Dash app name if the name is not provided by users.

- [#722](https://github.com/plotly/dash/pull/722) Assets are served locally by default. Both JS scripts and CSS files are affected. This improves robustness and flexibility in numerous situations, but in certain cases initial loading could be slowed. To restore the previous CDN serving, set `app.scripts.config.serve_locally = False` (and similarly with `app.css`, but this is generally less important).

- [#724](https://github.com/plotly/dash/pull/724), [renderer#175](https://github.com/plotly/dash-renderer/pull/175) Undo/redo toolbar is removed by default, you can enable it with `app=Dash(show_undo_redo=true)`. The CSS hack `._dash-undo-redo:{display:none;}` is no longer needed

- 💥 [#709](https://github.com/plotly/dash/pull/709) Merge the `dash-renderer` project into the main dash repo to simplify feature dev workflow. We will keep the [deprecated one](https://github.com/plotly/dash-renderer) for archive purpose.

## [0.43.0] - 2019-05-15
### Changed
- Bump dash-core-components version from 0.47.0 to [0.48.0](https://github.com/plotly/dash-core-components/blob/master/CHANGELOG.md#0480---2019-05-15)
- Bump dash-renderer version from 0.23.0 to [0.24.0](https://github.com/plotly/dash-renderer/blob/master/CHANGELOG.md#0240---2019-05-15)
- Bump dash-table version from 3.6.0 to [3.7.0](https://github.com/plotly/dash-table/blob/master/CHANGELOG.md#370---2019-05-15)

### Fixed
- [renderer#170](https://github.com/plotly/dash-renderer/pull/170) Fix regression on handling PreventUpdate (204 NO CONTENT)

## [0.42.0] - 2019-04-25
### Added
- [#687](https://github.com/plotly/dash/pull/687), [renderer#100](https://github.com/plotly/dash-renderer/pull/100) Dev Tools support. A new UI in the application that automatically display JavaScript & Python error messages, validates your component's properties, and displays a graph of your callback's dependencies. Only enabled in debug mode. Turn this on and off with two new config flags in `app.run_server`:
  - `dev_tools_props_check` - turn on/off property validation.
  - `dev_tools_ui` - turn on/off the UI.

### Fixed
- [renderer#148](https://github.com/plotly/dash-renderer/issues/148) Fix regression for `children=0` case.

## [0.41.0] - 2019-04-10
### Added
- [#672](https://github.com/plotly/dash/pull/672), [renderer#143](https://github.com/plotly/dash-renderer/pull/143) Support for "Clientside Callbacks" - an escape hatch to execute your callbacks in JavaScript instead of Python
- [#676](https://github.com/plotly/dash/pull/676) Add `dev_tools_ui` config flag in `app.run_server` (serialized in `<script id="_dash-config" type="application/json">`) to display or hide the forthcoming Dev Tools UI in Dash's front-end (dash-renderer).
- [#680](https://github.com/plotly/dash/pull/680) Partial updates: leave some multi-output updates unchanged while updating others

### Removed
- [renderer#145](https://github.com/plotly/dash-renderer/pull/145) Remove `dash_renderer._set_react_version` support for 15.4.2 and 16.2.0

### Changed
- Bump dash-core-components version from 0.45.0 to [0.46.0](https://github.com/plotly/dash-core-components/blob/master/CHANGELOG.md#0460---2019-04-10)
- [renderer#145](https://github.com/plotly/dash-renderer/pull/145) Update from React 15.4.2 to React 16.8.6

## [0.40.0] - 2019-03-25
### Changed
- Bump dash-core-components version from 0.44.0 to [0.45.0](https://github.com/plotly/dash-core-components/blob/master/CHANGELOG.md#0450---2019-03-25)
- Bump dash-html-components version from 0.14.0 to [0.15.0](https://github.com/plotly/dash-html-components/blob/master/CHANGELOG.md#0150---2019-03-25)
- [renderer#140](https://github.com/plotly/dash-renderer/pull/140), [renderer#126](https://github.com/plotly/dash-renderer/pull/126) Optimize rendering, and always assign `setProps` to components even with no callbacks to use it.

## [0.39.0] - 2019-03-04
### Added
- [#436](https://github.com/plotly/dash/pull/436) Allow multiple outputs from a single callback.
- [#367](https://github.com/plotly/dash/pull/367) Support custom JavaScript hooks to modify callback payloads and responses.
- [#623](https://github.com/plotly/dash/pull/623) Modify the flask response with custom cookies or headers, using `dash.callback_context.response`.
- [renderer#93](https://github.com/plotly/dash-renderer/pull/93) Loading states API

### Changed
- Bump dash-core-components version from 0.43.1 to [0.44.0](https://github.com/plotly/dash-core-components/blob/master/CHANGELOG.md#0440---2019-03-04)
- Bump dash-html-components version from 0.13.5 to [0.14.0](https://github.com/plotly/dash-html-components/blob/master/CHANGELOG.md#0140---2019-03-04)
- Bump dash-table version from 3.5.0 to [3.6.0](https://github.com/plotly/dash-table/blob/master/CHANGELOG.md#360---2019-03-04)

## [0.38.0] - 2019-02-25
### Added
- [#603](https://github.com/plotly/dash/pull/603) Add components libraries js/css distribution to hot reload watch.
- [#608](https://github.com/plotly/dash/pull/608), [renderer#124](https://github.com/plotly/dash-renderer/pull/124) Callback context:
  - Know which inputs caused a callback to fire: `dash.callback_context.triggered`
  - Input/State values by name `dash.callback_context.states.get('btn.n_clicks')`

### Changed
- Bump dash-table version from 3.4.0 to [3.5.0](https://github.com/plotly/dash-table/blob/master/CHANGELOG.md#350---2019-02-25)
- Bump dash-renderer version from 0.18.0 to [0.19.0](https://github.com/plotly/dash-renderer/blob/master/CHANGELOG.md#0190---2019-02-25)

### Fixed
- Fix missing indentation for generated metadata.json [#600](https://github.com/plotly/dash/issues/600)
- Fix missing component prop docstring error [#598](https://github.com/plotly/dash/issues/598)
- [#492](https://github.com/plotly/dash/pull/492) Move `__repr__` to base component instead of being generated.
- [#605](https://github.com/plotly/dash/pull/605) Raise exception when same input & output are used in a callback

## [0.37.0] - 2019-02-11
### Removed
- [renderer#118](https://github.com/plotly/dash-renderer/pull/118) Removed redux logger for the dev.

### Changed
- [#565](https://github.com/plotly/dash/pull/565) Add core libraries as version locked dependencies
- Bump dash-table version from 3.3.0 to [3.4.0](https://github.com/plotly/dash-table/blob/master/CHANGELOG.md#340---2019-02-08)
- Bump dash-renderer version from 0.17.0 to [0.18.0](https://github.com/plotly/dash-renderer/blob/master/CHANGELOG.md#0180---2019-02-11)
- Bump dash-core-components version from 0.43.0 to [0.43.1](https://github.com/plotly/dash-core-components/blob/master/CHANGELOG.md#0431---2019-02-11)

### Fixed
- [#563](https://github.com/plotly/dash/pull/563) Fix collections.abc deprecation warning for Python 3.8

## [0.36.0] - 2019-01-25
### Removed
- [#550](https://github.com/plotly/dash/pull/550), [renderer#114](https://github.com/plotly/dash-renderer/pull/114) Remove support for `Event` system. Use event properties instead, for example the `n_clicks` property instead of the `click` event, see [#531](https://github.com/plotly/dash/issues/531). `dash_renderer` MUST be upgraded to >=0.17.0 together with this, and it is recommended to update `dash_core_components` to >=0.43.0 and `dash_html_components` to >=0.14.0.

## [0.35.3] - 2019-01-23
### Changed
- [#547](https://github.com/plotly/dash/pull/547)
  - `assets_folder` argument now defaults to 'assets'
  - The assets folder is now always relative to the given root path of `name` argument, the default of `__main__` will get the `cwd`.
  - No longer coerce the name argument from the server if the server argument is provided.

### Fixed
- [#547](https://github.com/plotly/dash/pull/547)
  - Asset blueprint takes routes prefix into it's static path.
  - Asset url path no longer strip routes from requests.
- [#548](https://github.com/plotly/dash/pull/548) Remove print statement from PreventUpdate error handler.
- [#524](https://github.com/plotly/dash/pull/524) Removed ComponentRegistry dist cache.

## [0.35.2] - 2019-01-11
### Fixed
- [#522](https://github.com/plotly/dash/pull/522) Fix typo in some exception names
- [renderer#110](https://github.com/plotly/dash-renderer/pull/110)
  - Keep the config store state on soft reload.
  - AppProvider returns `Loading...` if no configs as before [renderer#108](https://github.com/plotly/dash-renderer/pull/108).

## 0.35.1 - 2018-12-27
### Fixed
- [#518](https://github.com/plotly/dash/pull/518) Always skip `dynamic` resources from index resources collection.

## 0.35.0 - 2018-12-18
### Added
- [#483](https://github.com/plotly/dash/pull/483) Experimental `--r-prefix` option to `dash-generate-components`, optionally generates R version of components and corresponding R package.

## 0.34.0 - 2018-12-17
### Added
- [#490](https://github.com/plotly/dash/pull/490) Add `--ignore` option to `dash-generate-components`, defaults to `^_`.

### Removed
- [renderer#108](https://github.com/plotly/dash-renderer/pull/108) Unused login api and Authentication component

### Fixed
- Add `key` to rendered components, fixing [renderer#379](https://github.com/plotly/dash-core-components/issues/379)

## 0.33.0 - 2018-12-10
### Added
- [#487](https://github.com/plotly/dash/pull/487) Add specific Dash exception types to replace generic exceptions (`InvalidIndexException`, `DependencyException`, `ResourceException`)

## 0.32.2 - 2018-12-09
### Fixed
- [#485](https://github.com/plotly/dash/pull/485) Fix typo in missing events/inputs error message

## 0.32.1 - 2018-12-07
### Changed
- [#484](https://github.com/plotly/dash/pull/484) Mute dash related missing props docstring from extract-meta warnings

## 0.32.0 - 2018-12-07
### Added
- [#478](https://github.com/plotly/dash/pull/478), [renderer#104](https://github.com/plotly/dash-renderer/issues/104) Support for .map file extension and dynamic (on demand) loading
- [renderer#107](https://github.com/plotly/dash-renderer/pull/107) [Redux devtools](https://github.com/zalmoxisus/redux-devtools-extension) support

## 0.31.1 - 2018-11-29
### Fixed
- [#473](https://github.com/plotly/dash/pull/473) Fix `_imports_.py` indentation generation.

## 0.31.0 - 2018-11-29
### Added
- [#451](https://github.com/plotly/dash/pull/451) Combine `extract-meta` and Python component files generation in a cli

### Fixed
- Fix a bug [renderer#66](https://github.com/plotly/dash-renderer/issues/66) in the ON_PROP_CHANGE callback where history was not correctly set when acting on more than one component. In particular, the 'undo' button should now work as expected.

## 0.30.0 - 2018-11-14
### Added
- [#362](https://github.com/plotly/dash/pull/362), [renderer#73](https://github.com/plotly/dash-renderer/pull/73) Hot reloading from the browser.
- Silence routes logging with `dev_tools_silence_routes_logging`.

## 0.29.0 - 2018-11-06
### Added
- [#444](https://github.com/plotly/dash/pull/444) Add component namespaces registry, collect the resources needed by component library when they are imported instead of crawling the layout.

## 0.28.7 - 2018-11-05
### Fixed
- [#450](https://github.com/plotly/dash/pull/450) Use the same prop name black list for component generation in all supported Python versions. Closes [#361](https://github.com/plotly/dash/issues/361).

## 0.28.6 - 2018-11-05
### Fixed
- [#443](https://github.com/plotly/dash/pull/443) `Dash.registered_paths` changed to a `collections.defaultdict(set)`, was appending the same package paths on every index.

## 0.28.5 - 2018-10-18
### Fixed
- [#431](https://github.com/plotly/dash/pull/431) Replace windows endline when generating components class docstrings.

## 0.28.4 - 2018-10-18
### Fixed
- [#430](https://github.com/plotly/dash/pull/430) Fix `Component.traverse()` and `Component.traverse_with_paths()` for components with `children` of type `tuple`, not just `list`.

## 0.28.3 - 2018-10-17
### Fixed
- [#418](https://github.com/plotly/dash/pull/418) Fix http-equiv typo
- Include missing polyfills to restore Internet Explorer support, restore whatwg-fetch [renderer#87](https://github.com/plotly/dash-renderer/issues/87)

## 0.28.2 - 2018-10-05
### Changed
- [#377](https://github.com/plotly/dash/pull/377) Move `add_url` function definition out of `Dash.__init__`

## 0.28.1 - 2018-09-26
### Fixed
- [#407](https://github.com/plotly/dash/pull/407) Missing favicon package_data from setup.py

## 0.28.0 - 2018-09-26
### Added
- [#406](https://github.com/plotly/dash/pull/406) Default favicon for dash apps.
- Bust the cache of the assets favicon.

### Fixed
- [#403](https://github.com/plotly/dash/pull/403) Remove the first and last blank lines from the HTML index string.

## 0.27.0 - 2018-09-20
### Added
- [#369](https://github.com/plotly/dash/pull/369), [renderer#77](https://github.com/plotly/dash-renderer/pull/77) Allow serving dev bundles from the components suite, enable with `app.run_server(dev_tools_serve_dev_bundles=True)`

### Fixed
- [#350](https://github.com/plotly/dash/pull/350) Use HTML5 syntax for the meta tag

## 0.26.6 - 2018-09-19
### Fixed
- [#387](https://github.com/plotly/dash/pull/387) Add `Cache-Control` headers to files served by `Dash.serve_component_suites`, and time modified query string to collected components suites resources.
- [#394](https://github.com/plotly/dash/pull/394) Add `InvalidResourceError` error and a Flask error handler so unregistered paths in `serve_component_suites` return a 404 instead of 500.

## 0.26.5 - 2018-09-10
### Fixed
- [#374](https://github.com/plotly/dash/pull/374) Fix `get_asset_url` with a different `assets_url_path`.

## 0.26.4 - 2018-08-28
### Fixed
- Set `url_base_pathname` to `None` in `Dash.__init__`. Fix [#364](https://github.com/plotly/dash/issues/364)

## 0.26.3 - 2018-08-27
### Added
- `Dash.get_asset_url` will give the prefixed url for the asset file.

### Fixed
- [#351](https://github.com/plotly/dash/pull/351) Prefix assets files with `requests_pathname_prefix`.

## 0.26.2 - 2018-08-26
### Fixed
- [#343](https://github.com/plotly/dash/pull/343) Only create the assets blueprint once for apps that provide the same flask instance to multiple dash instances.

## 0.26.1 - 2018-08-26
### Fixed
- [#336](https://github.com/plotly/dash/pull/336) Fix bug in `_validate_layout` which would not let a user set `app.layout` to be a function that returns a layout [(fixes #334)](https://github.com/plotly/dash/issues/334).

## 0.26.0 - 2018-08-20
### Added
- [#318](https://github.com/plotly/dash/pull/318) Add `assets_ignore` init keyword, regex filter for the assets files.

## 0.25.1 - 2018-08-20
### Fixed
- [#335](https://github.com/plotly/dash/pull/335) Ensure CSS/JS external resources are loaded before the assets.

## 0.25.0 - 2018-08-14
### Added
- [#322](https://github.com/plotly/dash/pull/322) Take config values from init or environ variables (Prefixed with `DASH_`).

### Fixed
- Take `requests_pathname_prefix` config when creating scripts tags.
- `requests/routes_pathname_prefix` must start and end with `/`.
- `requests_pathname_prefix` must end with `routes_pathname_prefix`. If you supplied both `requests` and `routes` pathname before this update, make sure `requests_pathname_prefix` ends with the same value as `routes_pathname_prefix`.
- `url_base_pathname` sets both `requests/routes` pathname, cannot supply it with either `requests` or `routes` pathname prefixes.

## 0.24.2 - 2018-08-13
### Fixed
- [#320](https://github.com/plotly/dash/pull/320) Disallow duplicate component ids in the initial layout.

## 0.24.1 - 2018-08-10
### Fixed
- Fix bug [#321](https://github.com/plotly/dash/issues/321) where importing Dash components with no props would result in an error.
- Fix a bug in 0.23.1 where importing components with arguments that are Python keywords could cause an error. In particular, this fixes `dash-html-components` with Python 3.7.

## 0.24.0 - 2018-08-10
### Added
- [#319](https://github.com/plotly/dash/pull/309) Add a modified time query string to assets included in the index in order to bust the cache.

## 0.23.1 - 2018-08-02
### Added
- [#316](https://github.com/plotly/dash/pull/316) Add `ie-compat` meta tag to the index by default.
- [#305](https://github.com/plotly/dash/pull/305) Add `external_script` and `external_css` keywords to dash `__init__`.
- Dash components are now generated at build-time and then imported rather than generated when a module is imported. This should reduce the time it takes to import Dash component libraries, and makes Dash compatible with IDEs.

## 0.22.1 - 2018-08-01
### Fixed
- [#273](https://github.com/plotly/dash/pull/273) Raise a more informative error if a non-JSON-serializable value is returned from a callback.

## 0.22.0 - 2018-07-25
### Added
- [#286](https://github.com/plotly/dash/pull/286) Asset files & index customization.
- [#294](https://github.com/plotly/dash/pull/294) Raise an error if there is no layout present when the server is run.
- [renderer#55](https://github.com/plotly/dash-renderer/pull/55) Add `_dash-error` class to the "Error loading layout" and "Error loading dependencies" messages.

### Fixed
- Attempting to render a `Boolean` value to the page no longer crashes the app.
- [renderer#57](https://github.com/plotly/dash-renderer/issues/57) If a callback references an `id` which does not exist in the DOM tree at the time it is executed, throw a more informative front-end exception.
- [renderer#54](https://github.com/plotly/dash-renderer/pull/54) Previously, if a component called `updateProps` with multiple properties, Dash would fire the callback multiple times (once for each property). Now the callback only fires once.

## 0.21.1 - 2018-04-10
### Added
- [#237](https://github.com/plotly/dash/pull/237) Support `aria-*` and `data-*` attributes in all dash html components. These new keywords can be added using a dictionary expansion, e.g. `html.Div(id="my-div", **{"data-toggle": "toggled", "aria-toggled": "true"})`
- [renderer#45](https://github.com/plotly/dash-renderer/pull/45) Allow user to choose between React versions '15.4.2' and '16.2.0':
```python
import dash_renderer

# Set the react version before setting up the Dash application
dash_renderer._set_react_version('16.2.0')

app = dash.Dash(...)
```

### Fixed
- [renderer#50](https://github.com/plotly/dash-renderer/pull/50) Update MANIFEST.in to include `react` and `react-dom` bundles for development mode

## 0.21.0 - 2018-02-21
### Added
- [#207](https://github.com/plotly/dash/pull/207) Support React components using [Flow](https://flow.org/en/docs/react/) types. `component_loader` now has the following behavior to create docstrings as determined in discussion in [#187](https://github.com/plotly/dash/issues/187):
  1. If a Dash component has `PropTypes`-generated typing, the docstring uses the `PropTypes`, _regardless of whether the component also has Flow types (current behavior)._
  2. Otherwise if a Dash component has Flow types but _not `PropTypes`_, the docstring now uses the objects generated by `react-docgen` from the Flow types.

### Fixed
- [renderer#42](https://github.com/plotly/dash-renderer/pull/42) Fix [renderer#41](https://github.com/plotly/dash-renderer/issues/41) and [renderer#44](https://github.com/plotly/dash-renderer/issues/44).
  - In some cases, during initialization, callbacks may fired multiple times instead of just once. This only happens in certain scenarios where outputs have overlapping inputs and those inputs are leaves (they don't have any inputs of their own).
  - If an output component is returned from a callback and its inputs were _not_ returned from the same input (i.e. they were already visible), then the callback to update the output would not fire. This has now been fixed. A common scenario where this app structure exists is within a Tabbed app, where there are global controls that update each tab's contents and the tab's callback just displays new output containers.

## 0.20.0 - 2018-01-19
### Added
- [#190](https://github.com/plotly/dash/pull/190) `exceptions.PreventUpdate` can be raised inside a callback to prevent the callback from updating the app. See <https://community.plotly.com/t/improving-handling-of-aborted-callbacks/7536/2>.

### Removed
- Removes logging from redux middleware from production build based on process.env.NODE_ENV.

### Changed
- Many pylint style fixes: [#163](https://github.com/plotly/dash/pull/163), [#164](https://github.com/plotly/dash/pull/164), [#165](https://github.com/plotly/dash/pull/165), [#166](https://github.com/plotly/dash/pull/166), [#167](https://github.com/plotly/dash/pull/167), [#168](https://github.com/plotly/dash/pull/168), [#169](https://github.com/plotly/dash/pull/169), [#172](https://github.com/plotly/dash/pull/172), [#173](https://github.com/plotly/dash/pull/173), [#181](https://github.com/plotly/dash/pull/181), [#185](https://github.com/plotly/dash/pull/185), [#186](https://github.com/plotly/dash/pull/186), [#193](https://github.com/plotly/dash/pull/193)
- [#184](https://github.com/plotly/dash/pull/184) New integration test framework.
- [#174](https://github.com/plotly/dash/pull/174) Submodules are now imported into the `dash` namespace for better IDE completion.

## 0.19.0 - 2017-10-16
### Changed
- 🔒 Remove CSRF protection measures. CSRF-style attacks are not relevant to Dash apps. Dash's API uses `POST` requests with content type `application/json` which are not susceptible to unwanted requests from 3rd party sites. See [#141](https://github.com/plotly/dash/issues/141).
- 🔒 `app.server.secret_key` is no longer required since CSRF protection was removed. Setting `app.server.secret_key` was difficult to document and a very common source of confusion, so it's great that users won't get bitten by this anymore :tada:
- 🐞 [renderer#22](https://github.com/plotly/dash-renderer/pull/22), [renderer#28](https://github.com/plotly/dash-renderer/pull/28) Previously, old requests could override new requests if their response was longer than the new one. This caused subtle bugs when apps are deployed on multiple processes or threads with component callbacks that update at varying rates like urls. Originally reported in [#133](https://github.com/plotly/dash/issues/133). This fix should also improve performance when many updates happen at once as outdated requests will get dropped instead of updating the UI. Performance issue with the first PR reported in [renderer#27](https://github.com/plotly/dash-renderer/issues/27) and fixed in the second PR.
- [renderer#21](https://github.com/plotly/dash-renderer/pull/21) Fix an issue where a callback would be fired excessively. Previously, the callback would be called as many times as it had inputs. Now, it is called less.

## 0.18.3 - 2017-09-08
### Added
- `app.config` is now a `dict` instead of a class. You can set config variables with `app.config['suppress_callback_exceptions'] = True` now. The previous class-based syntax (e.g. `app.config.suppress_callback_exceptions`) has been maintained for backwards compatibility.
- 🐌 Experimental behaviour for a customizable "loading state". When a callback is in motion, Dash now appends a `<div class="_dash-loading-callback"/>` to the DOM. Users can style this element using custom CSS to display loading screen overlays. This feature is in alpha, we may remove it at any time.

### Fixed
- Fix a bug from 0.18.2 that removed the ability for dash to serve the app on any route besides `/`.
- Fix a bug from 0.18.0 with the new config variables when used in a multi-app setting, causing config to be shared across apps. Originally reported in <https://community.plotly.com/t/flask-endpoint-error/5691/7>
- Rename config setting `supress_callback_exceptions` to `suppress_callback_exceptions`. The original spelling is kept for backward compatibility.
- 🐞 (renderer) Fix a bug where Dash would fire updates for each parent of a grandchild node that shared the same grandparent. Originally reported in <https://community.plotly.com/t/specifying-dependency-tree-traversal/5080/5>
- 🐞 (renderer) Fix a bug where the document title that displays "Updating..." wouldn't change if the callback raised an Exception. Now it will be removed on any response, even a failure.

## 0.18.2 - 2017-09-07
### Added
- [#70](https://github.com/plotly/dash/pull/70) 🔧 Add an `endpoint` to each of the URLs to allow for multiple routes.

## 0.18.1 - 2017-09-07
### Fixed
- [#128](https://github.com/plotly/dash/pull/128) 🐛 If `app.layout` is a function, then it used to be called excessively. Now it is called just once on startup and just once on page load.

## 0.18.0 - 2017-09-07
### Changed
- 🔒 Remove the `/static/` folder and endpoint that is implicitly initialized by flask. This is too implicit for my comfort level: I worry that users will not be aware that their files in their `static` folder are accessible
- ⚡️ Remove all API calls to the Plotly API (<https://api.plotly.com/>), the authentication endpoints and decorators, and the associated `filename`, `sharing` and `app_url` arguments. This was never documented or officially supported. Authentication has been moved to the [`dash-auth` package](https://github.com/plotly/dash-auth).
- [#107](https://github.com/plotly/dash/pull/107) ✏️ Sort prop names in exception messages.

### Added
- 🔧 Add two new `config` variables: `routes_pathname_prefix` and `requests_pathname_prefix` to provide more flexibility for API routing when Dash apps are run behind proxy servers. `routes_pathname_prefix` is a prefix applied to the backend routes and `requests_pathname_prefix` prefixed in requests made by Dash's front-end. `dash-renderer==0.8.0rc3` uses these endpoints.
- [#112](https://github.com/plotly/dash/pull/112) 🔧 Add `id` to `KeyError` exceptions in components.

### Fixed
- ✏️ Fix a typo in an exception.
- 🔧 Replaced all illegal characters in environment variables.

### 🔧 Maintenance
- 📝 Update README.md
- ✅ Fix CircleCI tests. Note that the [`dash-renderer`](https://github.com/plotly/dash-renderer) contains the bulk of the integration tests.
- 💄 Flake8 fixes and tests (fixes [#99](https://github.com/plotly/dash/issues/99))
- ✨ Add this CHANGELOG.md.

## 0.17.3 - 2017-06-22
✨ This is the initial open-source release of Dash.<|MERGE_RESOLUTION|>--- conflicted
+++ resolved
@@ -2,16 +2,13 @@
 All notable changes to `dash` will be documented in this file.
 This project adheres to [Semantic Versioning](https://semver.org/).
 
-<<<<<<< HEAD
-### Fixed
+## [Unreleased]
+
+### Fixed
+
+- [#2015](https://github.com/plotly/dash/pull/2015) Fix bug [#1854](https://github.com/plotly/dash/issues/1854) in which the combination of row_selectable="single or multi" and filter_action="native" caused the JS error.
 
 - [#1976](https://github.com/plotly/dash/pull/1976) Fix [#1962](https://github.com/plotly/dash/issues/1962) in which DatePickerSingle and DatePickerRange are extremely slow when provided a long list of disabled_days.
-=======
-## [Unreleased]
-
-### Fixed
-
-- [#2015](https://github.com/plotly/dash/pull/2015) Fix bug [#1854](https://github.com/plotly/dash/issues/1854) in which the combination of row_selectable="single or multi" and filter_action="native" caused the JS error.
 
 ### Changed
 
@@ -22,7 +19,6 @@
   - Upgrade Plotly.js to v2.11.1 (from v2.11.0). Patch release [2.11.1](https://github.com/plotly/plotly.js/releases/tag/v2.11.1) fixes regl-based traces in strict CSP mode, however you must manually switch to the strict bundle to use this.
   - Upgrade `black` to v22.3.0 for Python 3.7+ - if you use `dash[ci]` and you call `black`, this may alter your code formatting slightly, including more consistently breaking Python 2 compatibility.
   - Many other mainly JS dependency upgrades to the internals of Dash renderer and components. These may patch bugs or improve performance.
->>>>>>> 5ca03393
 
 ## [2.3.1] - 2022-03-29
 
