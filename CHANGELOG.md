# Change Log for Dash
All notable changes to `dash` will be documented in this file.
This project adheres to [Semantic Versioning](https://semver.org/).

## [Unreleased]

### Changed

- [#1745](https://github.com/plotly/dash/pull/1745):
    Improve our `extras_require`: there are now five options here, each with a well-defined role:
    - `dash[dev]`: for developing and building dash components.
    - `dash[testing]`: for using the `pytest` plugins in the `dash.testing` module
    - `dash[diskcache]`: required if you use `DiskcacheLongCallbackManager`
    - `dash[celery]`: required if you use `CeleryLongCallbackManager`
    - `dash[ci]`: mainly for internal use, these are additional requirements for the Dash CI tests, exposed for other component libraries to use a matching configuration.

### Added

- [#1763](https://github.com/plotly/dash/pull/1763):
    ## Dash and Dash Renderer

    - `Input`, `State`, and `Output` now accept components instead of ID strings and Dash `callback` will auto-generate the component's ID under-the-hood if not supplied. This allows usage like:

    ```python
    my_input = dcc.Input()
    my_output = html.Div()
    app.layout = html.Div([my_input, my_output])

    @dash.callback(Output(my_output, 'children'), Input(my_input, 'value'))
    def update(value):
        return f'You have entered {value}'
    ```

    Or, if using Python >=3.8 you can use the `:=` walrus operator:
    ```python
    app.layout = html.Div([
        my_input := dcc.Input(),
        my_output := html.Div()
    ])

    @dash.callback(Output(my_output, 'children'), Input(my_input, 'value'))
    def update(value):
        return f'You have entered {value}'
    ```

    ## Dash Core Components

    ### Rearranged Keyword Arguments & Flexible Types
    **`Dropdown`, `RadioItem`, and `Checklist`**
    - Rearranged Keyword Arguments - `options` & `value` are now the first two keywords which means they can be supplied as positional arguments without the keyword. Supplying the keywords (`options=` and `value=`) is still supported.
    - Flexible Types - `options` can be supplied in two new forms:
      1. An array of `string|number|bool` where `label` and `value` are equal to the items in the list.
      2. A dictionary where the keys and values set as `value` and `label` respectively.

    Before:

    ```python
    dcc.Dropdown(
        options=[
            {'label': 'New York', 'value': 'New York'},
            {'label': 'Montreal', 'value': 'Montreal'},
        ],
        value='New York'
    )
    ```

    or

    ```python
    dcc.Dropdown(
        options=[
            {'label': 'New York', 'value': 'NYC'},
            {'label': 'Montreal', 'value': 'MTL'},
        ],
        value='New York'
    )
    ```

    After:

    ```python
    dcc.Dropdown(['New York', 'Montreal'], 'New York')
    ```

    Or

    ```python
    dcc.Dropdown({'NYC': 'New York', 'MTL': 'Montreal'}, 'New York')
    ```

    **`RangeSlider` & `Slider`**
    - Rearranged Keyword Arugments - `min`, `max`, and `step` are now the first three keyword arguments which means they can be supplied as positional arguments without the keyword.
    - Flexible Types
      - `step` will be calculated implicitly if not given.
      - `marks` will be auto generated if not given. It will use `min` and `max` and will respect `step` if supplied. Auto generated marks labels are SI unit formatted. Around 5 human-readable marks will be created.
      - To remove the Slider's marks, set `marks=None`.

    Before:

    ```python
    dcc.Slider(marks={1: 2, 2: 2, 3: 3})
    ```

    After:

    ```python
    dcc.Slider(min=1, max=3, step=1)
    ```

    Or equivalently:

    ```python
    dcc.Slider(1, 3, 1)
    ```

    Step can also be omitted and the `Slider` will attempt to create a nice, human readable  step with SI units and around 5 marks:

    ```python
    dcc.Slider(0, 100)
    ```

    The SI units and ranges supported in `marks` are:
    * `µ` - micro, 10⁻⁶
    * `m` - milli, 10⁻³
    * `​` (none) - 10⁰
    * `k` - kilo, 10³
    * `M` - mega, 10⁶
    * `G` - giga, 10⁹
    * `T` - tera, 10¹²
    * `P` - peta, 10¹⁵
    * `E` - exa, 10¹⁸

    _Ranges below 10µ are not supported by the Slider. This is a bug: https://github.com/plotly/dash/issues/1766_

    **`DataTable`**

    - Rearranged Keyword Arguments - `data` and `columns` the first twokeyword arguments which means they can be supplied as positional arguments without the keyword.
    - Inferred Properties - If `columns` isn't supplied then it is extracted from the the first row in `data`

    Before:

    ```python
    dash_table.DataTable(data=df.to_dict('records'), columns=[{'name': i, 'id': i} for i in df.columns])
    ```

    After:

    ```python
    dash_table.DataTable(data=df.to_dict('records'))
    ```

    ### New Component Properties

    **`Checklist` & `RadioItems`**

    - A new property `inline` appends `display: inline-block` to `labelStyle`.

    ```python
    dcc.Checklist(inline=True)
    ```

### Fixed
<<<<<<< HEAD
=======

- [#1858](https://github.com/plotly/dash/pull/1858) Support `mini-css-extract-plugin` Webpack plugin with `@plotly/webpack-dash-dynamic-import` node package - used by components to support dash async chunks. Updated dependencies of other `@plotly` node packages.

>>>>>>> 6cfb7874
- [#1836](https://github.com/plotly/dash/pull/1836) Fix `__all__` in dcc and table for extras: dcc download helpers and table format helpers. This also restores this functionality to the obsolete top-level packages `dash_core_components` and `dash_table`.

- [#1822](https://github.com/plotly/dash/pull/1822) Remove Radium from renderer dependencies, as part of investigating React 17 support.

- [#1779](https://github.com/plotly/dash/pull/1779):
    - Clean up our handling of serialization problems, including fixing `orjson` for Python 3.6
    - Added the ability for `dash.testing` `percy_snapshot` methods to choose widths to generate.

## [2.0.0] - 2021-08-03

## Dash and Dash Renderer

### Added
- [#1702](https://github.com/plotly/dash/pull/1702) Added a new `@app.long_callback` decorator to support callback functions that take a long time to run. See the PR and documentation for more information.
- [#1514](https://github.com/plotly/dash/pull/1514) Perform json encoding using the active plotly JSON engine.  This will default to the faster orjson encoder if the `orjson` package is installed.
- [#1736](https://github.com/plotly/dash/pull/1736) Add support for `request_refresh_jwt` hook and retry requests that used expired JWT tokens.

### Changed
- [#1679](https://github.com/plotly/dash/pull/1679) Restructure `dash`, `dash-core-components`, `dash-html-components`, and `dash-table` into a singular monorepo and move component packages into `dash`. This change makes the component modules available for import within the `dash` namespace, and simplifies the import pattern for a Dash app. From a development standpoint, all future changes to component modules will be made within the `components` directory, and relevant packages updated with the `dash-update-components` CLI command.
- [#1707](https://github.com/plotly/dash/pull/1707) Change the default value of the `compress` argument to the `dash.Dash` constructor to `False`. This change reduces CPU usage, and was made in recognition of the fact that many deployment platforms (e.g. Dash Enterprise) already apply their own compression. If deploying to an environment that does not already provide compression, the Dash 1 behavior may be restored by adding `compress=True` to the `dash.Dash` constructor.
- [#1734](https://github.com/plotly/dash/pull/1734) Added `npm run build` script to simplify build process involving `dash-renderer` and subcomponent libraries within `dash`.

### Fixed
- [#1857](https://github.com/plotly/dash/pull/1857) Fixed a regression with `dcc.Slider` and `dcc.RangeSlider` where steps were not being set to marks if None was passed as the prop argument.  Added a check to set the min and max based on the range of marks if they are not explicitly defined (for more info, see [#1843](https://github.com/plotly/dash/issues/1843) and [#1851](https://github.com/plotly/dash/issues/1843)).


## Dash Core Components
### Added

- [#1729](https://github.com/plotly/dash/pull/1729) Include F#, C#, and MATLAB in markdown code highlighting, for the upcoming .NET and MATLAB flavors of dash.

- [#1735](https://github.com/plotly/dash/pull/1735) Upgrade Plotly.js to v2.4.2. This includes:
  - [Feature release 2.3.0](https://github.com/plotly/plotly.js/releases/tag/v2.3.0):
    - More number formatting options due to `d3-format` upgrade.
    - Many new `geo` projections.
    - Improved rendering and performance of `scattergl`, `splom` and `parcoords` traces.
  - [Feature release 2.4.0](https://github.com/plotly/plotly.js/releases/tag/v2.4.0):
    - `legend.groupclick`
    - `bbox` of hover items in event data, to support custom dash-driven hover effects
  - Patch releases [2.3.1](https://github.com/plotly/plotly.js/releases/tag/v2.3.1), [2.4.1](https://github.com/plotly/plotly.js/releases/tag/v2.4.1), and [2.4.2](https://github.com/plotly/plotly.js/releases/tag/v2.4.2) containing various bug fixes.

- [#1735](https://github.com/plotly/dash/pull/1735) New `dcc.Tooltip` component. This is particularly useful for rich hover information on `dcc.Graph` charts, using the `bbox` information included in the event data in plotly.js v2.4.0

## Dash Table
### Added

- [#1729](https://github.com/plotly/dash/pull/1729) Include F#, C#, and MATLAB in markdown code highlighting, for the upcoming .NET and MATLAB flavors of dash.

## Dash HTML Components
### Removed

- [#1734](https://github.com/plotly/dash/pull/1734) Removed the following obsolete `html` elements - `<command>`, `<element>`, `<isindex>`, `<listing>`, `<multicol>`, `<nextid>`. These are obsolete and had been previously removed from the reference table.

## [1.21.0] - 2021-07-09

## Dash and Dash Renderer
### Added
- [#1675](https://github.com/plotly/dash/pull/1675) Add new `Dash` constructor argument `extra_hot_reload_paths`. This allows you to re-initialize the Python code of the app when non-Python files change, if you know that these files impact the app.

### Changed
- [#1675](https://github.com/plotly/dash/pull/1675) Remove the constraint that `requests_pathname_prefix` ends with `routes_pathname_prefix`. When you are serving your app behind a reverse proxy that rewrites URLs that constraint needs to be violated.
- [#1611](https://github.com/plotly/dash/pull/1611) and [#1685](https://github.com/plotly/dash/pull/1685) Package dash-renderer artifacts and dependencies with Dash, and source renderer resources from within Dash.
- [#1567](https://github.com/plotly/dash/pull/1567) Julia component generator puts components into `src/jl` - fixes an issue on case-insensitive filesystems when the component name and module name match (modulo case) and no prefix is used. Also reduces JS/Julia clutter in the overloaded `src` directory.

### Fixed
- [#1664](https://github.com/plotly/dash/pull/1664) Fix [#1649](https://github.com/plotly/dash/issues/1649), makes the devtools readable with a dark theme.
- [#1640](https://github.com/plotly/dash/pull/1640) Fix [#1475](https://github.com/plotly/dash/issues/1475), missing `timing_information` after certain modifications to Flask behavior

## Dash Core Components
### Fixed

- [#963](https://github.com/plotly/dash-core-components/pull/963) Fixes [#885](https://github.com/plotly/dash-core-components/issues/885)

  This applies the fix from [#878](https://github.com/plotly/dash-core-components/pull/878) to the RangeSlider.
  It not only fixes the bug where the tooltips were visible when slider was not, but it also reduces the lag in the
  tooltip when the slider handles are moved.

### Updated
- [#939](https://github.com/plotly/dash-core-components/pull/939) Upgrade Plotly.js to v2.2.1. Note that this is a major version upgrade to Plotly.js, however we are not treating this as a breaking change for DCC as the majority of breaking changes in Plotly.js do not affect the Dash API. The one exception is that several trace types that have long been deprecated are removed entirely.
  - [Major release 2.0.0](https://github.com/plotly/plotly.js/releases/tag/v2.0.0):
    - Stop exporting d3 as `Plotly.d3`, and remove many other deep pieces of the public API. This does not affect the `dcc.Graph` component, but if you make use of `Plotly` from the global scope in some other way you may be affected.
    - Drop the deprecated trace types `contourgl` and `area`, as well as legacy pre-`scatterpolar` polar attributes `bar.r`, `bar.t`, `scatter.r`, `scatter.t`, `layout.radialaxis`, `layout.angularaxis`. Use `scatterpolar`, `barpolar`, and `polar` subplots instead.
    - `heatmapgl` and `pointcloud` trace types, and the `transform` attribute are deprecated, and will be removed in a future release.
    - Increase CSP safety by removing function constructors. 3D plots still use function constructors, but if you place one of the non-3D bundles (including the new `strict` bundle) in your `assets` folder you will have no function constructors.
    - Remove "Aa" text in legends.
    - Default `hovermode` to "closest".
    - Default `textposition` to "auto" in `bar` traces. If you previously used the `bar.text` attribute for hover only, you will need to explicitly set `textposition="none"`.
    - Add `bar.marker.pattern`, `image.zsmooth`, and various other features and bugfixes.
  - [Feature release 2.1.0](https://github.com/plotly/plotly.js/releases/tag/v2.1.0):
    - New `icicle` trace type.
    - New `legendrank` trace attribute.
    - Several other additions and bug fixes.
  - [Feature release 2.2.0](https://github.com/plotly/plotly.js/releases/tag/v2.2.0):
    - Legend group titles
    - Half-year directive (`%h`) for date formatting
    - Several other bug fixes and performance improvements
  - [Patch release 2.2.1](https://github.com/plotly/plotly.js/releases/tag/v2.2.1) containing a security fix.

### Added
- [#932](https://github.com/plotly/dash-core-components/pull/932) Adds a new copy to clipboard component.
- [#948](https://github.com/plotly/dash-core-components/pull/948)] Adds `disabled_days` prop to `DatePickerRange` and `DatePickerSingle` components. With this prop you can specify days that should be made unselectable in the date picker, in addition to those that fall outside of the range specified by `min_date_allowed` and `max_date_allowed`.

### Changed
- [#972](https://github.com/plotly/dash-core-components/pull/972) Updated R package vignettes and `dash-info.yaml` to regenerate examples without attaching now-deprecated core component packages (`dashHtmlComponents`, `dashCoreComponents`, or `dashTable`).

## Dash HTML Components
### Changed
- [#194](https://github.com/plotly/dash-html-components/pull/194) Updated dependencies and build process
- [#190](https://github.com/plotly/dash-core-components/pull/190) Updated R package vignettes and `dash-info.yaml` to regenerate examples without attaching now-deprecated core component packages (`dashHtmlComponents`, `dashCoreComponents`, or `dashTable`).

## Dash Table
### Fixed
- [#907](https://github.com/plotly/dash-table/pull/907)
  - Fix a bug where pagination did not work or was not visible. [#834](https://github.com/plotly/dash-table/issues/834)
  - Fix a bug where if you are on a page that no longer exists after the data is updated, no data is displayed. [#892](https://github.com/plotly/dash-table/issues/892)


### Added
- [#916](https://github.com/plotly/dash-table/pull/916)
  - Added `html` option to `markdown_options` prop. This enables the use of html tags in markdown text.

- [#545](https://github.com/plotly/dash-table/issues/545)
    - Case insensitive filtering
    - New props: `filter_options` - to control case of all filters, `columns.filter_options` - to control filter case for each column
    - New operators: `i=`, `ieq`, `i>=`, `ige`, `i>`, `igt`, `i<=`, `ile`, `i<`, `ilt`, `i!=`, `ine`, `icontains` - for case-insensitive filtering, `s=`, `seq`, `s>=`, `sge`, `s>`, `sgt`, `s<=`, `sle`, `s<`, `slt`, `s!=`, `sne`, `scontains` - to force case-sensitive filtering on case-insensitive columns

### Changed
- [#918](https://github.com/plotly/dash-core-components/pull/918) Updated all dependencies. In particular the `highlight.js` upgrade changes code highlighting in markdown: we have long used their "github" style, this has been updated to more closely match current github styles.
- [#901](https://github.com/plotly/dash-core-components/pull/901) Updated R package `dash-info.yaml` to regenerate example without attaching now-deprecated core component packages (`dashHtmlComponents`, `dashCoreComponents`, or `dashTable`).


## [1.20.0] - 2021-04-08

## Dash and Dash Renderer
### Changed
- [#1531](https://github.com/plotly/dash/pull/1531) Update the format of the docstrings to make them easier to read in the reference pages of Dash Docs and in the console. This also addresses [#1205](https://github.com/plotly/dash/issues/1205)
- [#1553](https://github.com/plotly/dash/pull/1553) Increase the z-index of the Dash error menu from 1001 to 1100 in order to make sure it appears above Bootstrap components.

### Fixed
- [#1546](https://github.com/plotly/dash/pull/1546) Validate callback request `outputs` vs `output` to avoid a perceived security issue.

## Dash Core Components
### Added
- [#863](https://github.com/plotly/dash-core-components/pull/863) Adds a new `Download` component. Along with this several utility functions are added to help construct the appropriate data format:
  - `dcc.send_file` - send a file from disk
  - `dcc.send_data_frame` - send a `DataFrame`, using one of its writer methods
  - `dcc.send_bytes` - send a bytestring or the result of a bytestring writer
  - `dcc.send_string` - send a string or the result of a string writer

### Changed
- [#923](https://github.com/plotly/dash-core-components/pull/923)
  Set `autoComplete` to off in `dcc.Dropdown`. This fixes [#808](https://github.com/plotly/dash-core-components/issues/808)

### Fixed
- [#930](https://github.com/plotly/dash-core-components/pull/930) Fixed a bug [#867](https://github.com/plotly/dash-core-components/issues/867) with `DatePickerRange` that would sometimes shift the allowed dates by one day.
- [#934](https://github.com/plotly/dash-core-components/pull/934) Fixed a bug in `EnhancedTab` component that ignored `disabled_className` property

## Dash HTML Components
### Fixed
- [#179](https://github.com/plotly/dash-html-components/pull/179) - Fixes [#77](https://github.com/plotly/dash-html-components/issues/77) Added `allow` and `referrerPolicy` properties to `html.Iframe`

- [#178](https://github.com/plotly/dash-html-components/pull/178) - Fix [#161](https://github.com/plotly/dash-html-components/issues/161) <object> `data` property, and fix [#129](https://github.com/plotly/dash-html-components/issues/129) obsolete, deprecated, and discouraged elements. No elements were removed, but comments were added to the documentation about these elements detailing their limitations.

## Dash Table
### Changed
- [#862](https://github.com/plotly/dash-table/pull/862) - update docstrings per https://github.com/plotly/dash/issues/1205
- [#878](https://github.com/plotly/dash-table/pull/878) - update build process to use Webpack 5 and other latest dependencies

## [1.19.0] - 2021-01-19

## Dash and Dash Renderer
### Added
- [#1508](https://github.com/plotly/dash/pull/1508) Fix [#1403](https://github.com/plotly/dash/issues/1403): Adds an x button
to close the error messages box.
- [#1525](https://github.com/plotly/dash/pull/1525) Adds support for callbacks which have overlapping inputs and outputs. Combined with `dash.callback_context` this addresses many use cases which require circular callbacks.

### Changed
- [#1503](https://github.com/plotly/dash/pull/1506) Fix [#1466](https://github.com/plotly/dash/issues/1466): loosen `dash[testing]` requirements for easier integration in external projects. This PR also bumps many `dash[dev]` requirements.

### Fixed
- [#1530](https://github.com/plotly/dash/pull/1530) Dedent error messages more carefully.
- [#1527](https://github.com/plotly/dash/issues/1527) 🐛 `get_asset_url` now pulls from an external source if `assets_external_path` is set.
  - updated `_add_assets_resource` to build asset urls the same way as `get_asset_url`.
  - updated doc string for `assets_external_path` Dash argument to be more clear that it will always be joined with the `assets_url_path` argument when determining the url to an external asset.
- [#1493](https://github.com/plotly/dash/pull/1493) Fix [#1143](https://github.com/plotly/dash/issues/1143), a bug where having a file with one of several common names (test.py, code.py, org.py, etc) that imports a dash component package would make `import dash` fail with a cryptic error message asking whether you have a file named "dash.py"

## Dash Core Components
### Fixed
- [#905](https://github.com/plotly/dash-core-components/pull/905) Make sure the `figure` prop of `dcc.Graph` receives updates from user interactions in the graph, by using the same `layout` object as provided in the prop rather than cloning it. Fixes [#879](https://github.com/plotly/dash-core-components/issues/879).
- [#903](https://github.com/plotly/dash-core-components/pull/903) Part of fixing dash import bug https://github.com/plotly/dash/issues/1143

### Updated
- [#911](https://github.com/plotly/dash-core-components/pull/911), [#906](https://github.com/plotly/dash-core-components/pull/906)
  - Upgraded Plotly.js to [1.58.4](https://github.com/plotly/plotly.js/releases/tag/v1.58.4)
    - Patch Release [1.58.4](https://github.com/plotly/plotly.js/releases/tag/v1.58.4)
    - Patch Release [1.58.3](https://github.com/plotly/plotly.js/releases/tag/v1.58.3)

### Added
- [#888](https://github.com/plotly/dash-core-components/pull/888) Adds a `drag_value` prop to `dcc.Slider`to be able to fire callbacks from dragging and releasing the slider.

## Dash HTML Components
### Fixed
- [#169](https://github.com/plotly/dash-html-components/pull/169) - part of fixing dash import bug https://github.com/plotly/dash/issues/1143

## Dash Table
### Fixed
- [#854](https://github.com/plotly/dash-table/pull/854) - part of fixing dash import bug https://github.com/plotly/dash/issues/1143

## [1.18.1] - 2020-12-09

## [1.18.0] - 2020-12-07

## [1.17.0] - 2020-10-29
### Changed
- [#1442](https://github.com/plotly/dash/pull/1442) Update from React 16.13.0 to 16.14.0
### Fixed
- [#1434](https://github.com/plotly/dash/pull/1434) Fix [#1432](https://github.com/plotly/dash/issues/1432) for Julia to import non-core component packages without possible errors.

### Changed
- [#1448](https://github.com/plotly/dash/pull/1448) Provide a hint in the callback error when the user forgot to make `app.callback(...)` a decorator.

## [1.16.3] - 2020-10-07
### Fixed
- [#1426](https://github.com/plotly/dash/pull/1426) Fix a regression caused by `flask-compress==1.6.0` causing performance degradation on server requests

## [1.16.2] - 2020-09-25
### Fixed
- [#1415](https://github.com/plotly/dash/pull/1415) Fix a regression with some layouts callbacks involving dcc.Tabs, not yet loaded dash_table.DataTable and dcc.Graph to not be called
- [#1416](https://github.com/plotly/dash/pull/1416) Make callback graph more robust for complex apps and some specific props (`width` in particular) that previously caused errors.

## [1.16.1] - 2020-09-16
### Changed
- [#1376](https://github.com/plotly/dash/pull/1376) Extends the `getTransform` logic in the renderer to handle `persistenceTransforms` for both nested and non-nested persisted props. This was used to to fix [dcc#700](https://github.com/plotly/dash-core-components/issues/700) in conjunction with [dcc#854](https://github.com/plotly/dash-core-components/pull/854) by using persistenceTransforms to strip the time part of the datetime so that datepickers can persist when defined in callbacks.

### Fixed
- [#1408](https://github.com/plotly/dash/pull/1408) Fixes a bug where the callback graph layout would reset whenever a callback fired, losing user-initiated layout changes ([#1402](https://github.com/plotly/dash/issues/1402)) or creating a new force layout ([#1401](https://github.com/plotly/dash/issues/1401))

## [1.16.0] - 2020-09-03
### Added
- [#1371](https://github.com/plotly/dash/pull/1371) You can now get [CSP `script-src` hashes](https://developer.mozilla.org/en-US/docs/Web/HTTP/Headers/Content-Security-Policy/script-src) of all added inline scripts by calling `app.csp_hashes()` (both Dash internal inline scripts, and those added with `app.clientside_callback`) .

### Changed
- [#1385](https://github.com/plotly/dash/pull/1385) Closes [#1350](https://github.com/plotly/dash/issues/1350) and fixes a previously undefined callback behavior when multiple elements are stacked on top of one another and their `n_clicks` props are used as inputs of the same callback. The callback will now trigger once with all the triggered `n_clicks` props changes.
- [#1179](https://github.com/plotly/dash/pull/1179) New and improved callback graph in the debug menu. Now based on Cytoscape for much more interactivity, plus callback profiling including number of calls, fine-grained time information, bytes sent and received, and more. You can even add custom timing information on the server with `callback_context.record_timing(name, seconds)`

### Fixed
- [#1384](https://github.com/plotly/dash/pull/1384) Fixed a bug introduced by [#1180](https://github.com/plotly/dash/pull/1180) breaking use of `prevent_initial_call` as a positional arg in callback definitions

## [1.15.0] - 2020-08-25
### Added
- [#1355](https://github.com/plotly/dash/pull/1355) Removed redundant log message and consolidated logger initialization. You can now control the log level - for example suppress informational messages from Dash with `app.logger.setLevel(logging.WARNING)`.
- [#1253](https://github.com/plotly/dash/pull/1253), [#1377](https://github.com/plotly/dash/pull/1377) Added experimental `--jl-prefix` option to `dash-generate-components`, optionally generates Julia version of components and corresponding Julia package

### Changed
- [#1180](https://github.com/plotly/dash/pull/1180) and [#1375](https://github.com/plotly/dash/pull/1375) `Input`, `Output`, and `State` in callback definitions don't need to be in lists. You still need to provide `Output` items first, then `Input` items, then `State`, and the list form is still supported. In particular, if you want to return a single output item wrapped in a length-1 list, you should still wrap the `Output` in a list. This can be useful for procedurally-generated callbacks.
- [#1368](https://github.com/plotly/dash/pull/1368) Updated pytest to v6.0.1. To avoid deprecation warnings, this also updated pytest-sugar to 0.9.4 and pytest-mock to 3.2.0. The pytest-mock update only effects python >= 3.0. Pytest-mock remains pinned at 2.0.0 for python == 2.7.

## [1.14.0] - 2020-07-27
### Added
- [#1343](https://github.com/plotly/dash/pull/1343) Add `title` parameter to set the
document title. This is the recommended alternative to setting app.title or overriding
the index HTML.
- [#1315](https://github.com/plotly/dash/pull/1315) Add `update_title` parameter to set or disable the "Updating...." document title during updates. Closes [#856](https://github.com/plotly/dash/issues/856) and [#732](https://github.com/plotly/dash/issues/732)

## [1.13.4] - 2020-06-25
### Fixed
- [#1310](https://github.com/plotly/dash/pull/1310) Fix a regression since 1.13.0 preventing more than one loading state from being shown at a time.

## [1.13.3] - 2020-06-19

## [1.13.2] - 2020-06-18
### Fixed
- [#1305](https://github.com/plotly/dash/issues/1305)
    - Fix regression that causes crash when `FLASK_ENV` is modified during app execution
    - Fix regression that caused tests using `_wait_for_callbacks` to fail

## [1.13.1] - 2020-06-17

## [1.13.0] - 2020-06-17
### Added
- [#1289](https://github.com/plotly/dash/pull/1289) Supports `DASH_PROXY` env var to tell `app.run_server` to report the correct URL to view your app, when it's being proxied. Throws an error if the proxy is incompatible with the host and port you've given the server.
- [#1240](https://github.com/plotly/dash/pull/1240) Adds `callback_context` to clientside callbacks (e.g. `dash_clientside.callback_context.triggered`). Supports `triggered`, `inputs`, `inputs_list`, `states`, and `states_list`, all of which closely resemble their serverside cousins.

### Changed
- [#1237](https://github.com/plotly/dash/pull/1237) Closes [#920](https://github.com/plotly/dash/issues/920): Converts hot reload fetch failures into a server status indicator showing whether the latest fetch succeeded or failed. Callback fetch failures still appear as errors but have a clearer message.
- [#1254](https://github.com/plotly/dash/pull/1254) Modifies the callback chain implementation and improves performance for apps with a lot of components

### Fixed
- [#1255](https://github.com/plotly/dash/pull/1255) Hard hot reload targets only the current window, not the top - so if your app is in an iframe you will only reload the app
- [#1249](https://github.com/plotly/dash/pull/1249) Fixes [#919](https://github.com/plotly/dash/issues/919) so `dash.testing` is compatible with more `pytest` plugins, particularly `pytest-flake8` and `pytest-black`.
- [#1248](https://github.com/plotly/dash/pull/1248) Fixes [#1245](https://github.com/plotly/dash/issues/1245), so you can use prop persistence with components that have dict IDs, ie for pattern-matching callbacks.
- [#1185](https://github.com/plotly/dash/pull/1185) Sort asset directories, same as we sort files inside those directories. This way if you need your assets loaded in a certain order, you can add prefixes to subdirectory names and enforce that order.
- [#1288](https://github.com/plotly/dash/pull/1288) Closes [#1285](https://github.com/plotly/dash/issues/1285): Debug=True should work in the __main__ module.

## [1.12.0] - 2020-05-05
### Added
- [#1228](https://github.com/plotly/dash/pull/1228) Adds control over firing callbacks on page (or layout chunk) load. Individual callbacks can have their initial calls disabled in their definition `@app.callback(..., prevent_initial_call=True)` and similar for `app.clientside_callback`. The app-wide default can also be changed with `app=Dash(prevent_initial_callbacks=True)`, then individual callbacks may disable this behavior.
- [#1201](https://github.com/plotly/dash/pull/1201) New attribute `app.validation_layout` allows you to create a multi-page app without `suppress_callback_exceptions=True` or layout function tricks. Set this to a component layout containing the superset of all IDs on all pages in your app.
- [#1078](https://github.com/plotly/dash/pull/1078) Permit usage of arbitrary file extensions for assets within component libraries

### Fixed
- [#1224](https://github.com/plotly/dash/pull/1224) Fixes [#1223](https://github.com/plotly/dash/issues/1223), a very specific situation in which initial callbacks will not fire.
- [#1220](https://github.com/plotly/dash/pull/1220) Fixes [#1216](https://github.com/plotly/dash/issues/1216), a set of related issues about pattern-matching callbacks with `ALL` wildcards in their `Output` which would fail if no components matched the pattern.
- [#1212](https://github.com/plotly/dash/pull/1212) Fixes [#1200](https://github.com/plotly/dash/issues/1200) - prior to Dash 1.11, if none of the inputs to a callback were on the page, it was not an error. This was, and is now again, treated as though the callback raised PreventUpdate. The one exception to this is with pattern-matching callbacks, when every Input uses a multi-value wildcard (ALL or ALLSMALLER), and every Output is on the page. In that case the callback fires as usual.
- [#1201](https://github.com/plotly/dash/pull/1201) Fixes [#1193](https://github.com/plotly/dash/issues/1193) - prior to Dash 1.11, you could use `flask.has_request_context() == False` inside an `app.layout` function to provide a special layout containing all IDs for validation purposes in a multi-page app. Dash 1.11 broke this when we moved most of this validation into the renderer. This change makes it work again.

## [1.11.0] - 2020-04-10
### Added
- [#1103](https://github.com/plotly/dash/pull/1103) Pattern-matching IDs and callbacks. Component IDs can be dictionaries, and callbacks can reference patterns of components, using three different wildcards: `ALL`, `MATCH`, and `ALLSMALLER`, available from `dash.dependencies`. This lets you create components on demand, and have callbacks respond to any and all of them. To help with this, `dash.callback_context` gets three new entries: `outputs_list`, `inputs_list`, and `states_list`, which contain all the ids, properties, and except for the outputs, the property values from all matched components.
- [#1103](https://github.com/plotly/dash/pull/1103) `dash.testing` option `--pause`: after opening the dash app in a test, will invoke `pdb` for live debugging of both Javascript and Python. Use with a single test case like `pytest -k cbwc001 --pause`.

### Changed
- [#1103](https://github.com/plotly/dash/pull/1103) Multiple changes to the callback pipeline:
  - `dash.callback_context.triggered` now does NOT reflect any initial values, and DOES reflect EVERY value which has been changed either by activity in the app or as a result of a previous callback. That means that the initial call of a callback with no prerequisite callbacks will list nothing as triggering. For backward compatibility, we continue to provide a length-1 list for `triggered`, but its `id` and `property` are blank strings, and `bool(triggered)` is `False`.
  - A user interaction which returns the same property value as was previously present will not trigger the component to re-render, nor trigger callbacks using that property as an input.
  - Callback validation is now mostly done in the browser, rather than in Python. A few things - mostly type validation, like ensuring IDs are strings or dicts and properties are strings - are still done in Python, but most others, like ensuring outputs are unique, inputs and outputs don't overlap, and (if desired) that IDs are present in the layout, are done in the browser. This means you can define callbacks BEFORE the layout and still validate IDs to the layout; and while developing an app, most errors in callback definitions will not halt the app.

### Fixed
- [#1103](https://github.com/plotly/dash/pull/1103) Fixed multiple bugs with chained callbacks either not triggering, inconsistently triggering, or triggering multiple times. This includes: [#635](https://github.com/plotly/dash/issues/635), [#832](https://github.com/plotly/dash/issues/832), [#1053](https://github.com/plotly/dash/issues/1053), [#1071](https://github.com/plotly/dash/issues/1071), and [#1084](https://github.com/plotly/dash/issues/1084). Also fixed [#1105](https://github.com/plotly/dash/issues/1105): async components that aren't rendered by the page (for example in a background Tab) would block the app from executing callbacks.

## [1.10.0] - 2020-04-01
### Added
- [#1134](https://github.com/plotly/dash/pull/1134) Allow `dash.run_server()` host and port parameters to be set with environment variables HOST & PORT, respectively

### Changed
- [#1145](https://github.com/plotly/dash/pull/1145) Update from React 16.8.6 to 16.13.0

### Fixed
- [#1142](https://github.com/plotly/dash/pull/1142) [Persistence](https://dash.plot.ly/persistence): Also persist 0, empty string etc

## [1.9.1] - 2020-02-27
### Added
- [#1133](https://github.com/plotly/dash/pull/1133) Allow the `compress` config variable to be set with an environment variable with DASH_COMPRESS=FALSE

## [1.9.0] - 2020-02-04
### Fixed
- [#1080](https://github.com/plotly/dash/pull/1080) Handle case where dash fails to load when used inside an iframe with a sandbox attribute that only has allow-scripts

## [1.8.0] - 2020-01-14
### Added
- [#1073](https://github.com/plotly/dash/pull/1073) Two new functions to simplify usage handling URLs and pathnames: `app.get_relative_path` & `app.trim_relative_path`.
These functions are particularly useful for apps deployed on Dash Enterprise where the apps served under a URL prefix (the app name) which is unlike apps served on localhost:8050.
    - `app.get_relative_path` returns a path with the config setting `requests_pathname_prefix` prefixed. Use `app.get_relative_path` anywhere you would provide a relative pathname, like `dcc.Link(href=app.relative_path('/page-2'))` or even as an alternative to `app.get_asset_url` with e.g. `html.Img(src=app.get_relative_path('/assets/logo.png'))`.
    - `app.trim_relative_path` a path with `requests_pathname_prefix` and leading & trailing
    slashes stripped from it. Use this function in callbacks that deal with `dcc.Location` `pathname`
    routing.
    Example usage:
    ```python
    app.layout = html.Div([
        dcc.Location(id='url'),
        html.Div(id='content')
    ])
    @app.callback(Output('content', 'children'), [Input('url', 'pathname')])
    def display_content(path):
        page_name = app.strip_relative_path(path)
        if not page_name:  # None or ''
            return html.Div([
                html.Img(src=app.get_relative_path('/assets/logo.png')),
                dcc.Link(href=app.get_relative_path('/page-1')),
                dcc.Link(href=app.get_relative_path('/page-2')),
            ])
        elif page_name == 'page-1':
            return chapters.page_1
        if page_name == "page-2":
            return chapters.page_2
    ```

### Changed
- [#1035](https://github.com/plotly/dash/pull/1035) Simplify our build process.
- [#1074](https://github.com/plotly/dash/pull/1074) Error messages when providing an incorrect property to a component have been improved: they now specify the component type, library, version, and ID (if available).

### Fixed
- [#1037](https://github.com/plotly/dash/pull/1037) Fix no_update test to allow copies, such as those stored and retrieved from a cache.

## [1.7.0] - 2019-11-27
### Added
- [#967](https://github.com/plotly/dash/pull/967) Add support for defining
clientside JavaScript callbacks via inline strings.
- [#1020](https://github.com/plotly/dash/pull/1020) Allow `visit_and_snapshot` API in `dash.testing.browser` to stay on the page so you can run other checks.

### Changed
- [#1026](https://github.com/plotly/dash/pull/1026) Better error message when you forget to wrap multiple `children` in an array, and they get passed to other props.

### Fixed
- [#1018](https://github.com/plotly/dash/pull/1006) Fix the `dash.testing` **stop** API with process application runner in Python2. Use `kill()` instead of `communicate()` to avoid hanging.
- [#1027](https://github.com/plotly/dash/pull/1027) Fix bug with renderer callback lock never resolving with non-rendered async component using the asyncDecorator

## [1.6.1] - 2019-11-14
### Fixed
- [#1006](https://github.com/plotly/dash/pull/1006) Fix IE11 / ES5 compatibility and validation issues
- [#1006](https://github.com/plotly/dash/pull/1006) Fix bug with renderer wrapper component TreeContainer to prevent useless re-renders
- [#1001](https://github.com/plotly/dash/pull/1001)
  - Fix and improve the `clear_input()` API in `dash.testing`, so it's more robust handling react `input`.
  - make the `percy_snapshot()` API more robust, and the timeout of `wait_for_callbacks` (if set to True) will not fail the snapshot execution, but logged as potential error.

## [1.6.0] - 2019-11-04
### Fixed
- [#999](https://github.com/plotly/dash/pull/999) Fix fingerprint for component suites with `metadata` in version.
- [#983](https://github.com/plotly/dash/pull/983) Fix the assets loading issues when dashR application runner is handling with an app defined by string chunk.

## [1.5.1] - 2019-10-29
### Fixed
- [#987](https://github.com/plotly/dash/pull/987) Fix cache string handling for component suites with nested folders in their packages.
- [#986](https://github.com/plotly/dash/pull/986) Fix a bug with evaluation of `_force_eager_loading` when application is loaded with gunicorn

## [1.5.0] - 2019-10-29
### Added
- [#964](https://github.com/plotly/dash/pull/964) Adds support for preventing updates in clientside functions.
  - Reject all updates with `throw window.dash_clientside.PreventUpdate;`
  - Reject a single output by returning `window.dash_clientside.no_update`
- [#899](https://github.com/plotly/dash/pull/899) Add support for async dependencies and components
- [#973](https://github.com/plotly/dash/pull/973) Adds support for resource caching and adds a fallback caching mechanism through etag

### Fixed
- [#974](https://github.com/plotly/dash/pull/974) Fix and improve a percy snapshot behavior issue we found in dash-docs testing. It adds a flag `wait_for_callbacks` to ensure that, in the context of a dash app testing, the percy snapshot action will happen only after all callbacks get fired.

## [1.4.1] - 2019-10-17
### Fixed
- [#969](https://github.com/plotly/dash/pull/969) Fix warnings emitted by react devtools coming from our own devtools components.

## [1.4.0] - 2019-10-08
### Added
- [#948](https://github.com/plotly/dash/pull/948) Support setting working directory for R apps run using the `dashr` fixture, primarily useful for tests with assets. `dashr.start_server` supports a `cwd` argument to set an explicit working directory, and has smarter defaults when it's omitted: if `app` is a path to an R script, uses the directory of that path; if `app` is a string, uses the directory the test file itself is in.
- [#944](https://github.com/plotly/dash/pull/944)
  - Relevant `dash.testing` methods can now be called with either an element or a CSS selector: `select_dcc_dropdown`, `multiple_click`, `clear_input`, `zoom_in_graph_by_ratio`, `click_at_coord_fractions`.
  - Three new `dash.testing` methods: `clear_local_storage`, `clear_session_storage`, and `clear_storage` (to clear both together)
- [#937](https://github.com/plotly/dash/pull/937) `dash.testing` adds two APIs `zoom_in_graph_by_ratio` and `click_at_coord_fractions` about advanced interactions using mouse `ActionChain`
- [#938](https://github.com/plotly/dash/issues/938) Add debugging traces to dash backend about serving component suites, to verify the installed packages whenever in doubt.

### Fixed
- [#944](https://github.com/plotly/dash/pull/944) Fix a bug with persistence being toggled on/off on an existing component.

## [1.3.1] - 2019-09-19
### Changed
- Bump dash-core-components version from 1.2.0 to [1.2.1](https://github.com/plotly/dash-core-components/blob/master/CHANGELOG.md#120---2019-09-19)

## [1.3.0] - 2019-09-17
### Added
- [#923](https://github.com/plotly/dash/pull/923) Add one configuration `--percy-assets` in `pytest` to specify extra application assets path if needed.

- [#918](https://github.com/plotly/dash/pull/918) Add `wait_for_element_by_id` and `visit_and_snapshot` APIs in browser, add `raw_command` option (with higher priority than the default waitress one) and optional `start_timeout` argument to handle large applications within the process runner.

- [#903](https://github.com/plotly/dash/pull/903) Persistence: enable props edited by the user to persist across recreating the component or reloading the page. Components need to define three new props: `persistence`, `persisted_props`, and `persistence_type` as described in the lead comment of `src/persistence.js`. App developers then enable this behavior by, in the simplest case, setting `persistence: true` on the component. First use case is table, see [dash-table#566](https://github.com/plotly/dash-table/pull/566)

### Changed
- Bump dash-table version from 4.2.0 to [4.3.0](https://github.com/plotly/dash-table/blob/master/CHANGELOG.md#430---2019-09-17)
- Bump dash-core-components version from 1.1.2 to [1.2.0](https://github.com/plotly/dash-core-components/blob/master/CHANGELOG.md#120---2019-09-17)
- Bump dash-renderer version from 1.0.1 to [1.1.0](https://github.com/plotly/dash/blob/master/dash-renderer/CHANGELOG.md#110---2019-09-17)

### Fixed
- [#915](https://github.com/plotly/dash/issues/915) Fix `dash-generate-components` on Windows.
- [#829](https://github.com/plotly/dash/issues/829) Fix the `--remote` pytest argument which was not effective in the code, adding a new argument `--remote-url` to support the selenium grid usage in the cloud.
- [#910](https://github.com/plotly/dash/pull/910) Reduce the dash-renderer packages size on **PyPI** about 55% by removing the source maps. To do more advanced debugging, the source maps needs to be generated from source code with `npm run build:local` and pip install in editable mode, i.e. `pip install -e .`

## [1.2.0] - 2019-08-27
### Added
- [#860](https://github.com/plotly/dash/pull/860) Add a new arg `dev_tools_prune_errors` to `app.run_server` and `app.enable_dev_tools`. Default `True`, tracebacks only include user code and below. Set it `False` for the previous behavior showing all the Dash and Flask parts of the stack.

### Changed
- Bump dash-table version from 4.1.0 to [4.2.0](https://github.com/plotly/dash-table/blob/master/CHANGELOG.md#420---2019-08-27)
- Bump dash-core-components version from 1.1.1 to [1.1.2](https://github.com/plotly/dash-core-components/blob/master/CHANGELOG.md#112---2019-08-27)
- Bump dash-html-components version from 1.0.0 to [1.0.1](https://github.com/plotly/dash-html-components/blob/master/CHANGELOG.md#101---2019-08-27)
- Bump dash-renderer version from 1.0.0 to [1.0.1](https://github.com/plotly/dash/blob/dev/dash-renderer/CHANGELOG.md#101---2019-08-27)

### Fixed
- [#874](https://github.com/plotly/dash/pull/874) Clean all the binary assets in dash-renderer, add tool to build all the required bundles from fresh source code to avoid confusion of the assets and improve the release process. Fixes [#868](https://github.com/plotly/dash/pull/868) and [#734](https://github.com/plotly/dash/pull/734)

## [1.1.1] - 2019-08-06
### Changed
- Bump dash-core-components version from 1.1.0 to [1.1.1](https://github.com/plotly/dash-core-components/blob/master/CHANGELOG.md#111---2019-08-06)

## [1.1.0] - 2019-08-05
### Added
- [#827](https://github.com/plotly/dash/pull/827) Add support for dashR testing to the `dash.testing` pytest framework.

### Changed
- Bump dash-table version from 4.0.2 to [4.1.0](https://github.com/plotly/dash-table/blob/master/CHANGELOG.md#410---2019-08-05)
- Bump dash-core-components version from 1.0.0 to [1.1.0](https://github.com/plotly/dash-core-components/blob/master/CHANGELOG.md#110---2019-08-05)

## [1.0.2] - 2019-07-15
### Changed
- Bump dash-table version from 4.0.1 to [4.0.2](https://github.com/plotly/dash-table/blob/master/CHANGELOG.md#402---2019-07-15)

### Fixed
- [#821](https://github.com/plotly/dash/pull/821) Fix a bug with callback error reporting, [#791](https://github.com/plotly/dash/issues/791).

## [1.0.1] - 2019-07-09
### Changed
- 💥 [#808](https://github.com/plotly/dash/pull/808) Remove strong `dash.testing` dependencies per community feedback. Testing users should do `pip install dash[testing]` afterwards.

- [#805](https://github.com/plotly/dash/pull/805) Add headless mode for dash.testing, add `pytest_setup_options` hook for full configuration of `WebDriver Options`.

- Bump dash-table version from 4.0.0 to [4.0.1](https://github.com/plotly/dash-table/blob/master/CHANGELOG.md#401---2019-07-09)

## [1.0.0] - 2019-06-20
### Changed
- 💥 [#761](https://github.com/plotly/dash/pull/761) Several breaking changes to the `dash.Dash` API:
  - Remove two obsolete constructor kwargs: `static_folder` and `components_cache_max_age`
  - Remove the misspelled `supress_callback_exceptions` fallback
  - Remove the unused `resources.config.infer_from_layout`
  - Revamp `app.config`: ALL constructor args are now stored in `config`, with three exceptions: `server`, `index_string`, and `plugins`. None of these are stored in any other instance attributes anymore.
  - Change `hot_reload_interval` from msec to seconds, for consistency with `hot_reload_watch_interval`
  - When called from `enable_dev_tools`, `debug=True` by default. It's still `False` by default from `run_server`.

- ✨ [#744](https://github.com/plotly/dash/pull/744) Introducing Dash Testing (`dash.testing`) - read the full tutorial at <https://dash.plotly.com/testing>.

- [#753](https://github.com/plotly/dash/pull/753) `Component` no longer inherits `MutableMapping`, so `values`, `keys`, and more are no longer methods. Fixes an issue reported in [dcc#440](https://github.com/plotly/dash-core-components/issues/440) where components with certain prop names defined but not provided would cause a failure to render. During component generation we now disallow all props with leading underscores or matching a few remaining reserved words: `UNDEFINED`, `REQUIRED`, `to_plotly_json`, `available_properties`, and `available_wildcard_properties`.

- [#739](https://github.com/plotly/dash/pull/739) Allow the Flask app to be provided to Dash after object initialization. This allows users to define Dash layouts etc when using the app factory pattern, or any other pattern that inhibits access to the app object. This broadly complies with the flask extension API, allowing Dash to be considered as a Flask extension where it needs to be.

- [#774](https://github.com/plotly/dash/pull/774) Allow the Flask app to set the Dash app name if the name is not provided by users.

- [#722](https://github.com/plotly/dash/pull/722) Assets are served locally by default. Both JS scripts and CSS files are affected. This improves robustness and flexibility in numerous situations, but in certain cases initial loading could be slowed. To restore the previous CDN serving, set `app.scripts.config.serve_locally = False` (and similarly with `app.css`, but this is generally less important).

- [#724](https://github.com/plotly/dash/pull/724), [renderer#175](https://github.com/plotly/dash-renderer/pull/175) Undo/redo toolbar is removed by default, you can enable it with `app=Dash(show_undo_redo=true)`. The CSS hack `._dash-undo-redo:{display:none;}` is no longer needed

- 💥 [#709](https://github.com/plotly/dash/pull/709) Merge the `dash-renderer` project into the main dash repo to simplify feature dev workflow. We will keep the [deprecated one](https://github.com/plotly/dash-renderer) for archive purpose.

## [0.43.0] - 2019-05-15
### Changed
- Bump dash-core-components version from 0.47.0 to [0.48.0](https://github.com/plotly/dash-core-components/blob/master/CHANGELOG.md#0480---2019-05-15)
- Bump dash-renderer version from 0.23.0 to [0.24.0](https://github.com/plotly/dash-renderer/blob/master/CHANGELOG.md#0240---2019-05-15)
- Bump dash-table version from 3.6.0 to [3.7.0](https://github.com/plotly/dash-table/blob/master/CHANGELOG.md#370---2019-05-15)

### Fixed
- [renderer#170](https://github.com/plotly/dash-renderer/pull/170) Fix regression on handling PreventUpdate (204 NO CONTENT)

## [0.42.0] - 2019-04-25
### Added
- [#687](https://github.com/plotly/dash/pull/687), [renderer#100](https://github.com/plotly/dash-renderer/pull/100) Dev Tools support. A new UI in the application that automatically display JavaScript & Python error messages, validates your component's properties, and displays a graph of your callback's dependencies. Only enabled in debug mode. Turn this on and off with two new config flags in `app.run_server`:
  - `dev_tools_props_check` - turn on/off property validation.
  - `dev_tools_ui` - turn on/off the UI.

### Fixed
- [renderer#148](https://github.com/plotly/dash-renderer/issues/148) Fix regression for `children=0` case.

## [0.41.0] - 2019-04-10
### Added
- [#672](https://github.com/plotly/dash/pull/672), [renderer#143](https://github.com/plotly/dash-renderer/pull/143) Support for "Clientside Callbacks" - an escape hatch to execute your callbacks in JavaScript instead of Python
- [#676](https://github.com/plotly/dash/pull/676) Add `dev_tools_ui` config flag in `app.run_server` (serialized in `<script id="_dash-config" type="application/json">`) to display or hide the forthcoming Dev Tools UI in Dash's front-end (dash-renderer).
- [#680](https://github.com/plotly/dash/pull/680) Partial updates: leave some multi-output updates unchanged while updating others

### Removed
- [renderer#145](https://github.com/plotly/dash-renderer/pull/145) Remove `dash_renderer._set_react_version` support for 15.4.2 and 16.2.0

### Changed
- Bump dash-core-components version from 0.45.0 to [0.46.0](https://github.com/plotly/dash-core-components/blob/master/CHANGELOG.md#0460---2019-04-10)
- [renderer#145](https://github.com/plotly/dash-renderer/pull/145) Update from React 15.4.2 to React 16.8.6

## [0.40.0] - 2019-03-25
### Changed
- Bump dash-core-components version from 0.44.0 to [0.45.0](https://github.com/plotly/dash-core-components/blob/master/CHANGELOG.md#0450---2019-03-25)
- Bump dash-html-components version from 0.14.0 to [0.15.0](https://github.com/plotly/dash-html-components/blob/master/CHANGELOG.md#0150---2019-03-25)
- [renderer#140](https://github.com/plotly/dash-renderer/pull/140), [renderer#126](https://github.com/plotly/dash-renderer/pull/126) Optimize rendering, and always assign `setProps` to components even with no callbacks to use it.

## [0.39.0] - 2019-03-04
### Added
- [#436](https://github.com/plotly/dash/pull/436) Allow multiple outputs from a single callback.
- [#367](https://github.com/plotly/dash/pull/367) Support custom JavaScript hooks to modify callback payloads and responses.
- [#623](https://github.com/plotly/dash/pull/623) Modify the flask response with custom cookies or headers, using `dash.callback_context.response`.
- [renderer#93](https://github.com/plotly/dash-renderer/pull/93) Loading states API

### Changed
- Bump dash-core-components version from 0.43.1 to [0.44.0](https://github.com/plotly/dash-core-components/blob/master/CHANGELOG.md#0440---2019-03-04)
- Bump dash-html-components version from 0.13.5 to [0.14.0](https://github.com/plotly/dash-html-components/blob/master/CHANGELOG.md#0140---2019-03-04)
- Bump dash-table version from 3.5.0 to [3.6.0](https://github.com/plotly/dash-table/blob/master/CHANGELOG.md#360---2019-03-04)

## [0.38.0] - 2019-02-25
### Added
- [#603](https://github.com/plotly/dash/pull/603) Add components libraries js/css distribution to hot reload watch.
- [#608](https://github.com/plotly/dash/pull/608), [renderer#124](https://github.com/plotly/dash-renderer/pull/124) Callback context:
  - Know which inputs caused a callback to fire: `dash.callback_context.triggered`
  - Input/State values by name `dash.callback_context.states.get('btn.n_clicks')`

### Changed
- Bump dash-table version from 3.4.0 to [3.5.0](https://github.com/plotly/dash-table/blob/master/CHANGELOG.md#350---2019-02-25)
- Bump dash-renderer version from 0.18.0 to [0.19.0](https://github.com/plotly/dash-renderer/blob/master/CHANGELOG.md#0190---2019-02-25)

### Fixed
- Fix missing indentation for generated metadata.json [#600](https://github.com/plotly/dash/issues/600)
- Fix missing component prop docstring error [#598](https://github.com/plotly/dash/issues/598)
- [#492](https://github.com/plotly/dash/pull/492) Move `__repr__` to base component instead of being generated.
- [#605](https://github.com/plotly/dash/pull/605) Raise exception when same input & output are used in a callback

## [0.37.0] - 2019-02-11
### Removed
- [renderer#118](https://github.com/plotly/dash-renderer/pull/118) Removed redux logger for the dev.

### Changed
- [#565](https://github.com/plotly/dash/pull/565) Add core libraries as version locked dependencies
- Bump dash-table version from 3.3.0 to [3.4.0](https://github.com/plotly/dash-table/blob/master/CHANGELOG.md#340---2019-02-08)
- Bump dash-renderer version from 0.17.0 to [0.18.0](https://github.com/plotly/dash-renderer/blob/master/CHANGELOG.md#0180---2019-02-11)
- Bump dash-core-components version from 0.43.0 to [0.43.1](https://github.com/plotly/dash-core-components/blob/master/CHANGELOG.md#0431---2019-02-11)

### Fixed
- [#563](https://github.com/plotly/dash/pull/563) Fix collections.abc deprecation warning for Python 3.8

## [0.36.0] - 2019-01-25
### Removed
- [#550](https://github.com/plotly/dash/pull/550), [renderer#114](https://github.com/plotly/dash-renderer/pull/114) Remove support for `Event` system. Use event properties instead, for example the `n_clicks` property instead of the `click` event, see [#531](https://github.com/plotly/dash/issues/531). `dash_renderer` MUST be upgraded to >=0.17.0 together with this, and it is recommended to update `dash_core_components` to >=0.43.0 and `dash_html_components` to >=0.14.0.

## [0.35.3] - 2019-01-23
### Changed
- [#547](https://github.com/plotly/dash/pull/547)
  - `assets_folder` argument now defaults to 'assets'
  - The assets folder is now always relative to the given root path of `name` argument, the default of `__main__` will get the `cwd`.
  - No longer coerce the name argument from the server if the server argument is provided.

### Fixed
- [#547](https://github.com/plotly/dash/pull/547)
  - Asset blueprint takes routes prefix into it's static path.
  - Asset url path no longer strip routes from requests.
- [#548](https://github.com/plotly/dash/pull/548) Remove print statement from PreventUpdate error handler.
- [#524](https://github.com/plotly/dash/pull/524) Removed ComponentRegistry dist cache.

## [0.35.2] - 2019-01-11
### Fixed
- [#522](https://github.com/plotly/dash/pull/522) Fix typo in some exception names
- [renderer#110](https://github.com/plotly/dash-renderer/pull/110)
  - Keep the config store state on soft reload.
  - AppProvider returns `Loading...` if no configs as before [renderer#108](https://github.com/plotly/dash-renderer/pull/108).

## 0.35.1 - 2018-12-27
### Fixed
- [#518](https://github.com/plotly/dash/pull/518) Always skip `dynamic` resources from index resources collection.

## 0.35.0 - 2018-12-18
### Added
- [#483](https://github.com/plotly/dash/pull/483) Experimental `--r-prefix` option to `dash-generate-components`, optionally generates R version of components and corresponding R package.

## 0.34.0 - 2018-12-17
### Added
- [#490](https://github.com/plotly/dash/pull/490) Add `--ignore` option to `dash-generate-components`, defaults to `^_`.

### Removed
- [renderer#108](https://github.com/plotly/dash-renderer/pull/108) Unused login api and Authentication component

### Fixed
- Add `key` to rendered components, fixing [renderer#379](https://github.com/plotly/dash-core-components/issues/379)

## 0.33.0 - 2018-12-10
### Added
- [#487](https://github.com/plotly/dash/pull/487) Add specific Dash exception types to replace generic exceptions (`InvalidIndexException`, `DependencyException`, `ResourceException`)

## 0.32.2 - 2018-12-09
### Fixed
- [#485](https://github.com/plotly/dash/pull/485) Fix typo in missing events/inputs error message

## 0.32.1 - 2018-12-07
### Changed
- [#484](https://github.com/plotly/dash/pull/484) Mute dash related missing props docstring from extract-meta warnings

## 0.32.0 - 2018-12-07
### Added
- [#478](https://github.com/plotly/dash/pull/478), [renderer#104](https://github.com/plotly/dash-renderer/issues/104) Support for .map file extension and dynamic (on demand) loading
- [renderer#107](https://github.com/plotly/dash-renderer/pull/107) [Redux devtools](https://github.com/zalmoxisus/redux-devtools-extension) support

## 0.31.1 - 2018-11-29
### Fixed
- [#473](https://github.com/plotly/dash/pull/473) Fix `_imports_.py` indentation generation.

## 0.31.0 - 2018-11-29
### Added
- [#451](https://github.com/plotly/dash/pull/451) Combine `extract-meta` and Python component files generation in a cli

### Fixed
- Fix a bug [renderer#66](https://github.com/plotly/dash-renderer/issues/66) in the ON_PROP_CHANGE callback where history was not correctly set when acting on more than one component. In particular, the 'undo' button should now work as expected.

## 0.30.0 - 2018-11-14
### Added
- [#362](https://github.com/plotly/dash/pull/362), [renderer#73](https://github.com/plotly/dash-renderer/pull/73) Hot reloading from the browser.
- Silence routes logging with `dev_tools_silence_routes_logging`.

## 0.29.0 - 2018-11-06
### Added
- [#444](https://github.com/plotly/dash/pull/444) Add component namespaces registry, collect the resources needed by component library when they are imported instead of crawling the layout.

## 0.28.7 - 2018-11-05
### Fixed
- [#450](https://github.com/plotly/dash/pull/450) Use the same prop name black list for component generation in all supported Python versions. Closes [#361](https://github.com/plotly/dash/issues/361).

## 0.28.6 - 2018-11-05
### Fixed
- [#443](https://github.com/plotly/dash/pull/443) `Dash.registered_paths` changed to a `collections.defaultdict(set)`, was appending the same package paths on every index.

## 0.28.5 - 2018-10-18
### Fixed
- [#431](https://github.com/plotly/dash/pull/431) Replace windows endline when generating components class docstrings.

## 0.28.4 - 2018-10-18
### Fixed
- [#430](https://github.com/plotly/dash/pull/430) Fix `Component.traverse()` and `Component.traverse_with_paths()` for components with `children` of type `tuple`, not just `list`.

## 0.28.3 - 2018-10-17
### Fixed
- [#418](https://github.com/plotly/dash/pull/418) Fix http-equiv typo
- Include missing polyfills to restore Internet Explorer support, restore whatwg-fetch [renderer#87](https://github.com/plotly/dash-renderer/issues/87)

## 0.28.2 - 2018-10-05
### Changed
- [#377](https://github.com/plotly/dash/pull/377) Move `add_url` function definition out of `Dash.__init__`

## 0.28.1 - 2018-09-26
### Fixed
- [#407](https://github.com/plotly/dash/pull/407) Missing favicon package_data from setup.py

## 0.28.0 - 2018-09-26
### Added
- [#406](https://github.com/plotly/dash/pull/406) Default favicon for dash apps.
- Bust the cache of the assets favicon.

### Fixed
- [#403](https://github.com/plotly/dash/pull/403) Remove the first and last blank lines from the HTML index string.

## 0.27.0 - 2018-09-20
### Added
- [#369](https://github.com/plotly/dash/pull/369), [renderer#77](https://github.com/plotly/dash-renderer/pull/77) Allow serving dev bundles from the components suite, enable with `app.run_server(dev_tools_serve_dev_bundles=True)`

### Fixed
- [#350](https://github.com/plotly/dash/pull/350) Use HTML5 syntax for the meta tag

## 0.26.6 - 2018-09-19
### Fixed
- [#387](https://github.com/plotly/dash/pull/387) Add `Cache-Control` headers to files served by `Dash.serve_component_suites`, and time modified query string to collected components suites resources.
- [#394](https://github.com/plotly/dash/pull/394) Add `InvalidResourceError` error and a Flask error handler so unregistered paths in `serve_component_suites` return a 404 instead of 500.

## 0.26.5 - 2018-09-10
### Fixed
- [#374](https://github.com/plotly/dash/pull/374) Fix `get_asset_url` with a different `assets_url_path`.

## 0.26.4 - 2018-08-28
### Fixed
- Set `url_base_pathname` to `None` in `Dash.__init__`. Fix [#364](https://github.com/plotly/dash/issues/364)

## 0.26.3 - 2018-08-27
### Added
- `Dash.get_asset_url` will give the prefixed url for the asset file.

### Fixed
- [#351](https://github.com/plotly/dash/pull/351) Prefix assets files with `requests_pathname_prefix`.

## 0.26.2 - 2018-08-26
### Fixed
- [#343](https://github.com/plotly/dash/pull/343) Only create the assets blueprint once for apps that provide the same flask instance to multiple dash instances.

## 0.26.1 - 2018-08-26
### Fixed
- [#336](https://github.com/plotly/dash/pull/336) Fix bug in `_validate_layout` which would not let a user set `app.layout` to be a function that returns a layout [(fixes #334)](https://github.com/plotly/dash/issues/334).

## 0.26.0 - 2018-08-20
### Added
- [#318](https://github.com/plotly/dash/pull/318) Add `assets_ignore` init keyword, regex filter for the assets files.

## 0.25.1 - 2018-08-20
### Fixed
- [#335](https://github.com/plotly/dash/pull/335) Ensure CSS/JS external resources are loaded before the assets.

## 0.25.0 - 2018-08-14
### Added
- [#322](https://github.com/plotly/dash/pull/322) Take config values from init or environ variables (Prefixed with `DASH_`).

### Fixed
- Take `requests_pathname_prefix` config when creating scripts tags.
- `requests/routes_pathname_prefix` must start and end with `/`.
- `requests_pathname_prefix` must end with `routes_pathname_prefix`. If you supplied both `requests` and `routes` pathname before this update, make sure `requests_pathname_prefix` ends with the same value as `routes_pathname_prefix`.
- `url_base_pathname` sets both `requests/routes` pathname, cannot supply it with either `requests` or `routes` pathname prefixes.

## 0.24.2 - 2018-08-13
### Fixed
- [#320](https://github.com/plotly/dash/pull/320) Disallow duplicate component ids in the initial layout.

## 0.24.1 - 2018-08-10
### Fixed
- Fix bug [#321](https://github.com/plotly/dash/issues/321) where importing Dash components with no props would result in an error.
- Fix a bug in 0.23.1 where importing components with arguments that are Python keywords could cause an error. In particular, this fixes `dash-html-components` with Python 3.7.

## 0.24.0 - 2018-08-10
### Added
- [#319](https://github.com/plotly/dash/pull/309) Add a modified time query string to assets included in the index in order to bust the cache.

## 0.23.1 - 2018-08-02
### Added
- [#316](https://github.com/plotly/dash/pull/316) Add `ie-compat` meta tag to the index by default.
- [#305](https://github.com/plotly/dash/pull/305) Add `external_script` and `external_css` keywords to dash `__init__`.
- Dash components are now generated at build-time and then imported rather than generated when a module is imported. This should reduce the time it takes to import Dash component libraries, and makes Dash compatible with IDEs.

## 0.22.1 - 2018-08-01
### Fixed
- [#273](https://github.com/plotly/dash/pull/273) Raise a more informative error if a non-JSON-serializable value is returned from a callback.

## 0.22.0 - 2018-07-25
### Added
- [#286](https://github.com/plotly/dash/pull/286) Asset files & index customization.
- [#294](https://github.com/plotly/dash/pull/294) Raise an error if there is no layout present when the server is run.
- [renderer#55](https://github.com/plotly/dash-renderer/pull/55) Add `_dash-error` class to the "Error loading layout" and "Error loading dependencies" messages.

### Fixed
- Attempting to render a `Boolean` value to the page no longer crashes the app.
- [renderer#57](https://github.com/plotly/dash-renderer/issues/57) If a callback references an `id` which does not exist in the DOM tree at the time it is executed, throw a more informative front-end exception.
- [renderer#54](https://github.com/plotly/dash-renderer/pull/54) Previously, if a component called `updateProps` with multiple properties, Dash would fire the callback multiple times (once for each property). Now the callback only fires once.

## 0.21.1 - 2018-04-10
### Added
- [#237](https://github.com/plotly/dash/pull/237) Support `aria-*` and `data-*` attributes in all dash html components. These new keywords can be added using a dictionary expansion, e.g. `html.Div(id="my-div", **{"data-toggle": "toggled", "aria-toggled": "true"})`
- [renderer#45](https://github.com/plotly/dash-renderer/pull/45) Allow user to choose between React versions '15.4.2' and '16.2.0':
```python
import dash_renderer

# Set the react version before setting up the Dash application
dash_renderer._set_react_version('16.2.0')

app = dash.Dash(...)
```

### Fixed
- [renderer#50](https://github.com/plotly/dash-renderer/pull/50) Update MANIFEST.in to include `react` and `react-dom` bundles for development mode

## 0.21.0 - 2018-02-21
### Added
- [#207](https://github.com/plotly/dash/pull/207) Support React components using [Flow](https://flow.org/en/docs/react/) types. `component_loader` now has the following behavior to create docstrings as determined in discussion in [#187](https://github.com/plotly/dash/issues/187):
  1. If a Dash component has `PropTypes`-generated typing, the docstring uses the `PropTypes`, _regardless of whether the component also has Flow types (current behavior)._
  2. Otherwise if a Dash component has Flow types but _not `PropTypes`_, the docstring now uses the objects generated by `react-docgen` from the Flow types.

### Fixed
- [renderer#42](https://github.com/plotly/dash-renderer/pull/42) Fix [renderer#41](https://github.com/plotly/dash-renderer/issues/41) and [renderer#44](https://github.com/plotly/dash-renderer/issues/44).
  - In some cases, during initialization, callbacks may fired multiple times instead of just once. This only happens in certain scenarios where outputs have overlapping inputs and those inputs are leaves (they don't have any inputs of their own).
  - If an output component is returned from a callback and its inputs were _not_ returned from the same input (i.e. they were already visible), then the callback to update the output would not fire. This has now been fixed. A common scenario where this app structure exists is within a Tabbed app, where there are global controls that update each tab's contents and the tab's callback just displays new output containers.

## 0.20.0 - 2018-01-19
### Added
- [#190](https://github.com/plotly/dash/pull/190) `exceptions.PreventUpdate` can be raised inside a callback to prevent the callback from updating the app. See <https://community.plotly.com/t/improving-handling-of-aborted-callbacks/7536/2>.

### Removed
- Removes logging from redux middleware from production build based on process.env.NODE_ENV.

### Changed
- Many pylint style fixes: [#163](https://github.com/plotly/dash/pull/163), [#164](https://github.com/plotly/dash/pull/164), [#165](https://github.com/plotly/dash/pull/165), [#166](https://github.com/plotly/dash/pull/166), [#167](https://github.com/plotly/dash/pull/167), [#168](https://github.com/plotly/dash/pull/168), [#169](https://github.com/plotly/dash/pull/169), [#172](https://github.com/plotly/dash/pull/172), [#173](https://github.com/plotly/dash/pull/173), [#181](https://github.com/plotly/dash/pull/181), [#185](https://github.com/plotly/dash/pull/185), [#186](https://github.com/plotly/dash/pull/186), [#193](https://github.com/plotly/dash/pull/193)
- [#184](https://github.com/plotly/dash/pull/184) New integration test framework.
- [#174](https://github.com/plotly/dash/pull/174) Submodules are now imported into the `dash` namespace for better IDE completion.

## 0.19.0 - 2017-10-16
### Changed
- 🔒 Remove CSRF protection measures. CSRF-style attacks are not relevant to Dash apps. Dash's API uses `POST` requests with content type `application/json` which are not susceptible to unwanted requests from 3rd party sites. See [#141](https://github.com/plotly/dash/issues/141).
- 🔒 `app.server.secret_key` is no longer required since CSRF protection was removed. Setting `app.server.secret_key` was difficult to document and a very common source of confusion, so it's great that users won't get bitten by this anymore :tada:
- 🐞 [renderer#22](https://github.com/plotly/dash-renderer/pull/22), [renderer#28](https://github.com/plotly/dash-renderer/pull/28) Previously, old requests could override new requests if their response was longer than the new one. This caused subtle bugs when apps are deployed on multiple processes or threads with component callbacks that update at varying rates like urls. Originally reported in [#133](https://github.com/plotly/dash/issues/133). This fix should also improve performance when many updates happen at once as outdated requests will get dropped instead of updating the UI. Performance issue with the first PR reported in [renderer#27](https://github.com/plotly/dash-renderer/issues/27) and fixed in the second PR.
- [renderer#21](https://github.com/plotly/dash-renderer/pull/21) Fix an issue where a callback would be fired excessively. Previously, the callback would be called as many times as it had inputs. Now, it is called less.

## 0.18.3 - 2017-09-08
### Added
- `app.config` is now a `dict` instead of a class. You can set config variables with `app.config['suppress_callback_exceptions'] = True` now. The previous class-based syntax (e.g. `app.config.suppress_callback_exceptions`) has been maintained for backwards compatibility.
- 🐌 Experimental behaviour for a customizable "loading state". When a callback is in motion, Dash now appends a `<div class="_dash-loading-callback"/>` to the DOM. Users can style this element using custom CSS to display loading screen overlays. This feature is in alpha, we may remove it at any time.

### Fixed
- Fix a bug from 0.18.2 that removed the ability for dash to serve the app on any route besides `/`.
- Fix a bug from 0.18.0 with the new config variables when used in a multi-app setting, causing config to be shared across apps. Originally reported in <https://community.plotly.com/t/flask-endpoint-error/5691/7>
- Rename config setting `supress_callback_exceptions` to `suppress_callback_exceptions`. The original spelling is kept for backward compatibility.
- 🐞 (renderer) Fix a bug where Dash would fire updates for each parent of a grandchild node that shared the same grandparent. Originally reported in <https://community.plotly.com/t/specifying-dependency-tree-traversal/5080/5>
- 🐞 (renderer) Fix a bug where the document title that displays "Updating..." wouldn't change if the callback raised an Exception. Now it will be removed on any response, even a failure.

## 0.18.2 - 2017-09-07
### Added
- [#70](https://github.com/plotly/dash/pull/70) 🔧 Add an `endpoint` to each of the URLs to allow for multiple routes.

## 0.18.1 - 2017-09-07
### Fixed
- [#128](https://github.com/plotly/dash/pull/128) 🐛 If `app.layout` is a function, then it used to be called excessively. Now it is called just once on startup and just once on page load.

## 0.18.0 - 2017-09-07
### Changed
- 🔒 Remove the `/static/` folder and endpoint that is implicitly initialized by flask. This is too implicit for my comfort level: I worry that users will not be aware that their files in their `static` folder are accessible
- ⚡️ Remove all API calls to the Plotly API (<https://api.plotly.com/>), the authentication endpoints and decorators, and the associated `filename`, `sharing` and `app_url` arguments. This was never documented or officially supported. Authentication has been moved to the [`dash-auth` package](https://github.com/plotly/dash-auth).
- [#107](https://github.com/plotly/dash/pull/107) ✏️ Sort prop names in exception messages.

### Added
- 🔧 Add two new `config` variables: `routes_pathname_prefix` and `requests_pathname_prefix` to provide more flexibility for API routing when Dash apps are run behind proxy servers. `routes_pathname_prefix` is a prefix applied to the backend routes and `requests_pathname_prefix` prefixed in requests made by Dash's front-end. `dash-renderer==0.8.0rc3` uses these endpoints.
- [#112](https://github.com/plotly/dash/pull/112) 🔧 Add `id` to `KeyError` exceptions in components.

### Fixed
- ✏️ Fix a typo in an exception.
- 🔧 Replaced all illegal characters in environment variables.

### 🔧 Maintenance
- 📝 Update README.md
- ✅ Fix CircleCI tests. Note that the [`dash-renderer`](https://github.com/plotly/dash-renderer) contains the bulk of the integration tests.
- 💄 Flake8 fixes and tests (fixes [#99](https://github.com/plotly/dash/issues/99))
- ✨ Add this CHANGELOG.md.

## 0.17.3 - 2017-06-22
✨ This is the initial open-source release of Dash.<|MERGE_RESOLUTION|>--- conflicted
+++ resolved
@@ -160,12 +160,8 @@
     ```
 
 ### Fixed
-<<<<<<< HEAD
-=======
-
 - [#1858](https://github.com/plotly/dash/pull/1858) Support `mini-css-extract-plugin` Webpack plugin with `@plotly/webpack-dash-dynamic-import` node package - used by components to support dash async chunks. Updated dependencies of other `@plotly` node packages.
 
->>>>>>> 6cfb7874
 - [#1836](https://github.com/plotly/dash/pull/1836) Fix `__all__` in dcc and table for extras: dcc download helpers and table format helpers. This also restores this functionality to the obsolete top-level packages `dash_core_components` and `dash_table`.
 
 - [#1822](https://github.com/plotly/dash/pull/1822) Remove Radium from renderer dependencies, as part of investigating React 17 support.
