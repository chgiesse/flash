--- conflicted
+++ resolved
@@ -4,12 +4,6 @@
 
 ## [UNRELEASED]
 
-<<<<<<< HEAD
-### Added
-
-- [#2068](https://github.com/plotly/dash/pull/2068) Added `refresh="callback-nav"` in `dcc.Location`. This allows for navigation without refreshing the page when url is updated in a callback.
-
-=======
 ## Added
 
 - [#2417](https://github.com/plotly/dash/pull/2417) Add wait_timeout property to customize the behavior of the default wait timeout used for by wait_for_page, fix [#1595](https://github.com/plotly/dash/issues/1595)
@@ -53,7 +47,6 @@
   - Feature release [2.18.0](https://github.com/plotly/plotly.js/releases/tag/v2.18.0) adds `sync` tickmode, so several axes can share ticks and gridlines
   - Feature release [2.17.0](https://github.com/plotly/plotly.js/releases/tag/v2.17.0) adds automargin for multiple Y axes, a grouped mode for `scatter` traces, and rounded corners on `treemap` traces
   - Patch releases [2.17.1](https://github.com/plotly/plotly.js/releases/tag/v2.17.1) and [2.16.5](https://github.com/plotly/plotly.js/releases/tag/v2.16.5) fix various bugs
->>>>>>> b8a993ef
 
 ## [2.7.1] - 2022-12-12
 
