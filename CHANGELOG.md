# Change Log for Dash
All notable changes to `dash` will be documented in this file.
This project adheres to [Semantic Versioning](https://semver.org/).

<<<<<<< HEAD
## [UNRELEASED]

## Fixed

- [#2471](https://github.com/plotly/dash/pull/2471) Fix allow_duplicate output with clientside callback, fix [#2467](https://github.com/plotly/dash/issues/2467)
=======
## [UNRELEASED

## Fixed

- [#2479](https://github.com/plotly/dash/pull/2479) Fix `KeyError` "Callback function not found for output [...], , perhaps you forgot to prepend the '@'?" issue when using duplicate callbacks targeting the same output. This issue would occur when the app is restarted or when running with multiple `gunicorn` workers.
>>>>>>> fde50339

## [2.9.1] - 2023-03-17

## Fixed

- [#2461](https://github.com/plotly/dash/pull/2461) Fix pytest plugin make report when testing not installed, fix [#2420](https://github.com/plotly/dash/issues/2420)

## [2.9.0] - 2023-03-16

## Breaking
- [#2450](https://github.com/plotly/dash/pull/2450) Set label style `display: block` if `inline` is false in RadioItems & Checklist components. To keep previous behavior, set `inline=True`. This is already how it was described and worked in our documentation and other places with CSS stylesheets that set the default orientation of RadioItems and Checklist options to vertical (including Dash Design Kit), but for unstyled pages it is a breaking change.

## Added

- [#2392](https://github.com/plotly/dash/pull/2392) Improved pages feature:
  - Accept an absolute path or a `pathlib.path` for `pages_folder`, to match `assets_folder`
  - Fix inferring `use_pages=True` when you supply a custom `pages_folder`
  - Fix for `pages_folder` that includes special characters
  - New test fixture `clear_pages_state`
  - Make imported pages act more like regular Python modules
- [#2068](https://github.com/plotly/dash/pull/2068) Added `refresh="callback-nav"` in `dcc.Location`. This allows for navigation without refreshing the page when url is updated in a callback.
- [#2417](https://github.com/plotly/dash/pull/2417) Add wait_timeout property to customize the behavior of the default wait timeout used for by wait_for_page, fix [#1595](https://github.com/plotly/dash/issues/1595)
- [#2417](https://github.com/plotly/dash/pull/2417) Add the element target text for wait_for_text* error message, fix [#945](https://github.com/plotly/dash/issues/945)
- [#2425](https://github.com/plotly/dash/pull/2425) Add `add_log_handler=True` to Dash init, if you don't want a log stream handler at all.
- [#2260](https://github.com/plotly/dash/pull/2260) Experimental support for React 18. The default is still React v16.14.0, but to use React 18 you can either set the environment variable `REACT_VERSION=18.2.0` before running your app, or inside the app call `dash._dash_renderer._set_react_version("18.2.0")`. THIS FEATURE IS EXPERIMENTAL. It has not been tested with component suites outside the Dash core, and we may add or remove available React versions in any future release.
- [#2414](https://github.com/plotly/dash/pull/2414) Add `dash.Patch`for partial update Output props without transferring the previous value in a State.
- [#2414](https://github.com/plotly/dash/pull/2414) Add `allow_duplicate` to `Output` arguments allowing duplicate callbacks to target the same prop.

## Fixed

- [#2429](https://github.com/plotly/dash/pull/2429) Fix side effect on updating possible array children triggering callbacks, fix [#2411](https://github.com/plotly/dash/issues/2411).
- [#2417](https://github.com/plotly/dash/pull/2417) Disable the pytest plugin if `dash[testing]` not installed, fix [#946](https://github.com/plotly/dash/issues/946).
- [#2417](https://github.com/plotly/dash/pull/2417) Do not swallow the original error to get the webdriver, easier to know what is wrong after updating the browser but the driver.
- [#2425](https://github.com/plotly/dash/pull/2425) Fix multiple log handler added unconditionally to the logger, resulting in duplicate log message.
- [#2415](https://github.com/plotly/dash/pull/2415) Fix background callbacks progress not deleted after fetch.
- [#2426](https://github.com/plotly/dash/pull/2426) Set default interval to 1 second for app.long_callback, restoring the behavior it had before v2.6.0 when we introduced `backround=True` callbacks.

## Changed

- [#2425](https://github.com/plotly/dash/pull/2425) Moved the logger namespace to `dash.dash`, as library logger it should be on that namespace instead of the user app.

## Updated

- [#2241](https://github.com/plotly/dash/pull/2441) Update Plotly.js to v2.20.0 from v2.18.0.
  - Feature release [2.20.0](https://github.com/plotly/plotly.js/releases/tag/v2.20.0) adds `automargin` to the main plot title.
  - Feature release [2.19.0](https://github.com/plotly/plotly.js/releases/tag/v2.19.0) adds text labels to `layout.shapes`, and adds a `labelalias` property to replace specific axis tick labels.
  - Patch releases [2.18.1](https://github.com/plotly/plotly.js/releases/tag/v2.18.1),
    [2.18.2](https://github.com/plotly/plotly.js/releases/tag/v2.18.2),
    [2.19.1](https://github.com/plotly/plotly.js/releases/tag/v2.19.1) fix various bugs.

## [2.8.1] - 2023-01-30

## Fixed

- [#2400](https://github.com/plotly/dash/pull/2400) Added `disable_n_clicks=True` to the `html.Div` components in `page_container`.

## [2.8.0] - 2023-01-24

### Added

- [#2389](https://github.com/plotly/dash/pull/2389) Added `disable_n_clicks` prop to all html components to make it possible to remove onclick event listeners

## Fixed

- [#2388](https://github.com/plotly/dash/pull/2388) Fix [#2368](https://github.com/plotly/dash/issues/2368) ordering or Pattern Matching ALL after update to the subtree.

### Updated

- [#2367](https://github.com/plotly/dash/pull/2367) Updated the default `favicon.ico` to the current Plotly logo
- [#2394](https://github.com/plotly/dash/pull/2394) Update Plotly.js to v2.18.0 from v2.16.4.
  - Feature release [2.18.0](https://github.com/plotly/plotly.js/releases/tag/v2.18.0) adds `sync` tickmode, so several axes can share ticks and gridlines
  - Feature release [2.17.0](https://github.com/plotly/plotly.js/releases/tag/v2.17.0) adds automargin for multiple Y axes, a grouped mode for `scatter` traces, and rounded corners on `treemap` traces
  - Patch releases [2.17.1](https://github.com/plotly/plotly.js/releases/tag/v2.17.1) and [2.16.5](https://github.com/plotly/plotly.js/releases/tag/v2.16.5) fix various bugs

## [2.7.1] - 2022-12-12

### Fixed

- [#2344](https://github.com/plotly/dash/pull/2344) Fix [#1519](https://github.com/plotly/dash/issues/1519), a case where dependent callbacks can be called too many times and with inconsistent inputs
- [#2332](https://github.com/plotly/dash/pull/2332) Add key to wrapped children props in list.
- [#2336](https://github.com/plotly/dash/pull/2336) Fix inserted dynamic ids in component as props.

### Updated

- [#2361](https://github.com/plotly/dash/pull/2361) Dependencies upgrade.
  - Update Plotly.js to v2.16.4 (from v2.16.1): fix several bugs, particularly related to updating mapbox graphs.
    - Patch release [2.16.4](https://github.com/plotly/plotly.js/releases/tag/v2.16.4)
    - Patch release [2.16.3](https://github.com/plotly/plotly.js/releases/tag/v2.16.3)
    - Patch release [2.16.2](https://github.com/plotly/plotly.js/releases/tag/v2.16.2)
- [#2363](https://github.com/plotly/dash/pull/2363) Update html attributes for ol

## [2.7.0] - 2022-11-03

### Removed

- [#2282](https://github.com/plotly/dash/pull/2282) Dropped support for Internet Explorer. Our build process now targets vendor-supported browsers released in the last 7 years. Currently this means ES2015 but over time this will natually advance as older browser versions pass the 7-year threshold.

### Added

- [#2349](https://github.com/plotly/dash/pull/2349) Added new `dcc.Geolocation` component
- [#2261](https://github.com/plotly/dash/pull/2261) Added new `placeholder_text` property to `filterOptions` for DataTable which allows overriding the default filter field placeholder.

### Updated

- [#2282](https://github.com/plotly/dash/pull/2282) Widespread dependency upgrades
  - Update Plotly.js to v2.16.1 (from v2.13.3)
    - Feature release [2.14.0](https://github.com/plotly/plotly.js/releases/tag/v2.14.0) adds arrows to `sankey` links, and `editSelection` option to config.
    - Feature release [2.15.0](https://github.com/plotly/plotly.js/releases/tag/v2.15.0) adds directed arrowheads and markers to `scatter` and scatter-like traces and increased control of automargin and legend sizing
    - Feature release [2.16.0](https://github.com/plotly/plotly.js/releases/tag/v2.16.0) adds clustering to `scattermapbox` traces and restricted bounds to `mapbox` plots.
    - Patch releases [2.15.1](https://github.com/plotly/plotly.js/releases/tag/v2.15.1) and [2.16.1](https://github.com/plotly/plotly.js/releases/tag/v2.16.1) fix several bugs.

### Fixed

- [#2292](https://github.com/plotly/dash/pull/2292) Pages: find the 404 page even if `pages_folder` is nested, or the 404 page is nested inside `pages_folder`.
- [#2265](https://github.com/plotly/dash/pull/2265) Removed deprecated `before_first_request` as reported in [#2177](https://github.com/plotly/dash/issues/2177).
- [#2257](https://github.com/plotly/dash/pull/2257) Fix tuple types in the TypeScript component generator.
- [#2293](https://github.com/plotly/dash/pull/2293) Fix Dropdown useMemo not detecting equal objects
- [#2277](https://github.com/plotly/dash/pull/2277) Use dropdown styles from node_modules, instead of from stored css file
- [#2105](https://github.com/plotly/dash/pull/2105) Fix order of dash component libraries imports.

### Changed

- [#2291](https://github.com/plotly/dash/pull/2291) Move `flask-compress` dependency to new extras requires `dash[compress]`

## [2.6.2] - 2022-09-23

### Fixed

- [#2237](https://github.com/plotly/dash/pull/2237) Ensure calls to `plotly.js` from `dcc.Graph` are properly sequenced even if React initiates multiple render cycles in quick succession.
- [#2218](https://github.com/plotly/dash/pull/2218) Fix bug [#1348](https://github.com/plotly/dash/issues/1348) Validate children prop (required or not).
- [#2223](https://github.com/plotly/dash/pull/2223) Exclude hidden folders when building `dash.page_registry`.
- [#2182](https://github.com/plotly/dash/pull/2182) Fix [#2172](https://github.com/plotly/dash/issues/2172)  Make it so that when using pages, if `suppress_callback_exceptions=True` the `validation_layout` is not set.
- [#2152](https://github.com/plotly/dash/pull/2152) Fix bug [#2128](https://github.com/plotly/dash/issues/2128) preventing rendering of multiple components inside a dictionary.
- [#2187](https://github.com/plotly/dash/pull/2187) Fix confusing error message when trying to use pytest fixtures but `dash[testing]` is not installed.
- [#2202](https://github.com/plotly/dash/pull/2202) Fix bug [#2185](https://github.com/plotly/dash/issues/2185) when you copy text with multiple quotes into a table
- [#2226](https://github.com/plotly/dash/pull/2226) Fix [#2219](https://github.com/plotly/dash/issues/2219) pages register & background callbacks.

## [2.6.1] - 2022-08-01

### Fixed

- [#2175](https://github.com/plotly/dash/pull/2175) Fix [#2173](https://github.com/plotly/dash/issues/2173) callback output of ndarray and no_update check.
- [#2146](https://github.com/plotly/dash/pull/2146) Remove leftover debug console.log statement.
- [#2168](https://github.com/plotly/dash/pull/2168)  Reverts [#2126](https://github.com/plotly/dash/pull/2126) (supporting redirect from root when using pages) until the new bugs introduced by that PR are fixed.

### Updated

- [#2167](https://github.com/plotly/dash/pull/2167) Update Plotly.js to v2.13.3 (from v2.13.1) including [patch release v2.13.2](https://github.com/plotly/plotly.js/releases/tag/v2.13.2) and [patch release v2.13.3](https://github.com/plotly/plotly.js/releases/tag/v2.13.3).
  - Emit `plotly_selected` event on plot API calls and GUI edits.
  - Fix `sankey` select error (regression introduced in 2.13.0).
  - Handle missing drag layer of invisible `sankey` traces to fix select error.
  - Emit selection event in shape drawing `dragmode`s when an existing selection is modified.

## [2.6.0] - 2022-07-14

### Added
- [#2109](https://github.com/plotly/dash/pull/2109) Add `maxHeight` to Dropdown options menu.
- [#2039](https://github.com/plotly/dash/pull/2039) Long callback changes:
  - Add `background=False` to `dash.callback` to use instead of `app.long_callback`.
  - Add previous `app.long_callback` arguments to `dash.callback` (`interval`, `running`, `cancel`, `progress`, `progress_default`, `cache_args_to_ignore`, `manager`)
- [#2110](https://github.com/plotly/dash/pull/2110) Add `search` prop to `dcc.Dropdown` options, allowing to search the dropdown options with something other than the label or value.

### Fixed
- [#2126](https://github.com/plotly/dash/pull/2126) Fix bug where it was not possible to redirect from root when using pages.
- [#2114](https://github.com/plotly/dash/pull/2114) Fix bug [#1978](https://github.com/plotly/dash/issues/1978) where text could not be copied from cells in tables with `cell_selectable=False`.
- [#2102](https://github.com/plotly/dash/pull/2102) Fix bug as reported in [dash-labs #113](https://github.com/plotly/dash-labs/issues/113) where files starting with `.` were not excluded when building `dash.page_registry`.
- [#2100](https://github.com/plotly/dash/pull/2100) Fixes bug where module name in for a custom `not_found_404` page is incorrect in the `dash.page_registry` when not using the `pages` folder.
- [#2098](https://github.com/plotly/dash/pull/2098) Accept HTTP code 400 as well as 401 for JWT expiry
- [#2097](https://github.com/plotly/dash/pull/2097) Fix bug [#2095](https://github.com/plotly/dash/issues/2095) with TypeScript compiler and `React.FC` empty valueDeclaration error & support empty props components.
- [#2104](https://github.com/plotly/dash/pull/2104) Fix bug [#2099](https://github.com/plotly/dash/issues/2099) with Dropdown clearing search value when a value is selected.
- [#2039](https://github.com/plotly/dash/pull/2039) Fix bugs in long callbacks:
  - Fix [#1769](https://github.com/plotly/dash/issues/1769) and [#1852](https://github.com/plotly/dash/issues/1852) short interval makes job run in loop.
  - Fix [#1974](https://github.com/plotly/dash/issues/1974) returning `no_update` or raising `PreventUpdate` not supported with celery.
  - Fix use of the callback context in celery long callbacks.
  - Fix support of pattern matching for long callbacks.
- [#2110](https://github.com/plotly/dash/pull/2110) Fix `dcc.Dropdown` search with component as prop for option label.
- [#2131](https://github.com/plotly/dash/pull/2131) Add encoding to file open calls. Fix bug [#2127](https://github.com/plotly/dash/issues/2127).

## Changed

- [#2116](https://github.com/plotly/dash/pull/2116) Rename long callbacks to background callbacks
  - Deprecated `dash.long_callback.managers.CeleryLongCallbackManager`, use `dash.CeleryManager` instead.
  - Deprecated `dash.long_callback.managers.DiskcacheLongCallbackManager`, use `dash.DiskcacheManager` instead.
  - Deprecated dash constructor argument `long_callback_manager` in favor of `background_callback_manager`.

### Updated
- [#2134](https://github.com/plotly/dash/pull/2134) Upgrade Plotly.js to v2.13.1 (from v2.12.1) including [feature release 2.13.0](https://github.com/plotly/plotly.js/releases/tag/v2.13.0) and [patch release 2.13.1](https://github.com/plotly/plotly.js/releases/tag/v2.13.1)
  - Add persistent selections via layout attributes `selections`, `newselection`, and `activeselection`, along with an updated UI allowing you to modify a selection you created.
  - Add unselected line styling to `parcoords` traces.
  - Add more quartile algorithms to `violin` traces.
  - More flexible axis `automargin` behavior.
  - And several other enhancements and bug fixes.

## [2.5.1] - 2022-06-13

### Fixed

- [#2087](https://github.com/plotly/dash/pull/2087) Fix bug [#2086](https://github.com/plotly/dash/issues/2086) in which using id as a key within a component's id breaks the new callback context's `args_grouping` function.
- [#2084](https://github.com/plotly/dash/pull/2084) In dash 2.5.0, a default viewport meta tag was added as recommended for mobile-optimized sites by [mdn](https://developer.mozilla.org/en-US/docs/Web/HTML/Viewport_meta_tag)
This feature can be disabled by providing an empty viewport meta tag.  e.g. `app = Dash(meta_tags=[{"name": "viewport"}])`
- [#2090](https://github.com/plotly/dash/pull/2090), [#2092](https://github.com/plotly/dash/pull/2092).  Fixed bug where the `path` to the `pages_folder` was incorrect on Windows.

### Removed

- [#2087](https://github.com/plotly/dash/pull/2087) Removed the undocumented callback context `args_grouping_values` property which was incompatible with pattern-matching callbacks.

## [2.5.0] - 2022-06-07

### Added

- [#1947](https://github.com/plotly/dash/pull/1947)  Added `pages` - a better way to build multi-page apps. For more information see the [forum post.](https://community.plotly.com/t/introducing-dash-pages-a-dash-2-x-feature-preview/57775)
- [#1965](https://github.com/plotly/dash/pull/1965) Add component as props.
- [#2049](https://github.com/plotly/dash/pull/2049) Added `wait_for_class_to_equal` and `wait_for_contains_class` methods to `dash.testing`

### Changed

- [#2050](https://github.com/plotly/dash/pull/2050) Changed `find_element` and `find_elements` to accept an `attribute` argument that aligns with Selenium's `By` class, allowing you to search elements by other attributes. Default value is `CSS_SELECTOR` to maintain backwards compatibility with previous `find_elements`.

### Fixed

- [#2043](https://github.com/plotly/dash/pull/2043) Fix bug
[#2003](https://github.com/plotly/dash/issues/2003) in which
`dangerously_allow_html=True` + `mathjax=True` works in some cases, and in some cases not.
- [#2065](https://github.com/plotly/dash/pull/2065) Fix bug [#2064](https://github.com/plotly/dash/issues/2064) rendering of `dcc.Dropdown` with a value but no options.
- [#2047](https://github.com/plotly/dash/pull/2047) Fix bug [#1979](https://github.com/plotly/dash/issues/1979) in which `DASH_DEBUG` as environment variable gets ignored.
- [#2070](https://github.com/plotly/dash/pull/2070) Fix bug [#2066](https://github.com/plotly/dash/issues/2066) nested types triggering maximum call stack error when building typescript components.

## [2.4.1] - 2022-05-11

### Fixed

- Fix [#2045](https://github.com/plotly/dash/issues/2045) import error when using pytest but `dash[testing]` is not installed.

## [2.4.0] - 2022-05-11

### Added
- [#1952](https://github.com/plotly/dash/pull/1952) Improved callback_context
  - Closes [#1818](https://github.com/plotly/dash/issues/1818) Closes [#1054](https://github.com/plotly/dash/issues/1054)
  - adds `dash.ctx`, a more concise name for `dash.callback_context`
  - adds `ctx.triggered_prop_ids`, a dictionary of the component ids and props that triggered the callback.
  - adds `ctx.triggered_id`, the `id` of the component that triggered the callback.
  - adds `ctx.args_grouping`, a dict of the inputs used with flexible callback signatures.

- [#2009](https://github.com/plotly/dash/pull/2009) Add support for Promises within Client-side callbacks as requested in [#1364](https://github.com/plotly/dash/pull/1364).

- [#1956](https://github.com/plotly/dash/pull/1956) Add TypeScript components generation.

- [#2034](https://github.com/plotly/dash/pull/2034) Add `link_target` prop to dcc.Markdown component. Closes [#1827](https://github.com/plotly/dash/issues/1827)

- [#2035](https://github.com/plotly/dash/pull/2036) Add type annotations to testing fixtures.

### Fixed

- [#2029](https://github.com/plotly/dash/pull/2029) Restrict the number of props listed explicitly in generated component constructors - default is 250. This prevents exceeding the Python 3.6 limit of 255 arguments. The omitted props are still in the docstring and can still be provided the same as before, they just won't appear in the signature so autocompletion may be affected.

- [#1968](https://github.com/plotly/dash/pull/1968) Fix bug [#1877](https://github.com/plotly/dash/issues/1877), code which uses `merge_duplicate_headers` and `style_header_conditional` to highlight columns, it incorrectly highlights header cells.

- [#2015](https://github.com/plotly/dash/pull/2015) Fix bug [#1854](https://github.com/plotly/dash/issues/1854) in which the combination of row_selectable="single or multi" and filter_action="native" caused the JS error.

- [#1976](https://github.com/plotly/dash/pull/1976) Fix [#1962](https://github.com/plotly/dash/issues/1962) in which DatePickerSingle and DatePickerRange are extremely slow when provided a long list of disabled_days.

- [#2035](https://github.com/plotly/dash/pull/2035) Fix [#2033](https://github.com/plotly/dash/issues/2033) In-App error reporting does not render HTML.

- [#1970](https://github.com/plotly/dash/pull/1970) dcc.Dropdown Refactor fixes:
  - Fix bug [#1868](https://github.com/plotly/dash/issues/1868) value does not update when selected option removed from options.
  - Fix bug [#1908](https://github.com/plotly/dash/issues/1908) Selected options not showing when the value contains a comma.

### Changed

- [#1751](https://github.com/plotly/dash/pull/1751) Rename `app.run_server` to `app.run` while preserving `app.run_server` for backwards compatibility.

- [#1839](https://github.com/plotly/dash/pull/1839) The `callback` decorator returns the original function, not the wrapped function, so that you can still call these functions directly, for example in tests. Note that in this case there will be no callback context so not all callbacks can be tested this way.

- [#2016](https://github.com/plotly/dash/pull/2016) Drop the 375px width from default percy_snapshot calls, keep only 1280px

- [#2027](https://github.com/plotly/dash/pull/1751) Improve the error message when a user doesn't wrap children in a list

### Updated
- [#2016](https://github.com/plotly/dash/pull/2016), [#2032](https://github.com/plotly/dash/pull/2032), and [#2042](https://github.com/plotly/dash/pull/2042) Widespread dependency upgrades
  - Upgrade Plotly.js to v2.12.1 (from v2.11.0).
    - Feature release [2.12.0](https://github.com/plotly/plotly.js/releases/tag/v2.12.0) adds minor ticks and gridlines, as well as dashed gridlines.
    - Patch release [2.11.1](https://github.com/plotly/plotly.js/releases/tag/v2.11.1) fixes regl-based traces in strict CSP mode, however you must manually switch to the strict bundle to use this.
    - Patch release [2.12.1](https://github.com/plotly/plotly.js/releases/tag/v2.12.1) fixes several bugs.
  - Upgrade `black` to v22.3.0 for Python 3.7+ - if you use `dash[ci]` and you call `black`, this may alter your code formatting slightly, including more consistently breaking Python 2 compatibility.
  - Many other mainly JS dependency upgrades to the internals of Dash renderer and components. These may patch bugs or improve performance.


## [2.3.1] - 2022-03-29

### Fixed

- [#1963](https://github.com/plotly/dash/pull/1963) Fix [#1780](https://github.com/plotly/dash/issues/1780) flask shutdown deprecation warning when running dashduo threaded tests.
- [#1995](https://github.com/plotly/dash/pull/1995) Fix [#1992](https://github.com/plotly/dash/issues/1992) ImportError: cannot import name 'get_current_traceback' from 'werkzeug.debug.tbtools'.

## [2.3.0] - 2022-03-13

### Added
- [#1949](https://github.com/plotly/dash/pull/1915) Add built-in MathJax support to both `dcc.Markdown` and `dcc.Graph`. A new boolean prop `mathjax` was added to these two components, defaulting to `False`. Set `mathjax=True` to enable math rendering. This work uses MathJax v3, although `dcc.Graph` and Plotly.js can also be used with MathJax v2.
  - In `dcc.Markdown` this has two flavors: inline math is any content between single dollar signs, for example `"$E=mc^2$"`, and "display" math (on its own line, potentially multi-line) is delimited by double dollar signs.
  - In `dcc.Graph`, most text fields (graph and axis titles, trace names, scatter and bar text) can use math, and it's enabled with single dollar sign delimiters. A limitation here is that currently a given piece of text can only be one or the other: if math is found, everything outside the delimiters is ignored. See https://plotly.com/python/LaTeX/ for details.
  - For an intro to LaTeX math, see https://en.wikibooks.org/wiki/LaTeX/Mathematics.
  - Big thanks to [Equinor](https://www.equinor.com/) for sponsoring this development, including the related work in Plotly.js!

### Updated
- [#1949](https://github.com/plotly/dash/pull/1915) Upgrade Plotly.js to v2.11.0 (from v2.9.0)
  - [Feature release 2.10.0](https://github.com/plotly/plotly.js/releases/tag/v2.10.0):
    - Support for MathJax v3
    - `fillpattern` for `scatter` traces with filled area
  - [Feature release 2.11.0](https://github.com/plotly/plotly.js/releases/tag/v2.11.0):
    - Every trace type can now be rendered in a stricter CSP environment, specifically avoiding `unsafe-eval`. Please note: the `regl`-based traces (`scattergl`, `scatterpolargl`, `parcoords`, and `splom`) are only strict in the `strict` bundle, which is NOT served by default in Dash. To use this bundle with Dash, you must either download it and put it in your `assets/` folder, or include it as an `external_script` from the CDN: https://cdn.plot.ly/plotly-strict-2.11.0.min.js. All other trace types are strict in the normal bundle.
  - Patch release [2.10.1](https://github.com/plotly/plotly.js/releases/tag/v2.10.1) containing a bugfix for `mesh3d` traces.


### Fixed
- [#1915](https://github.com/plotly/dash/pull/1915) Fix bug [#1474](https://github.com/plotly/dash/issues/1474) when both dcc.Graph and go.Figure have animation, and when the second animation in Figure is executed, the Frames from the first animation are played instead of the second one.

- [#1953](https://github.com/plotly/dash/pull/1953) Fix bug [#1783](https://github.com/plotly/dash/issues/1783) in which a failed hot reloader blocks the UI with alerts.

- [#1942](https://github.com/plotly/dash/pull/1942) Fix bug [#1663](https://github.com/plotly/dash/issues/1663) preventing pie traces from sending `customdata` with `clickData` and other events.

## [2.2.0] - 2022-02-18

### Added
- [#1923](https://github.com/plotly/dash/pull/1923):
  - `dash.get_relative_path`
  - `dash.strip_relative_path`
  - `dash.get_asset_url`
  This is similar to `dash.callback` where you don't need the `app` object. It makes it possible to use these
  functions in the `pages` folder of a multi-page app without running into the circular `app` imports issue.

### Updated
- [#1911](https://github.com/plotly/dash/pull/1911) Upgrade Plotly.js to v2.9.0 (from v2.8.3).
  - Adds `ticklabelstep` to axes to reduce tick labels while still showing all ticks.
  - Displays the plotly.js version when hovering on the modebar. This helps debugging situations where there might be multiple sources of plotly.js, for example `/assets` vs the versions built into `dcc` or `ddk`.

- [#1930](https://github.com/plotly/dash/pull/1930) Upgrade JavaScript dependencies across renderer and all components.

### Fixed
- [#1932](https://github.com/plotly/dash/pull/1932) Fixes several bugs:
  - Restores compatibility with IE11 [#1925](https://github.com/plotly/dash/issues/1925)
  - Restores `style_header` text alignment in Dash Table [#1914](https://github.com/plotly/dash/issues/1914)
  - Clears the unneeded `webdriver-manager` requirement from `dash[testing]` [#1919](https://github.com/plotly/dash/issues/1925)

## [2.1.0] - 2022-01-22

### Changed
- [#1876](https://github.com/plotly/dash/pull/1876) Delays finalizing `Dash.config` attributes not used in the constructor until `init_app()`.
- [#1869](https://github.com/plotly/dash/pull/1869), [#1873](https://github.com/plotly/dash/pull/1873) Upgrade Plotly.js to v2.8.3. This includes:
  - [Feature release 2.5.0](https://github.com/plotly/plotly.js/releases/tag/v2.5.0):
    - 3D traces are now compatible with `no-unsafe-eval` CSP rules.
  - [Feature release 2.6.0](https://github.com/plotly/plotly.js/releases/tag/v2.6.0):
    - Add `smith` subplots and `scattersmith` traces, for drawing Smith charts.
  - [Feature release 2.7.0](https://github.com/plotly/plotly.js/releases/tag/v2.7.0):
    - Add text data for `histogram` traces.
    - Fix an interaction between `uirevision` and `autorange` that pops up in some cases of mixed clientside / serverside figure generation.
  - [Feature release 2.8.0](https://github.com/plotly/plotly.js/releases/tag/v2.8.0):
    - Add horizontal colorbars.
    - Add text data on `heatmap` and related trace types.
    - Control legend group title fonts.
  - Patch releases [2.5.1](https://github.com/plotly/plotly.js/releases/tag/v2.5.1), [2.6.1](https://github.com/plotly/plotly.js/releases/tag/v2.6.1), [2.6.2](https://github.com/plotly/plotly.js/releases/tag/v2.6.2), [2.6.3](https://github.com/plotly/plotly.js/releases/tag/v2.6.3), [2.6.4](https://github.com/plotly/plotly.js/releases/tag/v2.6.4), [2.8.1](https://github.com/plotly/plotly.js/releases/tag/v2.8.1), [2.8.2](https://github.com/plotly/plotly.js/releases/tag/v2.8.2), and [2.8.3](https://github.com/plotly/plotly.js/releases/tag/v2.8.3) containing bugfixes.
  - This PR also upgrades various other dependencies of dash renderer and component suites.

- [#1745](https://github.com/plotly/dash/pull/1745):
    Improve our `extras_require`: there are now five options here, each with a well-defined role:
    - `dash[dev]`: for developing and building dash components.
    - `dash[testing]`: for using the `pytest` plugins in the `dash.testing` module
    - `dash[diskcache]`: required if you use `DiskcacheLongCallbackManager`
    - `dash[celery]`: required if you use `CeleryLongCallbackManager`
    - `dash[ci]`: mainly for internal use, these are additional requirements for the Dash CI tests, exposed for other component libraries to use a matching configuration.

### Added
- [#1883](https://github.com/plotly/dash/pull/1883) in DataTable added `page_current` to `persisted_props` as requested in [#1860](https://github.com/plotly/dash/issues/1860)



- [#1763](https://github.com/plotly/dash/pull/1763):
    ## Dash and Dash Renderer

    - `Input`, `State`, and `Output` now accept components instead of ID strings and Dash `callback` will auto-generate the component's ID under-the-hood if not supplied. This allows usage like:

    ```python
    my_input = dcc.Input()
    my_output = html.Div()
    app.layout = html.Div([my_input, my_output])

    @dash.callback(Output(my_output, 'children'), Input(my_input, 'value'))
    def update(value):
        return f'You have entered {value}'
    ```

    Or, if using Python >=3.8 you can use the `:=` walrus operator:
    ```python
    app.layout = html.Div([
        my_input := dcc.Input(),
        my_output := html.Div()
    ])

    @dash.callback(Output(my_output, 'children'), Input(my_input, 'value'))
    def update(value):
        return f'You have entered {value}'
    ```

  [#1894](https://github.com/plotly/dash/pull/1894) restricted this feature so auto-generated IDs are not allowed if the app uses `dash_snapshots` (a Dash Enterprise package) or if the component uses `persistence`, as this can create confusing errors. Callback definitions can still reference components in these cases, but those components must have explicit IDs.

    ## Dash Core Components

    ### Rearranged Keyword Arguments & Flexible Types
    **`Dropdown`, `RadioItem`, and `Checklist`**
    - Rearranged Keyword Arguments - `options` & `value` are now the first two keywords which means they can be supplied as positional arguments without the keyword. Supplying the keywords (`options=` and `value=`) is still supported.
    - Flexible Types - `options` can be supplied in two new forms:
      1. An array of `string|number|bool` where `label` and `value` are equal to the items in the list.
      2. A dictionary where the keys and values set as `value` and `label` respectively.

    Before:

    ```python
    dcc.Dropdown(
        options=[
            {'label': 'New York', 'value': 'New York'},
            {'label': 'Montreal', 'value': 'Montreal'},
        ],
        value='New York'
    )
    ```

    or

    ```python
    dcc.Dropdown(
        options=[
            {'label': 'New York', 'value': 'NYC'},
            {'label': 'Montreal', 'value': 'MTL'},
        ],
        value='New York'
    )
    ```

    After:

    ```python
    dcc.Dropdown(['New York', 'Montreal'], 'New York')
    ```

    Or

    ```python
    dcc.Dropdown({'NYC': 'New York', 'MTL': 'Montreal'}, 'New York')
    ```

    **`RangeSlider` & `Slider`**
    - Rearranged Keyword Arugments - `min`, `max`, and `step` are now the first three keyword arguments which means they can be supplied as positional arguments without the keyword.
    - Flexible Types
      - `step` will be calculated implicitly if not given.
      - `marks` will be auto generated if not given. It will use `min` and `max` and will respect `step` if supplied. Auto generated marks labels are SI unit formatted. Around 5 human-readable marks will be created.
      - To remove the Slider's marks, set `marks=None`.

    Before:

    ```python
    dcc.Slider(marks={1: 2, 2: 2, 3: 3})
    ```

    After:

    ```python
    dcc.Slider(min=1, max=3, step=1)
    ```

    Or equivalently:

    ```python
    dcc.Slider(1, 3, 1)
    ```

    Step can also be omitted and the `Slider` will attempt to create a nice, human readable  step with SI units and around 5 marks:

    ```python
    dcc.Slider(0, 100)
    ```

    The SI units and ranges supported in `marks` are:
    * `µ` - micro, 10⁻⁶
    * `m` - milli, 10⁻³
    * `​` (none) - 10⁰
    * `k` - kilo, 10³
    * `M` - mega, 10⁶
    * `G` - giga, 10⁹
    * `T` - tera, 10¹²
    * `P` - peta, 10¹⁵
    * `E` - exa, 10¹⁸

    _Ranges below 10µ are not supported by the Slider. This is a bug: https://github.com/plotly/dash/issues/1766_

    **`DataTable`**

    - Rearranged Keyword Arguments - `data` and `columns` the first twokeyword arguments which means they can be supplied as positional arguments without the keyword.
    - Inferred Properties - If `columns` isn't supplied then it is extracted from the the first row in `data`

    Before:

    ```python
    dash_table.DataTable(data=df.to_dict('records'), columns=[{'name': i, 'id': i} for i in df.columns])
    ```

    After:

    ```python
    dash_table.DataTable(data=df.to_dict('records'))
    ```

    ### New Component Properties

    **`Checklist` & `RadioItems`**

    - A new property `inline` appends `display: inline-block` to `labelStyle`.

    ```python
    dcc.Checklist(inline=True)
    ```

### Fixed
- [#1879](https://github.com/plotly/dash/pull/1879) Delete redundancy in pattern-matching callback implementation, specifically when `ALL` and `MATCH` wildcards are used together. This patch was submitted by an anonymous Dash Enterprise customer. Many thanks!

- [#1858](https://github.com/plotly/dash/pull/1858) Support `mini-css-extract-plugin` Webpack plugin with `@plotly/webpack-dash-dynamic-import` node package - used by components to support dash async chunks. Updated dependencies of other `@plotly` node packages.

- [#1836](https://github.com/plotly/dash/pull/1836) Fix `__all__` in dcc and table for extras: dcc download helpers and table format helpers. This also restores this functionality to the obsolete top-level packages `dash_core_components` and `dash_table`.

- [#1822](https://github.com/plotly/dash/pull/1822) Remove Radium from renderer dependencies, as part of investigating React 17 support.

- [#1779](https://github.com/plotly/dash/pull/1779):
    - Clean up our handling of serialization problems, including fixing `orjson` for Python 3.6
    - Added the ability for `dash.testing` `percy_snapshot` methods to choose widths to generate.

- [#1778](https://github.com/plotly/dash/pull/1778) DataTable: Fix React warnings stating
  that each child in a list should have a unique "key" prop

- [#1895](https://github.com/plotly/dash/pull/1895) Support debug=True if native namespace-packages are present

## [2.0.0] - 2021-08-03

## Dash and Dash Renderer

### Added
- [#1702](https://github.com/plotly/dash/pull/1702) Added a new `@app.long_callback` decorator to support callback functions that take a long time to run. See the PR and documentation for more information.
- [#1514](https://github.com/plotly/dash/pull/1514) Perform json encoding using the active plotly JSON engine.  This will default to the faster orjson encoder if the `orjson` package is installed.
- [#1736](https://github.com/plotly/dash/pull/1736) Add support for `request_refresh_jwt` hook and retry requests that used expired JWT tokens.

### Changed
- [#1679](https://github.com/plotly/dash/pull/1679) Restructure `dash`, `dash-core-components`, `dash-html-components`, and `dash-table` into a singular monorepo and move component packages into `dash`. This change makes the component modules available for import within the `dash` namespace, and simplifies the import pattern for a Dash app. From a development standpoint, all future changes to component modules will be made within the `components` directory, and relevant packages updated with the `dash-update-components` CLI command.
- [#1707](https://github.com/plotly/dash/pull/1707) Change the default value of the `compress` argument to the `dash.Dash` constructor to `False`. This change reduces CPU usage, and was made in recognition of the fact that many deployment platforms (e.g. Dash Enterprise) already apply their own compression. If deploying to an environment that does not already provide compression, the Dash 1 behavior may be restored by adding `compress=True` to the `dash.Dash` constructor.
- [#1734](https://github.com/plotly/dash/pull/1734) Added `npm run build` script to simplify build process involving `dash-renderer` and subcomponent libraries within `dash`.

### Fixed
- [#1857](https://github.com/plotly/dash/pull/1857) Fixed a regression with `dcc.Slider` and `dcc.RangeSlider` where steps were not being set to marks if None was passed as the prop argument.  Added a check to set the min and max based on the range of marks if they are not explicitly defined (for more info, see [#1843](https://github.com/plotly/dash/issues/1843) and [#1851](https://github.com/plotly/dash/issues/1843)).


## Dash Core Components
### Added

- [#1729](https://github.com/plotly/dash/pull/1729) Include F#, C#, and MATLAB in markdown code highlighting, for the upcoming .NET and MATLAB flavors of dash.

- [#1735](https://github.com/plotly/dash/pull/1735) Upgrade Plotly.js to v2.4.2. This includes:
  - [Feature release 2.3.0](https://github.com/plotly/plotly.js/releases/tag/v2.3.0):
    - More number formatting options due to `d3-format` upgrade.
    - Many new `geo` projections.
    - Improved rendering and performance of `scattergl`, `splom` and `parcoords` traces.
  - [Feature release 2.4.0](https://github.com/plotly/plotly.js/releases/tag/v2.4.0):
    - `legend.groupclick`
    - `bbox` of hover items in event data, to support custom dash-driven hover effects
  - Patch releases [2.3.1](https://github.com/plotly/plotly.js/releases/tag/v2.3.1), [2.4.1](https://github.com/plotly/plotly.js/releases/tag/v2.4.1), and [2.4.2](https://github.com/plotly/plotly.js/releases/tag/v2.4.2) containing various bug fixes.

- [#1735](https://github.com/plotly/dash/pull/1735) New `dcc.Tooltip` component. This is particularly useful for rich hover information on `dcc.Graph` charts, using the `bbox` information included in the event data in plotly.js v2.4.0

## Dash Table
### Added

- [#1729](https://github.com/plotly/dash/pull/1729) Include F#, C#, and MATLAB in markdown code highlighting, for the upcoming .NET and MATLAB flavors of dash.

## Dash HTML Components
### Removed

- [#1734](https://github.com/plotly/dash/pull/1734) Removed the following obsolete `html` elements - `<command>`, `<element>`, `<isindex>`, `<listing>`, `<multicol>`, `<nextid>`. These are obsolete and had been previously removed from the reference table.

## [1.21.0] - 2021-07-09

## Dash and Dash Renderer
### Added
- [#1675](https://github.com/plotly/dash/pull/1675) Add new `Dash` constructor argument `extra_hot_reload_paths`. This allows you to re-initialize the Python code of the app when non-Python files change, if you know that these files impact the app.

### Changed
- [#1675](https://github.com/plotly/dash/pull/1675) Remove the constraint that `requests_pathname_prefix` ends with `routes_pathname_prefix`. When you are serving your app behind a reverse proxy that rewrites URLs that constraint needs to be violated.
- [#1611](https://github.com/plotly/dash/pull/1611) and [#1685](https://github.com/plotly/dash/pull/1685) Package dash-renderer artifacts and dependencies with Dash, and source renderer resources from within Dash.
- [#1567](https://github.com/plotly/dash/pull/1567) Julia component generator puts components into `src/jl` - fixes an issue on case-insensitive filesystems when the component name and module name match (modulo case) and no prefix is used. Also reduces JS/Julia clutter in the overloaded `src` directory.

### Fixed
- [#1664](https://github.com/plotly/dash/pull/1664) Fix [#1649](https://github.com/plotly/dash/issues/1649), makes the devtools readable with a dark theme.
- [#1640](https://github.com/plotly/dash/pull/1640) Fix [#1475](https://github.com/plotly/dash/issues/1475), missing `timing_information` after certain modifications to Flask behavior

## Dash Core Components
### Fixed

- [#963](https://github.com/plotly/dash-core-components/pull/963) Fixes [#885](https://github.com/plotly/dash-core-components/issues/885)

  This applies the fix from [#878](https://github.com/plotly/dash-core-components/pull/878) to the RangeSlider.
  It not only fixes the bug where the tooltips were visible when slider was not, but it also reduces the lag in the
  tooltip when the slider handles are moved.

### Updated
- [#939](https://github.com/plotly/dash-core-components/pull/939) Upgrade Plotly.js to v2.2.1. Note that this is a major version upgrade to Plotly.js, however we are not treating this as a breaking change for DCC as the majority of breaking changes in Plotly.js do not affect the Dash API. The one exception is that several trace types that have long been deprecated are removed entirely.
  - [Major release 2.0.0](https://github.com/plotly/plotly.js/releases/tag/v2.0.0):
    - Stop exporting d3 as `Plotly.d3`, and remove many other deep pieces of the public API. This does not affect the `dcc.Graph` component, but if you make use of `Plotly` from the global scope in some other way you may be affected.
    - Drop the deprecated trace types `contourgl` and `area`, as well as legacy pre-`scatterpolar` polar attributes `bar.r`, `bar.t`, `scatter.r`, `scatter.t`, `layout.radialaxis`, `layout.angularaxis`. Use `scatterpolar`, `barpolar`, and `polar` subplots instead.
    - `heatmapgl` and `pointcloud` trace types, and the `transform` attribute are deprecated, and will be removed in a future release.
    - Increase CSP safety by removing function constructors. 3D plots still use function constructors, but if you place one of the non-3D bundles (including the new `strict` bundle) in your `assets` folder you will have no function constructors.
    - Remove "Aa" text in legends.
    - Default `hovermode` to "closest".
    - Default `textposition` to "auto" in `bar` traces. If you previously used the `bar.text` attribute for hover only, you will need to explicitly set `textposition="none"`.
    - Add `bar.marker.pattern`, `image.zsmooth`, and various other features and bugfixes.
  - [Feature release 2.1.0](https://github.com/plotly/plotly.js/releases/tag/v2.1.0):
    - New `icicle` trace type.
    - New `legendrank` trace attribute.
    - Several other additions and bug fixes.
  - [Feature release 2.2.0](https://github.com/plotly/plotly.js/releases/tag/v2.2.0):
    - Legend group titles
    - Half-year directive (`%h`) for date formatting
    - Several other bug fixes and performance improvements
  - [Patch release 2.2.1](https://github.com/plotly/plotly.js/releases/tag/v2.2.1) containing a security fix.

### Added
- [#932](https://github.com/plotly/dash-core-components/pull/932) Adds a new copy to clipboard component.
- [#948](https://github.com/plotly/dash-core-components/pull/948)] Adds `disabled_days` prop to `DatePickerRange` and `DatePickerSingle` components. With this prop you can specify days that should be made unselectable in the date picker, in addition to those that fall outside of the range specified by `min_date_allowed` and `max_date_allowed`.

### Changed
- [#972](https://github.com/plotly/dash-core-components/pull/972) Updated R package vignettes and `dash-info.yaml` to regenerate examples without attaching now-deprecated core component packages (`dashHtmlComponents`, `dashCoreComponents`, or `dashTable`).

## Dash HTML Components
### Changed
- [#194](https://github.com/plotly/dash-html-components/pull/194) Updated dependencies and build process
- [#190](https://github.com/plotly/dash-core-components/pull/190) Updated R package vignettes and `dash-info.yaml` to regenerate examples without attaching now-deprecated core component packages (`dashHtmlComponents`, `dashCoreComponents`, or `dashTable`).

## Dash Table
### Fixed
- [#907](https://github.com/plotly/dash-table/pull/907)
  - Fix a bug where pagination did not work or was not visible. [#834](https://github.com/plotly/dash-table/issues/834)
  - Fix a bug where if you are on a page that no longer exists after the data is updated, no data is displayed. [#892](https://github.com/plotly/dash-table/issues/892)


### Added
- [#916](https://github.com/plotly/dash-table/pull/916)
  - Added `html` option to `markdown_options` prop. This enables the use of html tags in markdown text.

- [#545](https://github.com/plotly/dash-table/issues/545)
    - Case insensitive filtering
    - New props: `filter_options` - to control case of all filters, `columns.filter_options` - to control filter case for each column
    - New operators: `i=`, `ieq`, `i>=`, `ige`, `i>`, `igt`, `i<=`, `ile`, `i<`, `ilt`, `i!=`, `ine`, `icontains` - for case-insensitive filtering, `s=`, `seq`, `s>=`, `sge`, `s>`, `sgt`, `s<=`, `sle`, `s<`, `slt`, `s!=`, `sne`, `scontains` - to force case-sensitive filtering on case-insensitive columns

### Changed
- [#918](https://github.com/plotly/dash-core-components/pull/918) Updated all dependencies. In particular the `highlight.js` upgrade changes code highlighting in markdown: we have long used their "github" style, this has been updated to more closely match current github styles.
- [#901](https://github.com/plotly/dash-core-components/pull/901) Updated R package `dash-info.yaml` to regenerate example without attaching now-deprecated core component packages (`dashHtmlComponents`, `dashCoreComponents`, or `dashTable`).


## [1.20.0] - 2021-04-08

## Dash and Dash Renderer
### Changed
- [#1531](https://github.com/plotly/dash/pull/1531) Update the format of the docstrings to make them easier to read in the reference pages of Dash Docs and in the console. This also addresses [#1205](https://github.com/plotly/dash/issues/1205)
- [#1553](https://github.com/plotly/dash/pull/1553) Increase the z-index of the Dash error menu from 1001 to 1100 in order to make sure it appears above Bootstrap components.

### Fixed
- [#1546](https://github.com/plotly/dash/pull/1546) Validate callback request `outputs` vs `output` to avoid a perceived security issue.

## Dash Core Components
### Added
- [#863](https://github.com/plotly/dash-core-components/pull/863) Adds a new `Download` component. Along with this several utility functions are added to help construct the appropriate data format:
  - `dcc.send_file` - send a file from disk
  - `dcc.send_data_frame` - send a `DataFrame`, using one of its writer methods
  - `dcc.send_bytes` - send a bytestring or the result of a bytestring writer
  - `dcc.send_string` - send a string or the result of a string writer

### Changed
- [#923](https://github.com/plotly/dash-core-components/pull/923)
  Set `autoComplete` to off in `dcc.Dropdown`. This fixes [#808](https://github.com/plotly/dash-core-components/issues/808)

### Fixed
- [#930](https://github.com/plotly/dash-core-components/pull/930) Fixed a bug [#867](https://github.com/plotly/dash-core-components/issues/867) with `DatePickerRange` that would sometimes shift the allowed dates by one day.
- [#934](https://github.com/plotly/dash-core-components/pull/934) Fixed a bug in `EnhancedTab` component that ignored `disabled_className` property

## Dash HTML Components
### Fixed
- [#179](https://github.com/plotly/dash-html-components/pull/179) - Fixes [#77](https://github.com/plotly/dash-html-components/issues/77) Added `allow` and `referrerPolicy` properties to `html.Iframe`

- [#178](https://github.com/plotly/dash-html-components/pull/178) - Fix [#161](https://github.com/plotly/dash-html-components/issues/161) <object> `data` property, and fix [#129](https://github.com/plotly/dash-html-components/issues/129) obsolete, deprecated, and discouraged elements. No elements were removed, but comments were added to the documentation about these elements detailing their limitations.

## Dash Table
### Changed
- [#862](https://github.com/plotly/dash-table/pull/862) - update docstrings per https://github.com/plotly/dash/issues/1205
- [#878](https://github.com/plotly/dash-table/pull/878) - update build process to use Webpack 5 and other latest dependencies

## [1.19.0] - 2021-01-19

## Dash and Dash Renderer
### Added
- [#1508](https://github.com/plotly/dash/pull/1508) Fix [#1403](https://github.com/plotly/dash/issues/1403): Adds an x button
to close the error messages box.
- [#1525](https://github.com/plotly/dash/pull/1525) Adds support for callbacks which have overlapping inputs and outputs. Combined with `dash.callback_context` this addresses many use cases which require circular callbacks.

### Changed
- [#1503](https://github.com/plotly/dash/pull/1506) Fix [#1466](https://github.com/plotly/dash/issues/1466): loosen `dash[testing]` requirements for easier integration in external projects. This PR also bumps many `dash[dev]` requirements.

### Fixed
- [#1530](https://github.com/plotly/dash/pull/1530) Dedent error messages more carefully.
- [#1527](https://github.com/plotly/dash/issues/1527) 🐛 `get_asset_url` now pulls from an external source if `assets_external_path` is set.
  - updated `_add_assets_resource` to build asset urls the same way as `get_asset_url`.
  - updated doc string for `assets_external_path` Dash argument to be more clear that it will always be joined with the `assets_url_path` argument when determining the url to an external asset.
- [#1493](https://github.com/plotly/dash/pull/1493) Fix [#1143](https://github.com/plotly/dash/issues/1143), a bug where having a file with one of several common names (test.py, code.py, org.py, etc) that imports a dash component package would make `import dash` fail with a cryptic error message asking whether you have a file named "dash.py"

## Dash Core Components
### Fixed
- [#905](https://github.com/plotly/dash-core-components/pull/905) Make sure the `figure` prop of `dcc.Graph` receives updates from user interactions in the graph, by using the same `layout` object as provided in the prop rather than cloning it. Fixes [#879](https://github.com/plotly/dash-core-components/issues/879).
- [#903](https://github.com/plotly/dash-core-components/pull/903) Part of fixing dash import bug https://github.com/plotly/dash/issues/1143

### Updated
- [#911](https://github.com/plotly/dash-core-components/pull/911), [#906](https://github.com/plotly/dash-core-components/pull/906)
  - Upgraded Plotly.js to [1.58.4](https://github.com/plotly/plotly.js/releases/tag/v1.58.4)
    - Patch Release [1.58.4](https://github.com/plotly/plotly.js/releases/tag/v1.58.4)
    - Patch Release [1.58.3](https://github.com/plotly/plotly.js/releases/tag/v1.58.3)

### Added
- [#888](https://github.com/plotly/dash-core-components/pull/888) Adds a `drag_value` prop to `dcc.Slider`to be able to fire callbacks from dragging and releasing the slider.

## Dash HTML Components
### Fixed
- [#169](https://github.com/plotly/dash-html-components/pull/169) - part of fixing dash import bug https://github.com/plotly/dash/issues/1143

## Dash Table
### Fixed
- [#854](https://github.com/plotly/dash-table/pull/854) - part of fixing dash import bug https://github.com/plotly/dash/issues/1143

## [1.18.1] - 2020-12-09

## [1.18.0] - 2020-12-07

## [1.17.0] - 2020-10-29
### Changed
- [#1442](https://github.com/plotly/dash/pull/1442) Update from React 16.13.0 to 16.14.0
### Fixed
- [#1434](https://github.com/plotly/dash/pull/1434) Fix [#1432](https://github.com/plotly/dash/issues/1432) for Julia to import non-core component packages without possible errors.

### Changed
- [#1448](https://github.com/plotly/dash/pull/1448) Provide a hint in the callback error when the user forgot to make `app.callback(...)` a decorator.

## [1.16.3] - 2020-10-07
### Fixed
- [#1426](https://github.com/plotly/dash/pull/1426) Fix a regression caused by `flask-compress==1.6.0` causing performance degradation on server requests

## [1.16.2] - 2020-09-25
### Fixed
- [#1415](https://github.com/plotly/dash/pull/1415) Fix a regression with some layouts callbacks involving dcc.Tabs, not yet loaded dash_table.DataTable and dcc.Graph to not be called
- [#1416](https://github.com/plotly/dash/pull/1416) Make callback graph more robust for complex apps and some specific props (`width` in particular) that previously caused errors.

## [1.16.1] - 2020-09-16
### Changed
- [#1376](https://github.com/plotly/dash/pull/1376) Extends the `getTransform` logic in the renderer to handle `persistenceTransforms` for both nested and non-nested persisted props. This was used to to fix [dcc#700](https://github.com/plotly/dash-core-components/issues/700) in conjunction with [dcc#854](https://github.com/plotly/dash-core-components/pull/854) by using persistenceTransforms to strip the time part of the datetime so that datepickers can persist when defined in callbacks.

### Fixed
- [#1408](https://github.com/plotly/dash/pull/1408) Fixes a bug where the callback graph layout would reset whenever a callback fired, losing user-initiated layout changes ([#1402](https://github.com/plotly/dash/issues/1402)) or creating a new force layout ([#1401](https://github.com/plotly/dash/issues/1401))

## [1.16.0] - 2020-09-03
### Added
- [#1371](https://github.com/plotly/dash/pull/1371) You can now get [CSP `script-src` hashes](https://developer.mozilla.org/en-US/docs/Web/HTTP/Headers/Content-Security-Policy/script-src) of all added inline scripts by calling `app.csp_hashes()` (both Dash internal inline scripts, and those added with `app.clientside_callback`) .

### Changed
- [#1385](https://github.com/plotly/dash/pull/1385) Closes [#1350](https://github.com/plotly/dash/issues/1350) and fixes a previously undefined callback behavior when multiple elements are stacked on top of one another and their `n_clicks` props are used as inputs of the same callback. The callback will now trigger once with all the triggered `n_clicks` props changes.
- [#1179](https://github.com/plotly/dash/pull/1179) New and improved callback graph in the debug menu. Now based on Cytoscape for much more interactivity, plus callback profiling including number of calls, fine-grained time information, bytes sent and received, and more. You can even add custom timing information on the server with `callback_context.record_timing(name, seconds)`

### Fixed
- [#1384](https://github.com/plotly/dash/pull/1384) Fixed a bug introduced by [#1180](https://github.com/plotly/dash/pull/1180) breaking use of `prevent_initial_call` as a positional arg in callback definitions

## [1.15.0] - 2020-08-25
### Added
- [#1355](https://github.com/plotly/dash/pull/1355) Removed redundant log message and consolidated logger initialization. You can now control the log level - for example suppress informational messages from Dash with `app.logger.setLevel(logging.WARNING)`.
- [#1253](https://github.com/plotly/dash/pull/1253), [#1377](https://github.com/plotly/dash/pull/1377) Added experimental `--jl-prefix` option to `dash-generate-components`, optionally generates Julia version of components and corresponding Julia package

### Changed
- [#1180](https://github.com/plotly/dash/pull/1180) and [#1375](https://github.com/plotly/dash/pull/1375) `Input`, `Output`, and `State` in callback definitions don't need to be in lists. You still need to provide `Output` items first, then `Input` items, then `State`, and the list form is still supported. In particular, if you want to return a single output item wrapped in a length-1 list, you should still wrap the `Output` in a list. This can be useful for procedurally-generated callbacks.
- [#1368](https://github.com/plotly/dash/pull/1368) Updated pytest to v6.0.1. To avoid deprecation warnings, this also updated pytest-sugar to 0.9.4 and pytest-mock to 3.2.0. The pytest-mock update only effects python >= 3.0. Pytest-mock remains pinned at 2.0.0 for python == 2.7.

## [1.14.0] - 2020-07-27
### Added
- [#1343](https://github.com/plotly/dash/pull/1343) Add `title` parameter to set the
document title. This is the recommended alternative to setting app.title or overriding
the index HTML.
- [#1315](https://github.com/plotly/dash/pull/1315) Add `update_title` parameter to set or disable the "Updating...." document title during updates. Closes [#856](https://github.com/plotly/dash/issues/856) and [#732](https://github.com/plotly/dash/issues/732)

## [1.13.4] - 2020-06-25
### Fixed
- [#1310](https://github.com/plotly/dash/pull/1310) Fix a regression since 1.13.0 preventing more than one loading state from being shown at a time.

## [1.13.3] - 2020-06-19

## [1.13.2] - 2020-06-18
### Fixed
- [#1305](https://github.com/plotly/dash/issues/1305)
    - Fix regression that causes crash when `FLASK_ENV` is modified during app execution
    - Fix regression that caused tests using `_wait_for_callbacks` to fail

## [1.13.1] - 2020-06-17

## [1.13.0] - 2020-06-17
### Added
- [#1289](https://github.com/plotly/dash/pull/1289) Supports `DASH_PROXY` env var to tell `app.run_server` to report the correct URL to view your app, when it's being proxied. Throws an error if the proxy is incompatible with the host and port you've given the server.
- [#1240](https://github.com/plotly/dash/pull/1240) Adds `callback_context` to clientside callbacks (e.g. `dash_clientside.callback_context.triggered`). Supports `triggered`, `inputs`, `inputs_list`, `states`, and `states_list`, all of which closely resemble their serverside cousins.

### Changed
- [#1237](https://github.com/plotly/dash/pull/1237) Closes [#920](https://github.com/plotly/dash/issues/920): Converts hot reload fetch failures into a server status indicator showing whether the latest fetch succeeded or failed. Callback fetch failures still appear as errors but have a clearer message.
- [#1254](https://github.com/plotly/dash/pull/1254) Modifies the callback chain implementation and improves performance for apps with a lot of components

### Fixed
- [#1255](https://github.com/plotly/dash/pull/1255) Hard hot reload targets only the current window, not the top - so if your app is in an iframe you will only reload the app
- [#1249](https://github.com/plotly/dash/pull/1249) Fixes [#919](https://github.com/plotly/dash/issues/919) so `dash.testing` is compatible with more `pytest` plugins, particularly `pytest-flake8` and `pytest-black`.
- [#1248](https://github.com/plotly/dash/pull/1248) Fixes [#1245](https://github.com/plotly/dash/issues/1245), so you can use prop persistence with components that have dict IDs, ie for pattern-matching callbacks.
- [#1185](https://github.com/plotly/dash/pull/1185) Sort asset directories, same as we sort files inside those directories. This way if you need your assets loaded in a certain order, you can add prefixes to subdirectory names and enforce that order.
- [#1288](https://github.com/plotly/dash/pull/1288) Closes [#1285](https://github.com/plotly/dash/issues/1285): Debug=True should work in the __main__ module.

## [1.12.0] - 2020-05-05
### Added
- [#1228](https://github.com/plotly/dash/pull/1228) Adds control over firing callbacks on page (or layout chunk) load. Individual callbacks can have their initial calls disabled in their definition `@app.callback(..., prevent_initial_call=True)` and similar for `app.clientside_callback`. The app-wide default can also be changed with `app=Dash(prevent_initial_callbacks=True)`, then individual callbacks may disable this behavior.
- [#1201](https://github.com/plotly/dash/pull/1201) New attribute `app.validation_layout` allows you to create a multi-page app without `suppress_callback_exceptions=True` or layout function tricks. Set this to a component layout containing the superset of all IDs on all pages in your app.
- [#1078](https://github.com/plotly/dash/pull/1078) Permit usage of arbitrary file extensions for assets within component libraries

### Fixed
- [#1224](https://github.com/plotly/dash/pull/1224) Fixes [#1223](https://github.com/plotly/dash/issues/1223), a very specific situation in which initial callbacks will not fire.
- [#1220](https://github.com/plotly/dash/pull/1220) Fixes [#1216](https://github.com/plotly/dash/issues/1216), a set of related issues about pattern-matching callbacks with `ALL` wildcards in their `Output` which would fail if no components matched the pattern.
- [#1212](https://github.com/plotly/dash/pull/1212) Fixes [#1200](https://github.com/plotly/dash/issues/1200) - prior to Dash 1.11, if none of the inputs to a callback were on the page, it was not an error. This was, and is now again, treated as though the callback raised PreventUpdate. The one exception to this is with pattern-matching callbacks, when every Input uses a multi-value wildcard (ALL or ALLSMALLER), and every Output is on the page. In that case the callback fires as usual.
- [#1201](https://github.com/plotly/dash/pull/1201) Fixes [#1193](https://github.com/plotly/dash/issues/1193) - prior to Dash 1.11, you could use `flask.has_request_context() == False` inside an `app.layout` function to provide a special layout containing all IDs for validation purposes in a multi-page app. Dash 1.11 broke this when we moved most of this validation into the renderer. This change makes it work again.

## [1.11.0] - 2020-04-10
### Added
- [#1103](https://github.com/plotly/dash/pull/1103) Pattern-matching IDs and callbacks. Component IDs can be dictionaries, and callbacks can reference patterns of components, using three different wildcards: `ALL`, `MATCH`, and `ALLSMALLER`, available from `dash.dependencies`. This lets you create components on demand, and have callbacks respond to any and all of them. To help with this, `dash.callback_context` gets three new entries: `outputs_list`, `inputs_list`, and `states_list`, which contain all the ids, properties, and except for the outputs, the property values from all matched components.
- [#1103](https://github.com/plotly/dash/pull/1103) `dash.testing` option `--pause`: after opening the dash app in a test, will invoke `pdb` for live debugging of both Javascript and Python. Use with a single test case like `pytest -k cbwc001 --pause`.

### Changed
- [#1103](https://github.com/plotly/dash/pull/1103) Multiple changes to the callback pipeline:
  - `dash.callback_context.triggered` now does NOT reflect any initial values, and DOES reflect EVERY value which has been changed either by activity in the app or as a result of a previous callback. That means that the initial call of a callback with no prerequisite callbacks will list nothing as triggering. For backward compatibility, we continue to provide a length-1 list for `triggered`, but its `id` and `property` are blank strings, and `bool(triggered)` is `False`.
  - A user interaction which returns the same property value as was previously present will not trigger the component to re-render, nor trigger callbacks using that property as an input.
  - Callback validation is now mostly done in the browser, rather than in Python. A few things - mostly type validation, like ensuring IDs are strings or dicts and properties are strings - are still done in Python, but most others, like ensuring outputs are unique, inputs and outputs don't overlap, and (if desired) that IDs are present in the layout, are done in the browser. This means you can define callbacks BEFORE the layout and still validate IDs to the layout; and while developing an app, most errors in callback definitions will not halt the app.

### Fixed
- [#1103](https://github.com/plotly/dash/pull/1103) Fixed multiple bugs with chained callbacks either not triggering, inconsistently triggering, or triggering multiple times. This includes: [#635](https://github.com/plotly/dash/issues/635), [#832](https://github.com/plotly/dash/issues/832), [#1053](https://github.com/plotly/dash/issues/1053), [#1071](https://github.com/plotly/dash/issues/1071), and [#1084](https://github.com/plotly/dash/issues/1084). Also fixed [#1105](https://github.com/plotly/dash/issues/1105): async components that aren't rendered by the page (for example in a background Tab) would block the app from executing callbacks.

## [1.10.0] - 2020-04-01
### Added
- [#1134](https://github.com/plotly/dash/pull/1134) Allow `dash.run_server()` host and port parameters to be set with environment variables HOST & PORT, respectively

### Changed
- [#1145](https://github.com/plotly/dash/pull/1145) Update from React 16.8.6 to 16.13.0

### Fixed
- [#1142](https://github.com/plotly/dash/pull/1142) [Persistence](https://dash.plot.ly/persistence): Also persist 0, empty string etc

## [1.9.1] - 2020-02-27
### Added
- [#1133](https://github.com/plotly/dash/pull/1133) Allow the `compress` config variable to be set with an environment variable with DASH_COMPRESS=FALSE

## [1.9.0] - 2020-02-04
### Fixed
- [#1080](https://github.com/plotly/dash/pull/1080) Handle case where dash fails to load when used inside an iframe with a sandbox attribute that only has allow-scripts

## [1.8.0] - 2020-01-14
### Added
- [#1073](https://github.com/plotly/dash/pull/1073) Two new functions to simplify usage handling URLs and pathnames: `app.get_relative_path` & `app.trim_relative_path`.
These functions are particularly useful for apps deployed on Dash Enterprise where the apps served under a URL prefix (the app name) which is unlike apps served on localhost:8050.
    - `app.get_relative_path` returns a path with the config setting `requests_pathname_prefix` prefixed. Use `app.get_relative_path` anywhere you would provide a relative pathname, like `dcc.Link(href=app.relative_path('/page-2'))` or even as an alternative to `app.get_asset_url` with e.g. `html.Img(src=app.get_relative_path('/assets/logo.png'))`.
    - `app.trim_relative_path` a path with `requests_pathname_prefix` and leading & trailing
    slashes stripped from it. Use this function in callbacks that deal with `dcc.Location` `pathname`
    routing.
    Example usage:
    ```python
    app.layout = html.Div([
        dcc.Location(id='url'),
        html.Div(id='content')
    ])
    @app.callback(Output('content', 'children'), [Input('url', 'pathname')])
    def display_content(path):
        page_name = app.strip_relative_path(path)
        if not page_name:  # None or ''
            return html.Div([
                html.Img(src=app.get_relative_path('/assets/logo.png')),
                dcc.Link(href=app.get_relative_path('/page-1')),
                dcc.Link(href=app.get_relative_path('/page-2')),
            ])
        elif page_name == 'page-1':
            return chapters.page_1
        if page_name == "page-2":
            return chapters.page_2
    ```

### Changed
- [#1035](https://github.com/plotly/dash/pull/1035) Simplify our build process.
- [#1074](https://github.com/plotly/dash/pull/1074) Error messages when providing an incorrect property to a component have been improved: they now specify the component type, library, version, and ID (if available).

### Fixed
- [#1037](https://github.com/plotly/dash/pull/1037) Fix no_update test to allow copies, such as those stored and retrieved from a cache.

## [1.7.0] - 2019-11-27
### Added
- [#967](https://github.com/plotly/dash/pull/967) Add support for defining
clientside JavaScript callbacks via inline strings.
- [#1020](https://github.com/plotly/dash/pull/1020) Allow `visit_and_snapshot` API in `dash.testing.browser` to stay on the page so you can run other checks.

### Changed
- [#1026](https://github.com/plotly/dash/pull/1026) Better error message when you forget to wrap multiple `children` in an array, and they get passed to other props.

### Fixed
- [#1018](https://github.com/plotly/dash/pull/1006) Fix the `dash.testing` **stop** API with process application runner in Python2. Use `kill()` instead of `communicate()` to avoid hanging.
- [#1027](https://github.com/plotly/dash/pull/1027) Fix bug with renderer callback lock never resolving with non-rendered async component using the asyncDecorator

## [1.6.1] - 2019-11-14
### Fixed
- [#1006](https://github.com/plotly/dash/pull/1006) Fix IE11 / ES5 compatibility and validation issues
- [#1006](https://github.com/plotly/dash/pull/1006) Fix bug with renderer wrapper component TreeContainer to prevent useless re-renders
- [#1001](https://github.com/plotly/dash/pull/1001)
  - Fix and improve the `clear_input()` API in `dash.testing`, so it's more robust handling react `input`.
  - make the `percy_snapshot()` API more robust, and the timeout of `wait_for_callbacks` (if set to True) will not fail the snapshot execution, but logged as potential error.

## [1.6.0] - 2019-11-04
### Fixed
- [#999](https://github.com/plotly/dash/pull/999) Fix fingerprint for component suites with `metadata` in version.
- [#983](https://github.com/plotly/dash/pull/983) Fix the assets loading issues when dashR application runner is handling with an app defined by string chunk.

## [1.5.1] - 2019-10-29
### Fixed
- [#987](https://github.com/plotly/dash/pull/987) Fix cache string handling for component suites with nested folders in their packages.
- [#986](https://github.com/plotly/dash/pull/986) Fix a bug with evaluation of `_force_eager_loading` when application is loaded with gunicorn

## [1.5.0] - 2019-10-29
### Added
- [#964](https://github.com/plotly/dash/pull/964) Adds support for preventing updates in clientside functions.
  - Reject all updates with `throw window.dash_clientside.PreventUpdate;`
  - Reject a single output by returning `window.dash_clientside.no_update`
- [#899](https://github.com/plotly/dash/pull/899) Add support for async dependencies and components
- [#973](https://github.com/plotly/dash/pull/973) Adds support for resource caching and adds a fallback caching mechanism through etag

### Fixed
- [#974](https://github.com/plotly/dash/pull/974) Fix and improve a percy snapshot behavior issue we found in dash-docs testing. It adds a flag `wait_for_callbacks` to ensure that, in the context of a dash app testing, the percy snapshot action will happen only after all callbacks get fired.

## [1.4.1] - 2019-10-17
### Fixed
- [#969](https://github.com/plotly/dash/pull/969) Fix warnings emitted by react devtools coming from our own devtools components.

## [1.4.0] - 2019-10-08
### Added
- [#948](https://github.com/plotly/dash/pull/948) Support setting working directory for R apps run using the `dashr` fixture, primarily useful for tests with assets. `dashr.start_server` supports a `cwd` argument to set an explicit working directory, and has smarter defaults when it's omitted: if `app` is a path to an R script, uses the directory of that path; if `app` is a string, uses the directory the test file itself is in.
- [#944](https://github.com/plotly/dash/pull/944)
  - Relevant `dash.testing` methods can now be called with either an element or a CSS selector: `select_dcc_dropdown`, `multiple_click`, `clear_input`, `zoom_in_graph_by_ratio`, `click_at_coord_fractions`.
  - Three new `dash.testing` methods: `clear_local_storage`, `clear_session_storage`, and `clear_storage` (to clear both together)
- [#937](https://github.com/plotly/dash/pull/937) `dash.testing` adds two APIs `zoom_in_graph_by_ratio` and `click_at_coord_fractions` about advanced interactions using mouse `ActionChain`
- [#938](https://github.com/plotly/dash/issues/938) Add debugging traces to dash backend about serving component suites, to verify the installed packages whenever in doubt.

### Fixed
- [#944](https://github.com/plotly/dash/pull/944) Fix a bug with persistence being toggled on/off on an existing component.

## [1.3.1] - 2019-09-19
### Changed
- Bump dash-core-components version from 1.2.0 to [1.2.1](https://github.com/plotly/dash-core-components/blob/master/CHANGELOG.md#120---2019-09-19)

## [1.3.0] - 2019-09-17
### Added
- [#923](https://github.com/plotly/dash/pull/923) Add one configuration `--percy-assets` in `pytest` to specify extra application assets path if needed.

- [#918](https://github.com/plotly/dash/pull/918) Add `wait_for_element_by_id` and `visit_and_snapshot` APIs in browser, add `raw_command` option (with higher priority than the default waitress one) and optional `start_timeout` argument to handle large applications within the process runner.

- [#903](https://github.com/plotly/dash/pull/903) Persistence: enable props edited by the user to persist across recreating the component or reloading the page. Components need to define three new props: `persistence`, `persisted_props`, and `persistence_type` as described in the lead comment of `src/persistence.js`. App developers then enable this behavior by, in the simplest case, setting `persistence: true` on the component. First use case is table, see [dash-table#566](https://github.com/plotly/dash-table/pull/566)

### Changed
- Bump dash-table version from 4.2.0 to [4.3.0](https://github.com/plotly/dash-table/blob/master/CHANGELOG.md#430---2019-09-17)
- Bump dash-core-components version from 1.1.2 to [1.2.0](https://github.com/plotly/dash-core-components/blob/master/CHANGELOG.md#120---2019-09-17)
- Bump dash-renderer version from 1.0.1 to [1.1.0](https://github.com/plotly/dash/blob/master/dash-renderer/CHANGELOG.md#110---2019-09-17)

### Fixed
- [#915](https://github.com/plotly/dash/issues/915) Fix `dash-generate-components` on Windows.
- [#829](https://github.com/plotly/dash/issues/829) Fix the `--remote` pytest argument which was not effective in the code, adding a new argument `--remote-url` to support the selenium grid usage in the cloud.
- [#910](https://github.com/plotly/dash/pull/910) Reduce the dash-renderer packages size on **PyPI** about 55% by removing the source maps. To do more advanced debugging, the source maps needs to be generated from source code with `npm run build:local` and pip install in editable mode, i.e. `pip install -e .`

## [1.2.0] - 2019-08-27
### Added
- [#860](https://github.com/plotly/dash/pull/860) Add a new arg `dev_tools_prune_errors` to `app.run_server` and `app.enable_dev_tools`. Default `True`, tracebacks only include user code and below. Set it `False` for the previous behavior showing all the Dash and Flask parts of the stack.

### Changed
- Bump dash-table version from 4.1.0 to [4.2.0](https://github.com/plotly/dash-table/blob/master/CHANGELOG.md#420---2019-08-27)
- Bump dash-core-components version from 1.1.1 to [1.1.2](https://github.com/plotly/dash-core-components/blob/master/CHANGELOG.md#112---2019-08-27)
- Bump dash-html-components version from 1.0.0 to [1.0.1](https://github.com/plotly/dash-html-components/blob/master/CHANGELOG.md#101---2019-08-27)
- Bump dash-renderer version from 1.0.0 to [1.0.1](https://github.com/plotly/dash/blob/dev/dash-renderer/CHANGELOG.md#101---2019-08-27)

### Fixed
- [#874](https://github.com/plotly/dash/pull/874) Clean all the binary assets in dash-renderer, add tool to build all the required bundles from fresh source code to avoid confusion of the assets and improve the release process. Fixes [#868](https://github.com/plotly/dash/pull/868) and [#734](https://github.com/plotly/dash/pull/734)

## [1.1.1] - 2019-08-06
### Changed
- Bump dash-core-components version from 1.1.0 to [1.1.1](https://github.com/plotly/dash-core-components/blob/master/CHANGELOG.md#111---2019-08-06)

## [1.1.0] - 2019-08-05
### Added
- [#827](https://github.com/plotly/dash/pull/827) Add support for dashR testing to the `dash.testing` pytest framework.

### Changed
- Bump dash-table version from 4.0.2 to [4.1.0](https://github.com/plotly/dash-table/blob/master/CHANGELOG.md#410---2019-08-05)
- Bump dash-core-components version from 1.0.0 to [1.1.0](https://github.com/plotly/dash-core-components/blob/master/CHANGELOG.md#110---2019-08-05)

## [1.0.2] - 2019-07-15
### Changed
- Bump dash-table version from 4.0.1 to [4.0.2](https://github.com/plotly/dash-table/blob/master/CHANGELOG.md#402---2019-07-15)

### Fixed
- [#821](https://github.com/plotly/dash/pull/821) Fix a bug with callback error reporting, [#791](https://github.com/plotly/dash/issues/791).

## [1.0.1] - 2019-07-09
### Changed
- 💥 [#808](https://github.com/plotly/dash/pull/808) Remove strong `dash.testing` dependencies per community feedback. Testing users should do `pip install dash[testing]` afterwards.

- [#805](https://github.com/plotly/dash/pull/805) Add headless mode for dash.testing, add `pytest_setup_options` hook for full configuration of `WebDriver Options`.

- Bump dash-table version from 4.0.0 to [4.0.1](https://github.com/plotly/dash-table/blob/master/CHANGELOG.md#401---2019-07-09)

## [1.0.0] - 2019-06-20
### Changed
- 💥 [#761](https://github.com/plotly/dash/pull/761) Several breaking changes to the `dash.Dash` API:
  - Remove two obsolete constructor kwargs: `static_folder` and `components_cache_max_age`
  - Remove the misspelled `supress_callback_exceptions` fallback
  - Remove the unused `resources.config.infer_from_layout`
  - Revamp `app.config`: ALL constructor args are now stored in `config`, with three exceptions: `server`, `index_string`, and `plugins`. None of these are stored in any other instance attributes anymore.
  - Change `hot_reload_interval` from msec to seconds, for consistency with `hot_reload_watch_interval`
  - When called from `enable_dev_tools`, `debug=True` by default. It's still `False` by default from `run_server`.

- ✨ [#744](https://github.com/plotly/dash/pull/744) Introducing Dash Testing (`dash.testing`) - read the full tutorial at <https://dash.plotly.com/testing>.

- [#753](https://github.com/plotly/dash/pull/753) `Component` no longer inherits `MutableMapping`, so `values`, `keys`, and more are no longer methods. Fixes an issue reported in [dcc#440](https://github.com/plotly/dash-core-components/issues/440) where components with certain prop names defined but not provided would cause a failure to render. During component generation we now disallow all props with leading underscores or matching a few remaining reserved words: `UNDEFINED`, `REQUIRED`, `to_plotly_json`, `available_properties`, and `available_wildcard_properties`.

- [#739](https://github.com/plotly/dash/pull/739) Allow the Flask app to be provided to Dash after object initialization. This allows users to define Dash layouts etc when using the app factory pattern, or any other pattern that inhibits access to the app object. This broadly complies with the flask extension API, allowing Dash to be considered as a Flask extension where it needs to be.

- [#774](https://github.com/plotly/dash/pull/774) Allow the Flask app to set the Dash app name if the name is not provided by users.

- [#722](https://github.com/plotly/dash/pull/722) Assets are served locally by default. Both JS scripts and CSS files are affected. This improves robustness and flexibility in numerous situations, but in certain cases initial loading could be slowed. To restore the previous CDN serving, set `app.scripts.config.serve_locally = False` (and similarly with `app.css`, but this is generally less important).

- [#724](https://github.com/plotly/dash/pull/724), [renderer#175](https://github.com/plotly/dash-renderer/pull/175) Undo/redo toolbar is removed by default, you can enable it with `app=Dash(show_undo_redo=true)`. The CSS hack `._dash-undo-redo:{display:none;}` is no longer needed

- 💥 [#709](https://github.com/plotly/dash/pull/709) Merge the `dash-renderer` project into the main dash repo to simplify feature dev workflow. We will keep the [deprecated one](https://github.com/plotly/dash-renderer) for archive purpose.

## [0.43.0] - 2019-05-15
### Changed
- Bump dash-core-components version from 0.47.0 to [0.48.0](https://github.com/plotly/dash-core-components/blob/master/CHANGELOG.md#0480---2019-05-15)
- Bump dash-renderer version from 0.23.0 to [0.24.0](https://github.com/plotly/dash-renderer/blob/master/CHANGELOG.md#0240---2019-05-15)
- Bump dash-table version from 3.6.0 to [3.7.0](https://github.com/plotly/dash-table/blob/master/CHANGELOG.md#370---2019-05-15)

### Fixed
- [renderer#170](https://github.com/plotly/dash-renderer/pull/170) Fix regression on handling PreventUpdate (204 NO CONTENT)

## [0.42.0] - 2019-04-25
### Added
- [#687](https://github.com/plotly/dash/pull/687), [renderer#100](https://github.com/plotly/dash-renderer/pull/100) Dev Tools support. A new UI in the application that automatically display JavaScript & Python error messages, validates your component's properties, and displays a graph of your callback's dependencies. Only enabled in debug mode. Turn this on and off with two new config flags in `app.run_server`:
  - `dev_tools_props_check` - turn on/off property validation.
  - `dev_tools_ui` - turn on/off the UI.

### Fixed
- [renderer#148](https://github.com/plotly/dash-renderer/issues/148) Fix regression for `children=0` case.

## [0.41.0] - 2019-04-10
### Added
- [#672](https://github.com/plotly/dash/pull/672), [renderer#143](https://github.com/plotly/dash-renderer/pull/143) Support for "Clientside Callbacks" - an escape hatch to execute your callbacks in JavaScript instead of Python
- [#676](https://github.com/plotly/dash/pull/676) Add `dev_tools_ui` config flag in `app.run_server` (serialized in `<script id="_dash-config" type="application/json">`) to display or hide the forthcoming Dev Tools UI in Dash's front-end (dash-renderer).
- [#680](https://github.com/plotly/dash/pull/680) Partial updates: leave some multi-output updates unchanged while updating others

### Removed
- [renderer#145](https://github.com/plotly/dash-renderer/pull/145) Remove `dash_renderer._set_react_version` support for 15.4.2 and 16.2.0

### Changed
- Bump dash-core-components version from 0.45.0 to [0.46.0](https://github.com/plotly/dash-core-components/blob/master/CHANGELOG.md#0460---2019-04-10)
- [renderer#145](https://github.com/plotly/dash-renderer/pull/145) Update from React 15.4.2 to React 16.8.6

## [0.40.0] - 2019-03-25
### Changed
- Bump dash-core-components version from 0.44.0 to [0.45.0](https://github.com/plotly/dash-core-components/blob/master/CHANGELOG.md#0450---2019-03-25)
- Bump dash-html-components version from 0.14.0 to [0.15.0](https://github.com/plotly/dash-html-components/blob/master/CHANGELOG.md#0150---2019-03-25)
- [renderer#140](https://github.com/plotly/dash-renderer/pull/140), [renderer#126](https://github.com/plotly/dash-renderer/pull/126) Optimize rendering, and always assign `setProps` to components even with no callbacks to use it.

## [0.39.0] - 2019-03-04
### Added
- [#436](https://github.com/plotly/dash/pull/436) Allow multiple outputs from a single callback.
- [#367](https://github.com/plotly/dash/pull/367) Support custom JavaScript hooks to modify callback payloads and responses.
- [#623](https://github.com/plotly/dash/pull/623) Modify the flask response with custom cookies or headers, using `dash.callback_context.response`.
- [renderer#93](https://github.com/plotly/dash-renderer/pull/93) Loading states API

### Changed
- Bump dash-core-components version from 0.43.1 to [0.44.0](https://github.com/plotly/dash-core-components/blob/master/CHANGELOG.md#0440---2019-03-04)
- Bump dash-html-components version from 0.13.5 to [0.14.0](https://github.com/plotly/dash-html-components/blob/master/CHANGELOG.md#0140---2019-03-04)
- Bump dash-table version from 3.5.0 to [3.6.0](https://github.com/plotly/dash-table/blob/master/CHANGELOG.md#360---2019-03-04)

## [0.38.0] - 2019-02-25
### Added
- [#603](https://github.com/plotly/dash/pull/603) Add components libraries js/css distribution to hot reload watch.
- [#608](https://github.com/plotly/dash/pull/608), [renderer#124](https://github.com/plotly/dash-renderer/pull/124) Callback context:
  - Know which inputs caused a callback to fire: `dash.callback_context.triggered`
  - Input/State values by name `dash.callback_context.states.get('btn.n_clicks')`

### Changed
- Bump dash-table version from 3.4.0 to [3.5.0](https://github.com/plotly/dash-table/blob/master/CHANGELOG.md#350---2019-02-25)
- Bump dash-renderer version from 0.18.0 to [0.19.0](https://github.com/plotly/dash-renderer/blob/master/CHANGELOG.md#0190---2019-02-25)

### Fixed
- Fix missing indentation for generated metadata.json [#600](https://github.com/plotly/dash/issues/600)
- Fix missing component prop docstring error [#598](https://github.com/plotly/dash/issues/598)
- [#492](https://github.com/plotly/dash/pull/492) Move `__repr__` to base component instead of being generated.
- [#605](https://github.com/plotly/dash/pull/605) Raise exception when same input & output are used in a callback

## [0.37.0] - 2019-02-11
### Removed
- [renderer#118](https://github.com/plotly/dash-renderer/pull/118) Removed redux logger for the dev.

### Changed
- [#565](https://github.com/plotly/dash/pull/565) Add core libraries as version locked dependencies
- Bump dash-table version from 3.3.0 to [3.4.0](https://github.com/plotly/dash-table/blob/master/CHANGELOG.md#340---2019-02-08)
- Bump dash-renderer version from 0.17.0 to [0.18.0](https://github.com/plotly/dash-renderer/blob/master/CHANGELOG.md#0180---2019-02-11)
- Bump dash-core-components version from 0.43.0 to [0.43.1](https://github.com/plotly/dash-core-components/blob/master/CHANGELOG.md#0431---2019-02-11)

### Fixed
- [#563](https://github.com/plotly/dash/pull/563) Fix collections.abc deprecation warning for Python 3.8

## [0.36.0] - 2019-01-25
### Removed
- [#550](https://github.com/plotly/dash/pull/550), [renderer#114](https://github.com/plotly/dash-renderer/pull/114) Remove support for `Event` system. Use event properties instead, for example the `n_clicks` property instead of the `click` event, see [#531](https://github.com/plotly/dash/issues/531). `dash_renderer` MUST be upgraded to >=0.17.0 together with this, and it is recommended to update `dash_core_components` to >=0.43.0 and `dash_html_components` to >=0.14.0.

## [0.35.3] - 2019-01-23
### Changed
- [#547](https://github.com/plotly/dash/pull/547)
  - `assets_folder` argument now defaults to 'assets'
  - The assets folder is now always relative to the given root path of `name` argument, the default of `__main__` will get the `cwd`.
  - No longer coerce the name argument from the server if the server argument is provided.

### Fixed
- [#547](https://github.com/plotly/dash/pull/547)
  - Asset blueprint takes routes prefix into it's static path.
  - Asset url path no longer strip routes from requests.
- [#548](https://github.com/plotly/dash/pull/548) Remove print statement from PreventUpdate error handler.
- [#524](https://github.com/plotly/dash/pull/524) Removed ComponentRegistry dist cache.

## [0.35.2] - 2019-01-11
### Fixed
- [#522](https://github.com/plotly/dash/pull/522) Fix typo in some exception names
- [renderer#110](https://github.com/plotly/dash-renderer/pull/110)
  - Keep the config store state on soft reload.
  - AppProvider returns `Loading...` if no configs as before [renderer#108](https://github.com/plotly/dash-renderer/pull/108).

## 0.35.1 - 2018-12-27
### Fixed
- [#518](https://github.com/plotly/dash/pull/518) Always skip `dynamic` resources from index resources collection.

## 0.35.0 - 2018-12-18
### Added
- [#483](https://github.com/plotly/dash/pull/483) Experimental `--r-prefix` option to `dash-generate-components`, optionally generates R version of components and corresponding R package.

## 0.34.0 - 2018-12-17
### Added
- [#490](https://github.com/plotly/dash/pull/490) Add `--ignore` option to `dash-generate-components`, defaults to `^_`.

### Removed
- [renderer#108](https://github.com/plotly/dash-renderer/pull/108) Unused login api and Authentication component

### Fixed
- Add `key` to rendered components, fixing [renderer#379](https://github.com/plotly/dash-core-components/issues/379)

## 0.33.0 - 2018-12-10
### Added
- [#487](https://github.com/plotly/dash/pull/487) Add specific Dash exception types to replace generic exceptions (`InvalidIndexException`, `DependencyException`, `ResourceException`)

## 0.32.2 - 2018-12-09
### Fixed
- [#485](https://github.com/plotly/dash/pull/485) Fix typo in missing events/inputs error message

## 0.32.1 - 2018-12-07
### Changed
- [#484](https://github.com/plotly/dash/pull/484) Mute dash related missing props docstring from extract-meta warnings

## 0.32.0 - 2018-12-07
### Added
- [#478](https://github.com/plotly/dash/pull/478), [renderer#104](https://github.com/plotly/dash-renderer/issues/104) Support for .map file extension and dynamic (on demand) loading
- [renderer#107](https://github.com/plotly/dash-renderer/pull/107) [Redux devtools](https://github.com/zalmoxisus/redux-devtools-extension) support

## 0.31.1 - 2018-11-29
### Fixed
- [#473](https://github.com/plotly/dash/pull/473) Fix `_imports_.py` indentation generation.

## 0.31.0 - 2018-11-29
### Added
- [#451](https://github.com/plotly/dash/pull/451) Combine `extract-meta` and Python component files generation in a cli

### Fixed
- Fix a bug [renderer#66](https://github.com/plotly/dash-renderer/issues/66) in the ON_PROP_CHANGE callback where history was not correctly set when acting on more than one component. In particular, the 'undo' button should now work as expected.

## 0.30.0 - 2018-11-14
### Added
- [#362](https://github.com/plotly/dash/pull/362), [renderer#73](https://github.com/plotly/dash-renderer/pull/73) Hot reloading from the browser.
- Silence routes logging with `dev_tools_silence_routes_logging`.

## 0.29.0 - 2018-11-06
### Added
- [#444](https://github.com/plotly/dash/pull/444) Add component namespaces registry, collect the resources needed by component library when they are imported instead of crawling the layout.

## 0.28.7 - 2018-11-05
### Fixed
- [#450](https://github.com/plotly/dash/pull/450) Use the same prop name black list for component generation in all supported Python versions. Closes [#361](https://github.com/plotly/dash/issues/361).

## 0.28.6 - 2018-11-05
### Fixed
- [#443](https://github.com/plotly/dash/pull/443) `Dash.registered_paths` changed to a `collections.defaultdict(set)`, was appending the same package paths on every index.

## 0.28.5 - 2018-10-18
### Fixed
- [#431](https://github.com/plotly/dash/pull/431) Replace windows endline when generating components class docstrings.

## 0.28.4 - 2018-10-18
### Fixed
- [#430](https://github.com/plotly/dash/pull/430) Fix `Component.traverse()` and `Component.traverse_with_paths()` for components with `children` of type `tuple`, not just `list`.

## 0.28.3 - 2018-10-17
### Fixed
- [#418](https://github.com/plotly/dash/pull/418) Fix http-equiv typo
- Include missing polyfills to restore Internet Explorer support, restore whatwg-fetch [renderer#87](https://github.com/plotly/dash-renderer/issues/87)

## 0.28.2 - 2018-10-05
### Changed
- [#377](https://github.com/plotly/dash/pull/377) Move `add_url` function definition out of `Dash.__init__`

## 0.28.1 - 2018-09-26
### Fixed
- [#407](https://github.com/plotly/dash/pull/407) Missing favicon package_data from setup.py

## 0.28.0 - 2018-09-26
### Added
- [#406](https://github.com/plotly/dash/pull/406) Default favicon for dash apps.
- Bust the cache of the assets favicon.

### Fixed
- [#403](https://github.com/plotly/dash/pull/403) Remove the first and last blank lines from the HTML index string.

## 0.27.0 - 2018-09-20
### Added
- [#369](https://github.com/plotly/dash/pull/369), [renderer#77](https://github.com/plotly/dash-renderer/pull/77) Allow serving dev bundles from the components suite, enable with `app.run_server(dev_tools_serve_dev_bundles=True)`

### Fixed
- [#350](https://github.com/plotly/dash/pull/350) Use HTML5 syntax for the meta tag

## 0.26.6 - 2018-09-19
### Fixed
- [#387](https://github.com/plotly/dash/pull/387) Add `Cache-Control` headers to files served by `Dash.serve_component_suites`, and time modified query string to collected components suites resources.
- [#394](https://github.com/plotly/dash/pull/394) Add `InvalidResourceError` error and a Flask error handler so unregistered paths in `serve_component_suites` return a 404 instead of 500.

## 0.26.5 - 2018-09-10
### Fixed
- [#374](https://github.com/plotly/dash/pull/374) Fix `get_asset_url` with a different `assets_url_path`.

## 0.26.4 - 2018-08-28
### Fixed
- Set `url_base_pathname` to `None` in `Dash.__init__`. Fix [#364](https://github.com/plotly/dash/issues/364)

## 0.26.3 - 2018-08-27
### Added
- `Dash.get_asset_url` will give the prefixed url for the asset file.

### Fixed
- [#351](https://github.com/plotly/dash/pull/351) Prefix assets files with `requests_pathname_prefix`.

## 0.26.2 - 2018-08-26
### Fixed
- [#343](https://github.com/plotly/dash/pull/343) Only create the assets blueprint once for apps that provide the same flask instance to multiple dash instances.

## 0.26.1 - 2018-08-26
### Fixed
- [#336](https://github.com/plotly/dash/pull/336) Fix bug in `_validate_layout` which would not let a user set `app.layout` to be a function that returns a layout [(fixes #334)](https://github.com/plotly/dash/issues/334).

## 0.26.0 - 2018-08-20
### Added
- [#318](https://github.com/plotly/dash/pull/318) Add `assets_ignore` init keyword, regex filter for the assets files.

## 0.25.1 - 2018-08-20
### Fixed
- [#335](https://github.com/plotly/dash/pull/335) Ensure CSS/JS external resources are loaded before the assets.

## 0.25.0 - 2018-08-14
### Added
- [#322](https://github.com/plotly/dash/pull/322) Take config values from init or environ variables (Prefixed with `DASH_`).

### Fixed
- Take `requests_pathname_prefix` config when creating scripts tags.
- `requests/routes_pathname_prefix` must start and end with `/`.
- `requests_pathname_prefix` must end with `routes_pathname_prefix`. If you supplied both `requests` and `routes` pathname before this update, make sure `requests_pathname_prefix` ends with the same value as `routes_pathname_prefix`.
- `url_base_pathname` sets both `requests/routes` pathname, cannot supply it with either `requests` or `routes` pathname prefixes.

## 0.24.2 - 2018-08-13
### Fixed
- [#320](https://github.com/plotly/dash/pull/320) Disallow duplicate component ids in the initial layout.

## 0.24.1 - 2018-08-10
### Fixed
- Fix bug [#321](https://github.com/plotly/dash/issues/321) where importing Dash components with no props would result in an error.
- Fix a bug in 0.23.1 where importing components with arguments that are Python keywords could cause an error. In particular, this fixes `dash-html-components` with Python 3.7.

## 0.24.0 - 2018-08-10
### Added
- [#319](https://github.com/plotly/dash/pull/309) Add a modified time query string to assets included in the index in order to bust the cache.

## 0.23.1 - 2018-08-02
### Added
- [#316](https://github.com/plotly/dash/pull/316) Add `ie-compat` meta tag to the index by default.
- [#305](https://github.com/plotly/dash/pull/305) Add `external_script` and `external_css` keywords to dash `__init__`.
- Dash components are now generated at build-time and then imported rather than generated when a module is imported. This should reduce the time it takes to import Dash component libraries, and makes Dash compatible with IDEs.

## 0.22.1 - 2018-08-01
### Fixed
- [#273](https://github.com/plotly/dash/pull/273) Raise a more informative error if a non-JSON-serializable value is returned from a callback.

## 0.22.0 - 2018-07-25
### Added
- [#286](https://github.com/plotly/dash/pull/286) Asset files & index customization.
- [#294](https://github.com/plotly/dash/pull/294) Raise an error if there is no layout present when the server is run.
- [renderer#55](https://github.com/plotly/dash-renderer/pull/55) Add `_dash-error` class to the "Error loading layout" and "Error loading dependencies" messages.

### Fixed
- Attempting to render a `Boolean` value to the page no longer crashes the app.
- [renderer#57](https://github.com/plotly/dash-renderer/issues/57) If a callback references an `id` which does not exist in the DOM tree at the time it is executed, throw a more informative front-end exception.
- [renderer#54](https://github.com/plotly/dash-renderer/pull/54) Previously, if a component called `updateProps` with multiple properties, Dash would fire the callback multiple times (once for each property). Now the callback only fires once.

## 0.21.1 - 2018-04-10
### Added
- [#237](https://github.com/plotly/dash/pull/237) Support `aria-*` and `data-*` attributes in all dash html components. These new keywords can be added using a dictionary expansion, e.g. `html.Div(id="my-div", **{"data-toggle": "toggled", "aria-toggled": "true"})`
- [renderer#45](https://github.com/plotly/dash-renderer/pull/45) Allow user to choose between React versions '15.4.2' and '16.2.0':
```python
import dash_renderer

# Set the react version before setting up the Dash application
dash_renderer._set_react_version('16.2.0')

app = dash.Dash(...)
```

### Fixed
- [renderer#50](https://github.com/plotly/dash-renderer/pull/50) Update MANIFEST.in to include `react` and `react-dom` bundles for development mode

## 0.21.0 - 2018-02-21
### Added
- [#207](https://github.com/plotly/dash/pull/207) Support React components using [Flow](https://flow.org/en/docs/react/) types. `component_loader` now has the following behavior to create docstrings as determined in discussion in [#187](https://github.com/plotly/dash/issues/187):
  1. If a Dash component has `PropTypes`-generated typing, the docstring uses the `PropTypes`, _regardless of whether the component also has Flow types (current behavior)._
  2. Otherwise if a Dash component has Flow types but _not `PropTypes`_, the docstring now uses the objects generated by `react-docgen` from the Flow types.

### Fixed
- [renderer#42](https://github.com/plotly/dash-renderer/pull/42) Fix [renderer#41](https://github.com/plotly/dash-renderer/issues/41) and [renderer#44](https://github.com/plotly/dash-renderer/issues/44).
  - In some cases, during initialization, callbacks may fired multiple times instead of just once. This only happens in certain scenarios where outputs have overlapping inputs and those inputs are leaves (they don't have any inputs of their own).
  - If an output component is returned from a callback and its inputs were _not_ returned from the same input (i.e. they were already visible), then the callback to update the output would not fire. This has now been fixed. A common scenario where this app structure exists is within a Tabbed app, where there are global controls that update each tab's contents and the tab's callback just displays new output containers.

## 0.20.0 - 2018-01-19
### Added
- [#190](https://github.com/plotly/dash/pull/190) `exceptions.PreventUpdate` can be raised inside a callback to prevent the callback from updating the app. See <https://community.plotly.com/t/improving-handling-of-aborted-callbacks/7536/2>.

### Removed
- Removes logging from redux middleware from production build based on process.env.NODE_ENV.

### Changed
- Many pylint style fixes: [#163](https://github.com/plotly/dash/pull/163), [#164](https://github.com/plotly/dash/pull/164), [#165](https://github.com/plotly/dash/pull/165), [#166](https://github.com/plotly/dash/pull/166), [#167](https://github.com/plotly/dash/pull/167), [#168](https://github.com/plotly/dash/pull/168), [#169](https://github.com/plotly/dash/pull/169), [#172](https://github.com/plotly/dash/pull/172), [#173](https://github.com/plotly/dash/pull/173), [#181](https://github.com/plotly/dash/pull/181), [#185](https://github.com/plotly/dash/pull/185), [#186](https://github.com/plotly/dash/pull/186), [#193](https://github.com/plotly/dash/pull/193)
- [#184](https://github.com/plotly/dash/pull/184) New integration test framework.
- [#174](https://github.com/plotly/dash/pull/174) Submodules are now imported into the `dash` namespace for better IDE completion.

## 0.19.0 - 2017-10-16
### Changed
- 🔒 Remove CSRF protection measures. CSRF-style attacks are not relevant to Dash apps. Dash's API uses `POST` requests with content type `application/json` which are not susceptible to unwanted requests from 3rd party sites. See [#141](https://github.com/plotly/dash/issues/141).
- 🔒 `app.server.secret_key` is no longer required since CSRF protection was removed. Setting `app.server.secret_key` was difficult to document and a very common source of confusion, so it's great that users won't get bitten by this anymore :tada:
- 🐞 [renderer#22](https://github.com/plotly/dash-renderer/pull/22), [renderer#28](https://github.com/plotly/dash-renderer/pull/28) Previously, old requests could override new requests if their response was longer than the new one. This caused subtle bugs when apps are deployed on multiple processes or threads with component callbacks that update at varying rates like urls. Originally reported in [#133](https://github.com/plotly/dash/issues/133). This fix should also improve performance when many updates happen at once as outdated requests will get dropped instead of updating the UI. Performance issue with the first PR reported in [renderer#27](https://github.com/plotly/dash-renderer/issues/27) and fixed in the second PR.
- [renderer#21](https://github.com/plotly/dash-renderer/pull/21) Fix an issue where a callback would be fired excessively. Previously, the callback would be called as many times as it had inputs. Now, it is called less.

## 0.18.3 - 2017-09-08
### Added
- `app.config` is now a `dict` instead of a class. You can set config variables with `app.config['suppress_callback_exceptions'] = True` now. The previous class-based syntax (e.g. `app.config.suppress_callback_exceptions`) has been maintained for backwards compatibility.
- 🐌 Experimental behaviour for a customizable "loading state". When a callback is in motion, Dash now appends a `<div class="_dash-loading-callback"/>` to the DOM. Users can style this element using custom CSS to display loading screen overlays. This feature is in alpha, we may remove it at any time.

### Fixed
- Fix a bug from 0.18.2 that removed the ability for dash to serve the app on any route besides `/`.
- Fix a bug from 0.18.0 with the new config variables when used in a multi-app setting, causing config to be shared across apps. Originally reported in <https://community.plotly.com/t/flask-endpoint-error/5691/7>
- Rename config setting `supress_callback_exceptions` to `suppress_callback_exceptions`. The original spelling is kept for backward compatibility.
- 🐞 (renderer) Fix a bug where Dash would fire updates for each parent of a grandchild node that shared the same grandparent. Originally reported in <https://community.plotly.com/t/specifying-dependency-tree-traversal/5080/5>
- 🐞 (renderer) Fix a bug where the document title that displays "Updating..." wouldn't change if the callback raised an Exception. Now it will be removed on any response, even a failure.

## 0.18.2 - 2017-09-07
### Added
- [#70](https://github.com/plotly/dash/pull/70) 🔧 Add an `endpoint` to each of the URLs to allow for multiple routes.

## 0.18.1 - 2017-09-07
### Fixed
- [#128](https://github.com/plotly/dash/pull/128) 🐛 If `app.layout` is a function, then it used to be called excessively. Now it is called just once on startup and just once on page load.

## 0.18.0 - 2017-09-07
### Changed
- 🔒 Remove the `/static/` folder and endpoint that is implicitly initialized by flask. This is too implicit for my comfort level: I worry that users will not be aware that their files in their `static` folder are accessible
- ⚡️ Remove all API calls to the Plotly API (<https://api.plotly.com/>), the authentication endpoints and decorators, and the associated `filename`, `sharing` and `app_url` arguments. This was never documented or officially supported. Authentication has been moved to the [`dash-auth` package](https://github.com/plotly/dash-auth).
- [#107](https://github.com/plotly/dash/pull/107) ✏️ Sort prop names in exception messages.

### Added
- 🔧 Add two new `config` variables: `routes_pathname_prefix` and `requests_pathname_prefix` to provide more flexibility for API routing when Dash apps are run behind proxy servers. `routes_pathname_prefix` is a prefix applied to the backend routes and `requests_pathname_prefix` prefixed in requests made by Dash's front-end. `dash-renderer==0.8.0rc3` uses these endpoints.
- [#112](https://github.com/plotly/dash/pull/112) 🔧 Add `id` to `KeyError` exceptions in components.

### Fixed
- ✏️ Fix a typo in an exception.
- 🔧 Replaced all illegal characters in environment variables.

### 🔧 Maintenance
- 📝 Update README.md
- ✅ Fix CircleCI tests. Note that the [`dash-renderer`](https://github.com/plotly/dash-renderer) contains the bulk of the integration tests.
- 💄 Flake8 fixes and tests (fixes [#99](https://github.com/plotly/dash/issues/99))
- ✨ Add this CHANGELOG.md.

## 0.17.3 - 2017-06-22
✨ This is the initial open-source release of Dash.<|MERGE_RESOLUTION|>--- conflicted
+++ resolved
@@ -2,19 +2,12 @@
 All notable changes to `dash` will be documented in this file.
 This project adheres to [Semantic Versioning](https://semver.org/).
 
-<<<<<<< HEAD
 ## [UNRELEASED]
 
 ## Fixed
 
-- [#2471](https://github.com/plotly/dash/pull/2471) Fix allow_duplicate output with clientside callback, fix [#2467](https://github.com/plotly/dash/issues/2467)
-=======
-## [UNRELEASED
-
-## Fixed
-
 - [#2479](https://github.com/plotly/dash/pull/2479) Fix `KeyError` "Callback function not found for output [...], , perhaps you forgot to prepend the '@'?" issue when using duplicate callbacks targeting the same output. This issue would occur when the app is restarted or when running with multiple `gunicorn` workers.
->>>>>>> fde50339
+- [#2471](https://github.com/plotly/dash/pull/2471) Fix `allow_duplicate` output with clientside callback, fix [#2467](https://github.com/plotly/dash/issues/2467)
 
 ## [2.9.1] - 2023-03-17
 
