# Change Log for Dash
All notable changes to `dash` will be documented in this file.
This project adheres to [Semantic Versioning](https://semver.org/).

## [Unreleased]

### Added
<<<<<<< HEAD
- [#1952](https://github.com/plotly/dash/pull/1952) Improved callback_context
  - Closes [#1818](https://github.com/plotly/dash/issues/1818) Closes [#1054](https://github.com/plotly/dash/issues/1054)
  - adds `dash.ctx`, a more concise name for `dash.callback_context`
  - adds `ctx.triggered_prop_ids`, a dictionary of the component ids and props that triggered the callback.
  - adds `ctx.triggered_id`, the `id` of the component that triggered the callback.
  - adds `ctx.args_grouping`, a dict of the inputs used with flexible callback signatures.
=======

- [#2009](https://github.com/plotly/dash/pull/2009) Add support for Promises within Client-side callbacks as requested in [#1364](https://github.com/plotly/dash/pull/1364).
>>>>>>> 7202d538

### Fixed

- [#2015](https://github.com/plotly/dash/pull/2015) Fix bug [#1854](https://github.com/plotly/dash/issues/1854) in which the combination of row_selectable="single or multi" and filter_action="native" caused the JS error.

- [#1976](https://github.com/plotly/dash/pull/1976) Fix [#1962](https://github.com/plotly/dash/issues/1962) in which DatePickerSingle and DatePickerRange are extremely slow when provided a long list of disabled_days.

### Changed

- [#2016](https://github.com/plotly/dash/pull/2016) Drop the 375px width from default percy_snapshot calls, keep only 1280px

### Updated
- [#2016](https://github.com/plotly/dash/pull/2016) Widespread dependency upgrades
  - Upgrade Plotly.js to v2.11.1 (from v2.11.0). Patch release [2.11.1](https://github.com/plotly/plotly.js/releases/tag/v2.11.1) fixes regl-based traces in strict CSP mode, however you must manually switch to the strict bundle to use this.
  - Upgrade `black` to v22.3.0 for Python 3.7+ - if you use `dash[ci]` and you call `black`, this may alter your code formatting slightly, including more consistently breaking Python 2 compatibility.
  - Many other mainly JS dependency upgrades to the internals of Dash renderer and components. These may patch bugs or improve performance.

### Fixed

- [#1970](https://github.com/plotly/dash/pull/1970) dcc.Dropdown Refactor fixes:
  - Fix bug [#1868](https://github.com/plotly/dash/issues/1868) value does not update when selected option removed from options.
  - Fix bug [#1908](https://github.com/plotly/dash/issues/1908) Selected options not showing when the value contains a comma.

## [2.3.1] - 2022-03-29

### Fixed

- [#1963](https://github.com/plotly/dash/pull/1963) Fix [#1780](https://github.com/plotly/dash/issues/1780) flask shutdown deprecation warning when running dashduo threaded tests.
- [#1995](https://github.com/plotly/dash/pull/1995) Fix [#1992](https://github.com/plotly/dash/issues/1992) ImportError: cannot import name 'get_current_traceback' from 'werkzeug.debug.tbtools'.

## [2.3.0] - 2022-03-13

### Added
- [#1949](https://github.com/plotly/dash/pull/1915) Add built-in MathJax support to both `dcc.Markdown` and `dcc.Graph`. A new boolean prop `mathjax` was added to these two components, defaulting to `False`. Set `mathjax=True` to enable math rendering. This work uses MathJax v3, although `dcc.Graph` and Plotly.js can also be used with MathJax v2.
  - In `dcc.Markdown` this has two flavors: inline math is any content between single dollar signs, for example `"$E=mc^2$"`, and "display" math (on its own line, potentially multi-line) is delimited by double dollar signs.
  - In `dcc.Graph`, most text fields (graph and axis titles, trace names, scatter and bar text) can use math, and it's enabled with single dollar sign delimiters. A limitation here is that currently a given piece of text can only be one or the other: if math is found, everything outside the delimiters is ignored. See https://plotly.com/python/LaTeX/ for details.
  - For an intro to LaTeX math, see https://en.wikibooks.org/wiki/LaTeX/Mathematics.
  - Big thanks to [Equinor](https://www.equinor.com/) for sponsoring this development, including the related work in Plotly.js!

### Updated
- [#1949](https://github.com/plotly/dash/pull/1915) Upgrade Plotly.js to v2.11.0 (from v2.9.0)
  - [Feature release 2.10.0](https://github.com/plotly/plotly.js/releases/tag/v2.10.0):
    - Support for MathJax v3
    - `fillpattern` for `scatter` traces with filled area
  - [Feature release 2.11.0](https://github.com/plotly/plotly.js/releases/tag/v2.11.0):
    - Every trace type can now be rendered in a stricter CSP environment, specifically avoiding `unsafe-eval`. Please note: the `regl`-based traces (`scattergl`, `scatterpolargl`, `parcoords`, and `splom`) are only strict in the `strict` bundle, which is NOT served by default in Dash. To use this bundle with Dash, you must either download it and put it in your `assets/` folder, or include it as an `external_script` from the CDN: https://cdn.plot.ly/plotly-strict-2.11.0.min.js. All other trace types are strict in the normal bundle.
  - Patch release [2.10.1](https://github.com/plotly/plotly.js/releases/tag/v2.10.1) containing a bugfix for `mesh3d` traces.


### Fixed
- [#1915](https://github.com/plotly/dash/pull/1915) Fix bug [#1474](https://github.com/plotly/dash/issues/1474) when both dcc.Graph and go.Figure have animation, and when the second animation in Figure is executed, the Frames from the first animation are played instead of the second one.

- [#1953](https://github.com/plotly/dash/pull/1953) Fix bug [#1783](https://github.com/plotly/dash/issues/1783) in which a failed hot reloader blocks the UI with alerts.

- [#1942](https://github.com/plotly/dash/pull/1942) Fix bug [#1663](https://github.com/plotly/dash/issues/1663) preventing pie traces from sending `customdata` with `clickData` and other events.

## [2.2.0] - 2022-02-18

### Added
- [#1923](https://github.com/plotly/dash/pull/1923):
  - `dash.get_relative_path`
  - `dash.strip_relative_path`
  - `dash.get_asset_url`
  This is similar to `dash.callback` where you don't need the `app` object. It makes it possible to use these
  functions in the `pages` folder of a multi-page app without running into the circular `app` imports issue.

### Updated
- [#1911](https://github.com/plotly/dash/pull/1911) Upgrade Plotly.js to v2.9.0 (from v2.8.3).
  - Adds `ticklabelstep` to axes to reduce tick labels while still showing all ticks.
  - Displays the plotly.js version when hovering on the modebar. This helps debugging situations where there might be multiple sources of plotly.js, for example `/assets` vs the versions built into `dcc` or `ddk`.

- [#1930](https://github.com/plotly/dash/pull/1930) Upgrade JavaScript dependencies across renderer and all components.

### Fixed
- [#1932](https://github.com/plotly/dash/pull/1932) Fixes several bugs:
  - Restores compatibility with IE11 [#1925](https://github.com/plotly/dash/issues/1925)
  - Restores `style_header` text alignment in Dash Table [#1914](https://github.com/plotly/dash/issues/1914)
  - Clears the unneeded `webdriver-manager` requirement from `dash[testing]` [#1919](https://github.com/plotly/dash/issues/1925)

## [2.1.0] - 2022-01-22

### Changed
- [#1876](https://github.com/plotly/dash/pull/1876) Delays finalizing `Dash.config` attributes not used in the constructor until `init_app()`.
- [#1869](https://github.com/plotly/dash/pull/1869), [#1873](https://github.com/plotly/dash/pull/1873) Upgrade Plotly.js to v2.8.3. This includes:
  - [Feature release 2.5.0](https://github.com/plotly/plotly.js/releases/tag/v2.5.0):
    - 3D traces are now compatible with `no-unsafe-eval` CSP rules.
  - [Feature release 2.6.0](https://github.com/plotly/plotly.js/releases/tag/v2.6.0):
    - Add `smith` subplots and `scattersmith` traces, for drawing Smith charts.
  - [Feature release 2.7.0](https://github.com/plotly/plotly.js/releases/tag/v2.7.0):
    - Add text data for `histogram` traces.
    - Fix an interaction between `uirevision` and `autorange` that pops up in some cases of mixed clientside / serverside figure generation.
  - [Feature release 2.8.0](https://github.com/plotly/plotly.js/releases/tag/v2.8.0):
    - Add horizontal colorbars.
    - Add text data on `heatmap` and related trace types.
    - Control legend group title fonts.
  - Patch releases [2.5.1](https://github.com/plotly/plotly.js/releases/tag/v2.5.1), [2.6.1](https://github.com/plotly/plotly.js/releases/tag/v2.6.1), [2.6.2](https://github.com/plotly/plotly.js/releases/tag/v2.6.2), [2.6.3](https://github.com/plotly/plotly.js/releases/tag/v2.6.3), [2.6.4](https://github.com/plotly/plotly.js/releases/tag/v2.6.4), [2.8.1](https://github.com/plotly/plotly.js/releases/tag/v2.8.1), [2.8.2](https://github.com/plotly/plotly.js/releases/tag/v2.8.2), and [2.8.3](https://github.com/plotly/plotly.js/releases/tag/v2.8.3) containing bugfixes.
  - This PR also upgrades various other dependencies of dash renderer and component suites.

- [#1745](https://github.com/plotly/dash/pull/1745):
    Improve our `extras_require`: there are now five options here, each with a well-defined role:
    - `dash[dev]`: for developing and building dash components.
    - `dash[testing]`: for using the `pytest` plugins in the `dash.testing` module
    - `dash[diskcache]`: required if you use `DiskcacheLongCallbackManager`
    - `dash[celery]`: required if you use `CeleryLongCallbackManager`
    - `dash[ci]`: mainly for internal use, these are additional requirements for the Dash CI tests, exposed for other component libraries to use a matching configuration.

### Added
- [#1883](https://github.com/plotly/dash/pull/1883) in DataTable added `page_current` to `persisted_props` as requested in [#1860](https://github.com/plotly/dash/issues/1860)



- [#1763](https://github.com/plotly/dash/pull/1763):
    ## Dash and Dash Renderer

    - `Input`, `State`, and `Output` now accept components instead of ID strings and Dash `callback` will auto-generate the component's ID under-the-hood if not supplied. This allows usage like:

    ```python
    my_input = dcc.Input()
    my_output = html.Div()
    app.layout = html.Div([my_input, my_output])

    @dash.callback(Output(my_output, 'children'), Input(my_input, 'value'))
    def update(value):
        return f'You have entered {value}'
    ```

    Or, if using Python >=3.8 you can use the `:=` walrus operator:
    ```python
    app.layout = html.Div([
        my_input := dcc.Input(),
        my_output := html.Div()
    ])

    @dash.callback(Output(my_output, 'children'), Input(my_input, 'value'))
    def update(value):
        return f'You have entered {value}'
    ```

  [#1894](https://github.com/plotly/dash/pull/1894) restricted this feature so auto-generated IDs are not allowed if the app uses `dash_snapshots` (a Dash Enterprise package) or if the component uses `persistence`, as this can create confusing errors. Callback definitions can still reference components in these cases, but those components must have explicit IDs.

    ## Dash Core Components

    ### Rearranged Keyword Arguments & Flexible Types
    **`Dropdown`, `RadioItem`, and `Checklist`**
    - Rearranged Keyword Arguments - `options` & `value` are now the first two keywords which means they can be supplied as positional arguments without the keyword. Supplying the keywords (`options=` and `value=`) is still supported.
    - Flexible Types - `options` can be supplied in two new forms:
      1. An array of `string|number|bool` where `label` and `value` are equal to the items in the list.
      2. A dictionary where the keys and values set as `value` and `label` respectively.

    Before:

    ```python
    dcc.Dropdown(
        options=[
            {'label': 'New York', 'value': 'New York'},
            {'label': 'Montreal', 'value': 'Montreal'},
        ],
        value='New York'
    )
    ```

    or

    ```python
    dcc.Dropdown(
        options=[
            {'label': 'New York', 'value': 'NYC'},
            {'label': 'Montreal', 'value': 'MTL'},
        ],
        value='New York'
    )
    ```

    After:

    ```python
    dcc.Dropdown(['New York', 'Montreal'], 'New York')
    ```

    Or

    ```python
    dcc.Dropdown({'NYC': 'New York', 'MTL': 'Montreal'}, 'New York')
    ```

    **`RangeSlider` & `Slider`**
    - Rearranged Keyword Arugments - `min`, `max`, and `step` are now the first three keyword arguments which means they can be supplied as positional arguments without the keyword.
    - Flexible Types
      - `step` will be calculated implicitly if not given.
      - `marks` will be auto generated if not given. It will use `min` and `max` and will respect `step` if supplied. Auto generated marks labels are SI unit formatted. Around 5 human-readable marks will be created.
      - To remove the Slider's marks, set `marks=None`.

    Before:

    ```python
    dcc.Slider(marks={1: 2, 2: 2, 3: 3})
    ```

    After:

    ```python
    dcc.Slider(min=1, max=3, step=1)
    ```

    Or equivalently:

    ```python
    dcc.Slider(1, 3, 1)
    ```

    Step can also be omitted and the `Slider` will attempt to create a nice, human readable  step with SI units and around 5 marks:

    ```python
    dcc.Slider(0, 100)
    ```

    The SI units and ranges supported in `marks` are:
    * `µ` - micro, 10⁻⁶
    * `m` - milli, 10⁻³
    * `​` (none) - 10⁰
    * `k` - kilo, 10³
    * `M` - mega, 10⁶
    * `G` - giga, 10⁹
    * `T` - tera, 10¹²
    * `P` - peta, 10¹⁵
    * `E` - exa, 10¹⁸

    _Ranges below 10µ are not supported by the Slider. This is a bug: https://github.com/plotly/dash/issues/1766_

    **`DataTable`**

    - Rearranged Keyword Arguments - `data` and `columns` the first twokeyword arguments which means they can be supplied as positional arguments without the keyword.
    - Inferred Properties - If `columns` isn't supplied then it is extracted from the the first row in `data`

    Before:

    ```python
    dash_table.DataTable(data=df.to_dict('records'), columns=[{'name': i, 'id': i} for i in df.columns])
    ```

    After:

    ```python
    dash_table.DataTable(data=df.to_dict('records'))
    ```

    ### New Component Properties

    **`Checklist` & `RadioItems`**

    - A new property `inline` appends `display: inline-block` to `labelStyle`.

    ```python
    dcc.Checklist(inline=True)
    ```

### Fixed
- [#1879](https://github.com/plotly/dash/pull/1879) Delete redundancy in pattern-matching callback implementation, specifically when `ALL` and `MATCH` wildcards are used together. This patch was submitted by an anonymous Dash Enterprise customer. Many thanks!

- [#1858](https://github.com/plotly/dash/pull/1858) Support `mini-css-extract-plugin` Webpack plugin with `@plotly/webpack-dash-dynamic-import` node package - used by components to support dash async chunks. Updated dependencies of other `@plotly` node packages.

- [#1836](https://github.com/plotly/dash/pull/1836) Fix `__all__` in dcc and table for extras: dcc download helpers and table format helpers. This also restores this functionality to the obsolete top-level packages `dash_core_components` and `dash_table`.

- [#1822](https://github.com/plotly/dash/pull/1822) Remove Radium from renderer dependencies, as part of investigating React 17 support.

- [#1779](https://github.com/plotly/dash/pull/1779):
    - Clean up our handling of serialization problems, including fixing `orjson` for Python 3.6
    - Added the ability for `dash.testing` `percy_snapshot` methods to choose widths to generate.

- [#1778](https://github.com/plotly/dash/pull/1778) DataTable: Fix React warnings stating
  that each child in a list should have a unique "key" prop

- [#1895](https://github.com/plotly/dash/pull/1895) Support debug=True if native namespace-packages are present

## [2.0.0] - 2021-08-03

## Dash and Dash Renderer

### Added
- [#1702](https://github.com/plotly/dash/pull/1702) Added a new `@app.long_callback` decorator to support callback functions that take a long time to run. See the PR and documentation for more information.
- [#1514](https://github.com/plotly/dash/pull/1514) Perform json encoding using the active plotly JSON engine.  This will default to the faster orjson encoder if the `orjson` package is installed.
- [#1736](https://github.com/plotly/dash/pull/1736) Add support for `request_refresh_jwt` hook and retry requests that used expired JWT tokens.

### Changed
- [#1679](https://github.com/plotly/dash/pull/1679) Restructure `dash`, `dash-core-components`, `dash-html-components`, and `dash-table` into a singular monorepo and move component packages into `dash`. This change makes the component modules available for import within the `dash` namespace, and simplifies the import pattern for a Dash app. From a development standpoint, all future changes to component modules will be made within the `components` directory, and relevant packages updated with the `dash-update-components` CLI command.
- [#1707](https://github.com/plotly/dash/pull/1707) Change the default value of the `compress` argument to the `dash.Dash` constructor to `False`. This change reduces CPU usage, and was made in recognition of the fact that many deployment platforms (e.g. Dash Enterprise) already apply their own compression. If deploying to an environment that does not already provide compression, the Dash 1 behavior may be restored by adding `compress=True` to the `dash.Dash` constructor.
- [#1734](https://github.com/plotly/dash/pull/1734) Added `npm run build` script to simplify build process involving `dash-renderer` and subcomponent libraries within `dash`.

### Fixed
- [#1857](https://github.com/plotly/dash/pull/1857) Fixed a regression with `dcc.Slider` and `dcc.RangeSlider` where steps were not being set to marks if None was passed as the prop argument.  Added a check to set the min and max based on the range of marks if they are not explicitly defined (for more info, see [#1843](https://github.com/plotly/dash/issues/1843) and [#1851](https://github.com/plotly/dash/issues/1843)).


## Dash Core Components
### Added

- [#1729](https://github.com/plotly/dash/pull/1729) Include F#, C#, and MATLAB in markdown code highlighting, for the upcoming .NET and MATLAB flavors of dash.

- [#1735](https://github.com/plotly/dash/pull/1735) Upgrade Plotly.js to v2.4.2. This includes:
  - [Feature release 2.3.0](https://github.com/plotly/plotly.js/releases/tag/v2.3.0):
    - More number formatting options due to `d3-format` upgrade.
    - Many new `geo` projections.
    - Improved rendering and performance of `scattergl`, `splom` and `parcoords` traces.
  - [Feature release 2.4.0](https://github.com/plotly/plotly.js/releases/tag/v2.4.0):
    - `legend.groupclick`
    - `bbox` of hover items in event data, to support custom dash-driven hover effects
  - Patch releases [2.3.1](https://github.com/plotly/plotly.js/releases/tag/v2.3.1), [2.4.1](https://github.com/plotly/plotly.js/releases/tag/v2.4.1), and [2.4.2](https://github.com/plotly/plotly.js/releases/tag/v2.4.2) containing various bug fixes.

- [#1735](https://github.com/plotly/dash/pull/1735) New `dcc.Tooltip` component. This is particularly useful for rich hover information on `dcc.Graph` charts, using the `bbox` information included in the event data in plotly.js v2.4.0

## Dash Table
### Added

- [#1729](https://github.com/plotly/dash/pull/1729) Include F#, C#, and MATLAB in markdown code highlighting, for the upcoming .NET and MATLAB flavors of dash.

## Dash HTML Components
### Removed

- [#1734](https://github.com/plotly/dash/pull/1734) Removed the following obsolete `html` elements - `<command>`, `<element>`, `<isindex>`, `<listing>`, `<multicol>`, `<nextid>`. These are obsolete and had been previously removed from the reference table.

## [1.21.0] - 2021-07-09

## Dash and Dash Renderer
### Added
- [#1675](https://github.com/plotly/dash/pull/1675) Add new `Dash` constructor argument `extra_hot_reload_paths`. This allows you to re-initialize the Python code of the app when non-Python files change, if you know that these files impact the app.

### Changed
- [#1675](https://github.com/plotly/dash/pull/1675) Remove the constraint that `requests_pathname_prefix` ends with `routes_pathname_prefix`. When you are serving your app behind a reverse proxy that rewrites URLs that constraint needs to be violated.
- [#1611](https://github.com/plotly/dash/pull/1611) and [#1685](https://github.com/plotly/dash/pull/1685) Package dash-renderer artifacts and dependencies with Dash, and source renderer resources from within Dash.
- [#1567](https://github.com/plotly/dash/pull/1567) Julia component generator puts components into `src/jl` - fixes an issue on case-insensitive filesystems when the component name and module name match (modulo case) and no prefix is used. Also reduces JS/Julia clutter in the overloaded `src` directory.

### Fixed
- [#1664](https://github.com/plotly/dash/pull/1664) Fix [#1649](https://github.com/plotly/dash/issues/1649), makes the devtools readable with a dark theme.
- [#1640](https://github.com/plotly/dash/pull/1640) Fix [#1475](https://github.com/plotly/dash/issues/1475), missing `timing_information` after certain modifications to Flask behavior

## Dash Core Components
### Fixed

- [#963](https://github.com/plotly/dash-core-components/pull/963) Fixes [#885](https://github.com/plotly/dash-core-components/issues/885)

  This applies the fix from [#878](https://github.com/plotly/dash-core-components/pull/878) to the RangeSlider.
  It not only fixes the bug where the tooltips were visible when slider was not, but it also reduces the lag in the
  tooltip when the slider handles are moved.

### Updated
- [#939](https://github.com/plotly/dash-core-components/pull/939) Upgrade Plotly.js to v2.2.1. Note that this is a major version upgrade to Plotly.js, however we are not treating this as a breaking change for DCC as the majority of breaking changes in Plotly.js do not affect the Dash API. The one exception is that several trace types that have long been deprecated are removed entirely.
  - [Major release 2.0.0](https://github.com/plotly/plotly.js/releases/tag/v2.0.0):
    - Stop exporting d3 as `Plotly.d3`, and remove many other deep pieces of the public API. This does not affect the `dcc.Graph` component, but if you make use of `Plotly` from the global scope in some other way you may be affected.
    - Drop the deprecated trace types `contourgl` and `area`, as well as legacy pre-`scatterpolar` polar attributes `bar.r`, `bar.t`, `scatter.r`, `scatter.t`, `layout.radialaxis`, `layout.angularaxis`. Use `scatterpolar`, `barpolar`, and `polar` subplots instead.
    - `heatmapgl` and `pointcloud` trace types, and the `transform` attribute are deprecated, and will be removed in a future release.
    - Increase CSP safety by removing function constructors. 3D plots still use function constructors, but if you place one of the non-3D bundles (including the new `strict` bundle) in your `assets` folder you will have no function constructors.
    - Remove "Aa" text in legends.
    - Default `hovermode` to "closest".
    - Default `textposition` to "auto" in `bar` traces. If you previously used the `bar.text` attribute for hover only, you will need to explicitly set `textposition="none"`.
    - Add `bar.marker.pattern`, `image.zsmooth`, and various other features and bugfixes.
  - [Feature release 2.1.0](https://github.com/plotly/plotly.js/releases/tag/v2.1.0):
    - New `icicle` trace type.
    - New `legendrank` trace attribute.
    - Several other additions and bug fixes.
  - [Feature release 2.2.0](https://github.com/plotly/plotly.js/releases/tag/v2.2.0):
    - Legend group titles
    - Half-year directive (`%h`) for date formatting
    - Several other bug fixes and performance improvements
  - [Patch release 2.2.1](https://github.com/plotly/plotly.js/releases/tag/v2.2.1) containing a security fix.

### Added
- [#932](https://github.com/plotly/dash-core-components/pull/932) Adds a new copy to clipboard component.
- [#948](https://github.com/plotly/dash-core-components/pull/948)] Adds `disabled_days` prop to `DatePickerRange` and `DatePickerSingle` components. With this prop you can specify days that should be made unselectable in the date picker, in addition to those that fall outside of the range specified by `min_date_allowed` and `max_date_allowed`.

### Changed
- [#972](https://github.com/plotly/dash-core-components/pull/972) Updated R package vignettes and `dash-info.yaml` to regenerate examples without attaching now-deprecated core component packages (`dashHtmlComponents`, `dashCoreComponents`, or `dashTable`).

## Dash HTML Components
### Changed
- [#194](https://github.com/plotly/dash-html-components/pull/194) Updated dependencies and build process
- [#190](https://github.com/plotly/dash-core-components/pull/190) Updated R package vignettes and `dash-info.yaml` to regenerate examples without attaching now-deprecated core component packages (`dashHtmlComponents`, `dashCoreComponents`, or `dashTable`).

## Dash Table
### Fixed
- [#907](https://github.com/plotly/dash-table/pull/907)
  - Fix a bug where pagination did not work or was not visible. [#834](https://github.com/plotly/dash-table/issues/834)
  - Fix a bug where if you are on a page that no longer exists after the data is updated, no data is displayed. [#892](https://github.com/plotly/dash-table/issues/892)


### Added
- [#916](https://github.com/plotly/dash-table/pull/916)
  - Added `html` option to `markdown_options` prop. This enables the use of html tags in markdown text.

- [#545](https://github.com/plotly/dash-table/issues/545)
    - Case insensitive filtering
    - New props: `filter_options` - to control case of all filters, `columns.filter_options` - to control filter case for each column
    - New operators: `i=`, `ieq`, `i>=`, `ige`, `i>`, `igt`, `i<=`, `ile`, `i<`, `ilt`, `i!=`, `ine`, `icontains` - for case-insensitive filtering, `s=`, `seq`, `s>=`, `sge`, `s>`, `sgt`, `s<=`, `sle`, `s<`, `slt`, `s!=`, `sne`, `scontains` - to force case-sensitive filtering on case-insensitive columns

### Changed
- [#918](https://github.com/plotly/dash-core-components/pull/918) Updated all dependencies. In particular the `highlight.js` upgrade changes code highlighting in markdown: we have long used their "github" style, this has been updated to more closely match current github styles.
- [#901](https://github.com/plotly/dash-core-components/pull/901) Updated R package `dash-info.yaml` to regenerate example without attaching now-deprecated core component packages (`dashHtmlComponents`, `dashCoreComponents`, or `dashTable`).


## [1.20.0] - 2021-04-08

## Dash and Dash Renderer
### Changed
- [#1531](https://github.com/plotly/dash/pull/1531) Update the format of the docstrings to make them easier to read in the reference pages of Dash Docs and in the console. This also addresses [#1205](https://github.com/plotly/dash/issues/1205)
- [#1553](https://github.com/plotly/dash/pull/1553) Increase the z-index of the Dash error menu from 1001 to 1100 in order to make sure it appears above Bootstrap components.

### Fixed
- [#1546](https://github.com/plotly/dash/pull/1546) Validate callback request `outputs` vs `output` to avoid a perceived security issue.

## Dash Core Components
### Added
- [#863](https://github.com/plotly/dash-core-components/pull/863) Adds a new `Download` component. Along with this several utility functions are added to help construct the appropriate data format:
  - `dcc.send_file` - send a file from disk
  - `dcc.send_data_frame` - send a `DataFrame`, using one of its writer methods
  - `dcc.send_bytes` - send a bytestring or the result of a bytestring writer
  - `dcc.send_string` - send a string or the result of a string writer

### Changed
- [#923](https://github.com/plotly/dash-core-components/pull/923)
  Set `autoComplete` to off in `dcc.Dropdown`. This fixes [#808](https://github.com/plotly/dash-core-components/issues/808)

### Fixed
- [#930](https://github.com/plotly/dash-core-components/pull/930) Fixed a bug [#867](https://github.com/plotly/dash-core-components/issues/867) with `DatePickerRange` that would sometimes shift the allowed dates by one day.
- [#934](https://github.com/plotly/dash-core-components/pull/934) Fixed a bug in `EnhancedTab` component that ignored `disabled_className` property

## Dash HTML Components
### Fixed
- [#179](https://github.com/plotly/dash-html-components/pull/179) - Fixes [#77](https://github.com/plotly/dash-html-components/issues/77) Added `allow` and `referrerPolicy` properties to `html.Iframe`

- [#178](https://github.com/plotly/dash-html-components/pull/178) - Fix [#161](https://github.com/plotly/dash-html-components/issues/161) <object> `data` property, and fix [#129](https://github.com/plotly/dash-html-components/issues/129) obsolete, deprecated, and discouraged elements. No elements were removed, but comments were added to the documentation about these elements detailing their limitations.

## Dash Table
### Changed
- [#862](https://github.com/plotly/dash-table/pull/862) - update docstrings per https://github.com/plotly/dash/issues/1205
- [#878](https://github.com/plotly/dash-table/pull/878) - update build process to use Webpack 5 and other latest dependencies

## [1.19.0] - 2021-01-19

## Dash and Dash Renderer
### Added
- [#1508](https://github.com/plotly/dash/pull/1508) Fix [#1403](https://github.com/plotly/dash/issues/1403): Adds an x button
to close the error messages box.
- [#1525](https://github.com/plotly/dash/pull/1525) Adds support for callbacks which have overlapping inputs and outputs. Combined with `dash.callback_context` this addresses many use cases which require circular callbacks.

### Changed
- [#1503](https://github.com/plotly/dash/pull/1506) Fix [#1466](https://github.com/plotly/dash/issues/1466): loosen `dash[testing]` requirements for easier integration in external projects. This PR also bumps many `dash[dev]` requirements.

### Fixed
- [#1530](https://github.com/plotly/dash/pull/1530) Dedent error messages more carefully.
- [#1527](https://github.com/plotly/dash/issues/1527) 🐛 `get_asset_url` now pulls from an external source if `assets_external_path` is set.
  - updated `_add_assets_resource` to build asset urls the same way as `get_asset_url`.
  - updated doc string for `assets_external_path` Dash argument to be more clear that it will always be joined with the `assets_url_path` argument when determining the url to an external asset.
- [#1493](https://github.com/plotly/dash/pull/1493) Fix [#1143](https://github.com/plotly/dash/issues/1143), a bug where having a file with one of several common names (test.py, code.py, org.py, etc) that imports a dash component package would make `import dash` fail with a cryptic error message asking whether you have a file named "dash.py"

## Dash Core Components
### Fixed
- [#905](https://github.com/plotly/dash-core-components/pull/905) Make sure the `figure` prop of `dcc.Graph` receives updates from user interactions in the graph, by using the same `layout` object as provided in the prop rather than cloning it. Fixes [#879](https://github.com/plotly/dash-core-components/issues/879).
- [#903](https://github.com/plotly/dash-core-components/pull/903) Part of fixing dash import bug https://github.com/plotly/dash/issues/1143

### Updated
- [#911](https://github.com/plotly/dash-core-components/pull/911), [#906](https://github.com/plotly/dash-core-components/pull/906)
  - Upgraded Plotly.js to [1.58.4](https://github.com/plotly/plotly.js/releases/tag/v1.58.4)
    - Patch Release [1.58.4](https://github.com/plotly/plotly.js/releases/tag/v1.58.4)
    - Patch Release [1.58.3](https://github.com/plotly/plotly.js/releases/tag/v1.58.3)

### Added
- [#888](https://github.com/plotly/dash-core-components/pull/888) Adds a `drag_value` prop to `dcc.Slider`to be able to fire callbacks from dragging and releasing the slider.

## Dash HTML Components
### Fixed
- [#169](https://github.com/plotly/dash-html-components/pull/169) - part of fixing dash import bug https://github.com/plotly/dash/issues/1143

## Dash Table
### Fixed
- [#854](https://github.com/plotly/dash-table/pull/854) - part of fixing dash import bug https://github.com/plotly/dash/issues/1143

## [1.18.1] - 2020-12-09

## [1.18.0] - 2020-12-07

## [1.17.0] - 2020-10-29
### Changed
- [#1442](https://github.com/plotly/dash/pull/1442) Update from React 16.13.0 to 16.14.0
### Fixed
- [#1434](https://github.com/plotly/dash/pull/1434) Fix [#1432](https://github.com/plotly/dash/issues/1432) for Julia to import non-core component packages without possible errors.

### Changed
- [#1448](https://github.com/plotly/dash/pull/1448) Provide a hint in the callback error when the user forgot to make `app.callback(...)` a decorator.

## [1.16.3] - 2020-10-07
### Fixed
- [#1426](https://github.com/plotly/dash/pull/1426) Fix a regression caused by `flask-compress==1.6.0` causing performance degradation on server requests

## [1.16.2] - 2020-09-25
### Fixed
- [#1415](https://github.com/plotly/dash/pull/1415) Fix a regression with some layouts callbacks involving dcc.Tabs, not yet loaded dash_table.DataTable and dcc.Graph to not be called
- [#1416](https://github.com/plotly/dash/pull/1416) Make callback graph more robust for complex apps and some specific props (`width` in particular) that previously caused errors.

## [1.16.1] - 2020-09-16
### Changed
- [#1376](https://github.com/plotly/dash/pull/1376) Extends the `getTransform` logic in the renderer to handle `persistenceTransforms` for both nested and non-nested persisted props. This was used to to fix [dcc#700](https://github.com/plotly/dash-core-components/issues/700) in conjunction with [dcc#854](https://github.com/plotly/dash-core-components/pull/854) by using persistenceTransforms to strip the time part of the datetime so that datepickers can persist when defined in callbacks.

### Fixed
- [#1408](https://github.com/plotly/dash/pull/1408) Fixes a bug where the callback graph layout would reset whenever a callback fired, losing user-initiated layout changes ([#1402](https://github.com/plotly/dash/issues/1402)) or creating a new force layout ([#1401](https://github.com/plotly/dash/issues/1401))

## [1.16.0] - 2020-09-03
### Added
- [#1371](https://github.com/plotly/dash/pull/1371) You can now get [CSP `script-src` hashes](https://developer.mozilla.org/en-US/docs/Web/HTTP/Headers/Content-Security-Policy/script-src) of all added inline scripts by calling `app.csp_hashes()` (both Dash internal inline scripts, and those added with `app.clientside_callback`) .

### Changed
- [#1385](https://github.com/plotly/dash/pull/1385) Closes [#1350](https://github.com/plotly/dash/issues/1350) and fixes a previously undefined callback behavior when multiple elements are stacked on top of one another and their `n_clicks` props are used as inputs of the same callback. The callback will now trigger once with all the triggered `n_clicks` props changes.
- [#1179](https://github.com/plotly/dash/pull/1179) New and improved callback graph in the debug menu. Now based on Cytoscape for much more interactivity, plus callback profiling including number of calls, fine-grained time information, bytes sent and received, and more. You can even add custom timing information on the server with `callback_context.record_timing(name, seconds)`

### Fixed
- [#1384](https://github.com/plotly/dash/pull/1384) Fixed a bug introduced by [#1180](https://github.com/plotly/dash/pull/1180) breaking use of `prevent_initial_call` as a positional arg in callback definitions

## [1.15.0] - 2020-08-25
### Added
- [#1355](https://github.com/plotly/dash/pull/1355) Removed redundant log message and consolidated logger initialization. You can now control the log level - for example suppress informational messages from Dash with `app.logger.setLevel(logging.WARNING)`.
- [#1253](https://github.com/plotly/dash/pull/1253), [#1377](https://github.com/plotly/dash/pull/1377) Added experimental `--jl-prefix` option to `dash-generate-components`, optionally generates Julia version of components and corresponding Julia package

### Changed
- [#1180](https://github.com/plotly/dash/pull/1180) and [#1375](https://github.com/plotly/dash/pull/1375) `Input`, `Output`, and `State` in callback definitions don't need to be in lists. You still need to provide `Output` items first, then `Input` items, then `State`, and the list form is still supported. In particular, if you want to return a single output item wrapped in a length-1 list, you should still wrap the `Output` in a list. This can be useful for procedurally-generated callbacks.
- [#1368](https://github.com/plotly/dash/pull/1368) Updated pytest to v6.0.1. To avoid deprecation warnings, this also updated pytest-sugar to 0.9.4 and pytest-mock to 3.2.0. The pytest-mock update only effects python >= 3.0. Pytest-mock remains pinned at 2.0.0 for python == 2.7.

## [1.14.0] - 2020-07-27
### Added
- [#1343](https://github.com/plotly/dash/pull/1343) Add `title` parameter to set the
document title. This is the recommended alternative to setting app.title or overriding
the index HTML.
- [#1315](https://github.com/plotly/dash/pull/1315) Add `update_title` parameter to set or disable the "Updating...." document title during updates. Closes [#856](https://github.com/plotly/dash/issues/856) and [#732](https://github.com/plotly/dash/issues/732)

## [1.13.4] - 2020-06-25
### Fixed
- [#1310](https://github.com/plotly/dash/pull/1310) Fix a regression since 1.13.0 preventing more than one loading state from being shown at a time.

## [1.13.3] - 2020-06-19

## [1.13.2] - 2020-06-18
### Fixed
- [#1305](https://github.com/plotly/dash/issues/1305)
    - Fix regression that causes crash when `FLASK_ENV` is modified during app execution
    - Fix regression that caused tests using `_wait_for_callbacks` to fail

## [1.13.1] - 2020-06-17

## [1.13.0] - 2020-06-17
### Added
- [#1289](https://github.com/plotly/dash/pull/1289) Supports `DASH_PROXY` env var to tell `app.run_server` to report the correct URL to view your app, when it's being proxied. Throws an error if the proxy is incompatible with the host and port you've given the server.
- [#1240](https://github.com/plotly/dash/pull/1240) Adds `callback_context` to clientside callbacks (e.g. `dash_clientside.callback_context.triggered`). Supports `triggered`, `inputs`, `inputs_list`, `states`, and `states_list`, all of which closely resemble their serverside cousins.

### Changed
- [#1237](https://github.com/plotly/dash/pull/1237) Closes [#920](https://github.com/plotly/dash/issues/920): Converts hot reload fetch failures into a server status indicator showing whether the latest fetch succeeded or failed. Callback fetch failures still appear as errors but have a clearer message.
- [#1254](https://github.com/plotly/dash/pull/1254) Modifies the callback chain implementation and improves performance for apps with a lot of components

### Fixed
- [#1255](https://github.com/plotly/dash/pull/1255) Hard hot reload targets only the current window, not the top - so if your app is in an iframe you will only reload the app
- [#1249](https://github.com/plotly/dash/pull/1249) Fixes [#919](https://github.com/plotly/dash/issues/919) so `dash.testing` is compatible with more `pytest` plugins, particularly `pytest-flake8` and `pytest-black`.
- [#1248](https://github.com/plotly/dash/pull/1248) Fixes [#1245](https://github.com/plotly/dash/issues/1245), so you can use prop persistence with components that have dict IDs, ie for pattern-matching callbacks.
- [#1185](https://github.com/plotly/dash/pull/1185) Sort asset directories, same as we sort files inside those directories. This way if you need your assets loaded in a certain order, you can add prefixes to subdirectory names and enforce that order.
- [#1288](https://github.com/plotly/dash/pull/1288) Closes [#1285](https://github.com/plotly/dash/issues/1285): Debug=True should work in the __main__ module.

## [1.12.0] - 2020-05-05
### Added
- [#1228](https://github.com/plotly/dash/pull/1228) Adds control over firing callbacks on page (or layout chunk) load. Individual callbacks can have their initial calls disabled in their definition `@app.callback(..., prevent_initial_call=True)` and similar for `app.clientside_callback`. The app-wide default can also be changed with `app=Dash(prevent_initial_callbacks=True)`, then individual callbacks may disable this behavior.
- [#1201](https://github.com/plotly/dash/pull/1201) New attribute `app.validation_layout` allows you to create a multi-page app without `suppress_callback_exceptions=True` or layout function tricks. Set this to a component layout containing the superset of all IDs on all pages in your app.
- [#1078](https://github.com/plotly/dash/pull/1078) Permit usage of arbitrary file extensions for assets within component libraries

### Fixed
- [#1224](https://github.com/plotly/dash/pull/1224) Fixes [#1223](https://github.com/plotly/dash/issues/1223), a very specific situation in which initial callbacks will not fire.
- [#1220](https://github.com/plotly/dash/pull/1220) Fixes [#1216](https://github.com/plotly/dash/issues/1216), a set of related issues about pattern-matching callbacks with `ALL` wildcards in their `Output` which would fail if no components matched the pattern.
- [#1212](https://github.com/plotly/dash/pull/1212) Fixes [#1200](https://github.com/plotly/dash/issues/1200) - prior to Dash 1.11, if none of the inputs to a callback were on the page, it was not an error. This was, and is now again, treated as though the callback raised PreventUpdate. The one exception to this is with pattern-matching callbacks, when every Input uses a multi-value wildcard (ALL or ALLSMALLER), and every Output is on the page. In that case the callback fires as usual.
- [#1201](https://github.com/plotly/dash/pull/1201) Fixes [#1193](https://github.com/plotly/dash/issues/1193) - prior to Dash 1.11, you could use `flask.has_request_context() == False` inside an `app.layout` function to provide a special layout containing all IDs for validation purposes in a multi-page app. Dash 1.11 broke this when we moved most of this validation into the renderer. This change makes it work again.

## [1.11.0] - 2020-04-10
### Added
- [#1103](https://github.com/plotly/dash/pull/1103) Pattern-matching IDs and callbacks. Component IDs can be dictionaries, and callbacks can reference patterns of components, using three different wildcards: `ALL`, `MATCH`, and `ALLSMALLER`, available from `dash.dependencies`. This lets you create components on demand, and have callbacks respond to any and all of them. To help with this, `dash.callback_context` gets three new entries: `outputs_list`, `inputs_list`, and `states_list`, which contain all the ids, properties, and except for the outputs, the property values from all matched components.
- [#1103](https://github.com/plotly/dash/pull/1103) `dash.testing` option `--pause`: after opening the dash app in a test, will invoke `pdb` for live debugging of both Javascript and Python. Use with a single test case like `pytest -k cbwc001 --pause`.

### Changed
- [#1103](https://github.com/plotly/dash/pull/1103) Multiple changes to the callback pipeline:
  - `dash.callback_context.triggered` now does NOT reflect any initial values, and DOES reflect EVERY value which has been changed either by activity in the app or as a result of a previous callback. That means that the initial call of a callback with no prerequisite callbacks will list nothing as triggering. For backward compatibility, we continue to provide a length-1 list for `triggered`, but its `id` and `property` are blank strings, and `bool(triggered)` is `False`.
  - A user interaction which returns the same property value as was previously present will not trigger the component to re-render, nor trigger callbacks using that property as an input.
  - Callback validation is now mostly done in the browser, rather than in Python. A few things - mostly type validation, like ensuring IDs are strings or dicts and properties are strings - are still done in Python, but most others, like ensuring outputs are unique, inputs and outputs don't overlap, and (if desired) that IDs are present in the layout, are done in the browser. This means you can define callbacks BEFORE the layout and still validate IDs to the layout; and while developing an app, most errors in callback definitions will not halt the app.

### Fixed
- [#1103](https://github.com/plotly/dash/pull/1103) Fixed multiple bugs with chained callbacks either not triggering, inconsistently triggering, or triggering multiple times. This includes: [#635](https://github.com/plotly/dash/issues/635), [#832](https://github.com/plotly/dash/issues/832), [#1053](https://github.com/plotly/dash/issues/1053), [#1071](https://github.com/plotly/dash/issues/1071), and [#1084](https://github.com/plotly/dash/issues/1084). Also fixed [#1105](https://github.com/plotly/dash/issues/1105): async components that aren't rendered by the page (for example in a background Tab) would block the app from executing callbacks.

## [1.10.0] - 2020-04-01
### Added
- [#1134](https://github.com/plotly/dash/pull/1134) Allow `dash.run_server()` host and port parameters to be set with environment variables HOST & PORT, respectively

### Changed
- [#1145](https://github.com/plotly/dash/pull/1145) Update from React 16.8.6 to 16.13.0

### Fixed
- [#1142](https://github.com/plotly/dash/pull/1142) [Persistence](https://dash.plot.ly/persistence): Also persist 0, empty string etc

## [1.9.1] - 2020-02-27
### Added
- [#1133](https://github.com/plotly/dash/pull/1133) Allow the `compress` config variable to be set with an environment variable with DASH_COMPRESS=FALSE

## [1.9.0] - 2020-02-04
### Fixed
- [#1080](https://github.com/plotly/dash/pull/1080) Handle case where dash fails to load when used inside an iframe with a sandbox attribute that only has allow-scripts

## [1.8.0] - 2020-01-14
### Added
- [#1073](https://github.com/plotly/dash/pull/1073) Two new functions to simplify usage handling URLs and pathnames: `app.get_relative_path` & `app.trim_relative_path`.
These functions are particularly useful for apps deployed on Dash Enterprise where the apps served under a URL prefix (the app name) which is unlike apps served on localhost:8050.
    - `app.get_relative_path` returns a path with the config setting `requests_pathname_prefix` prefixed. Use `app.get_relative_path` anywhere you would provide a relative pathname, like `dcc.Link(href=app.relative_path('/page-2'))` or even as an alternative to `app.get_asset_url` with e.g. `html.Img(src=app.get_relative_path('/assets/logo.png'))`.
    - `app.trim_relative_path` a path with `requests_pathname_prefix` and leading & trailing
    slashes stripped from it. Use this function in callbacks that deal with `dcc.Location` `pathname`
    routing.
    Example usage:
    ```python
    app.layout = html.Div([
        dcc.Location(id='url'),
        html.Div(id='content')
    ])
    @app.callback(Output('content', 'children'), [Input('url', 'pathname')])
    def display_content(path):
        page_name = app.strip_relative_path(path)
        if not page_name:  # None or ''
            return html.Div([
                html.Img(src=app.get_relative_path('/assets/logo.png')),
                dcc.Link(href=app.get_relative_path('/page-1')),
                dcc.Link(href=app.get_relative_path('/page-2')),
            ])
        elif page_name == 'page-1':
            return chapters.page_1
        if page_name == "page-2":
            return chapters.page_2
    ```

### Changed
- [#1035](https://github.com/plotly/dash/pull/1035) Simplify our build process.
- [#1074](https://github.com/plotly/dash/pull/1074) Error messages when providing an incorrect property to a component have been improved: they now specify the component type, library, version, and ID (if available).

### Fixed
- [#1037](https://github.com/plotly/dash/pull/1037) Fix no_update test to allow copies, such as those stored and retrieved from a cache.

## [1.7.0] - 2019-11-27
### Added
- [#967](https://github.com/plotly/dash/pull/967) Add support for defining
clientside JavaScript callbacks via inline strings.
- [#1020](https://github.com/plotly/dash/pull/1020) Allow `visit_and_snapshot` API in `dash.testing.browser` to stay on the page so you can run other checks.

### Changed
- [#1026](https://github.com/plotly/dash/pull/1026) Better error message when you forget to wrap multiple `children` in an array, and they get passed to other props.

### Fixed
- [#1018](https://github.com/plotly/dash/pull/1006) Fix the `dash.testing` **stop** API with process application runner in Python2. Use `kill()` instead of `communicate()` to avoid hanging.
- [#1027](https://github.com/plotly/dash/pull/1027) Fix bug with renderer callback lock never resolving with non-rendered async component using the asyncDecorator

## [1.6.1] - 2019-11-14
### Fixed
- [#1006](https://github.com/plotly/dash/pull/1006) Fix IE11 / ES5 compatibility and validation issues
- [#1006](https://github.com/plotly/dash/pull/1006) Fix bug with renderer wrapper component TreeContainer to prevent useless re-renders
- [#1001](https://github.com/plotly/dash/pull/1001)
  - Fix and improve the `clear_input()` API in `dash.testing`, so it's more robust handling react `input`.
  - make the `percy_snapshot()` API more robust, and the timeout of `wait_for_callbacks` (if set to True) will not fail the snapshot execution, but logged as potential error.

## [1.6.0] - 2019-11-04
### Fixed
- [#999](https://github.com/plotly/dash/pull/999) Fix fingerprint for component suites with `metadata` in version.
- [#983](https://github.com/plotly/dash/pull/983) Fix the assets loading issues when dashR application runner is handling with an app defined by string chunk.

## [1.5.1] - 2019-10-29
### Fixed
- [#987](https://github.com/plotly/dash/pull/987) Fix cache string handling for component suites with nested folders in their packages.
- [#986](https://github.com/plotly/dash/pull/986) Fix a bug with evaluation of `_force_eager_loading` when application is loaded with gunicorn

## [1.5.0] - 2019-10-29
### Added
- [#964](https://github.com/plotly/dash/pull/964) Adds support for preventing updates in clientside functions.
  - Reject all updates with `throw window.dash_clientside.PreventUpdate;`
  - Reject a single output by returning `window.dash_clientside.no_update`
- [#899](https://github.com/plotly/dash/pull/899) Add support for async dependencies and components
- [#973](https://github.com/plotly/dash/pull/973) Adds support for resource caching and adds a fallback caching mechanism through etag

### Fixed
- [#974](https://github.com/plotly/dash/pull/974) Fix and improve a percy snapshot behavior issue we found in dash-docs testing. It adds a flag `wait_for_callbacks` to ensure that, in the context of a dash app testing, the percy snapshot action will happen only after all callbacks get fired.

## [1.4.1] - 2019-10-17
### Fixed
- [#969](https://github.com/plotly/dash/pull/969) Fix warnings emitted by react devtools coming from our own devtools components.

## [1.4.0] - 2019-10-08
### Added
- [#948](https://github.com/plotly/dash/pull/948) Support setting working directory for R apps run using the `dashr` fixture, primarily useful for tests with assets. `dashr.start_server` supports a `cwd` argument to set an explicit working directory, and has smarter defaults when it's omitted: if `app` is a path to an R script, uses the directory of that path; if `app` is a string, uses the directory the test file itself is in.
- [#944](https://github.com/plotly/dash/pull/944)
  - Relevant `dash.testing` methods can now be called with either an element or a CSS selector: `select_dcc_dropdown`, `multiple_click`, `clear_input`, `zoom_in_graph_by_ratio`, `click_at_coord_fractions`.
  - Three new `dash.testing` methods: `clear_local_storage`, `clear_session_storage`, and `clear_storage` (to clear both together)
- [#937](https://github.com/plotly/dash/pull/937) `dash.testing` adds two APIs `zoom_in_graph_by_ratio` and `click_at_coord_fractions` about advanced interactions using mouse `ActionChain`
- [#938](https://github.com/plotly/dash/issues/938) Add debugging traces to dash backend about serving component suites, to verify the installed packages whenever in doubt.

### Fixed
- [#944](https://github.com/plotly/dash/pull/944) Fix a bug with persistence being toggled on/off on an existing component.

## [1.3.1] - 2019-09-19
### Changed
- Bump dash-core-components version from 1.2.0 to [1.2.1](https://github.com/plotly/dash-core-components/blob/master/CHANGELOG.md#120---2019-09-19)

## [1.3.0] - 2019-09-17
### Added
- [#923](https://github.com/plotly/dash/pull/923) Add one configuration `--percy-assets` in `pytest` to specify extra application assets path if needed.

- [#918](https://github.com/plotly/dash/pull/918) Add `wait_for_element_by_id` and `visit_and_snapshot` APIs in browser, add `raw_command` option (with higher priority than the default waitress one) and optional `start_timeout` argument to handle large applications within the process runner.

- [#903](https://github.com/plotly/dash/pull/903) Persistence: enable props edited by the user to persist across recreating the component or reloading the page. Components need to define three new props: `persistence`, `persisted_props`, and `persistence_type` as described in the lead comment of `src/persistence.js`. App developers then enable this behavior by, in the simplest case, setting `persistence: true` on the component. First use case is table, see [dash-table#566](https://github.com/plotly/dash-table/pull/566)

### Changed
- Bump dash-table version from 4.2.0 to [4.3.0](https://github.com/plotly/dash-table/blob/master/CHANGELOG.md#430---2019-09-17)
- Bump dash-core-components version from 1.1.2 to [1.2.0](https://github.com/plotly/dash-core-components/blob/master/CHANGELOG.md#120---2019-09-17)
- Bump dash-renderer version from 1.0.1 to [1.1.0](https://github.com/plotly/dash/blob/master/dash-renderer/CHANGELOG.md#110---2019-09-17)

### Fixed
- [#915](https://github.com/plotly/dash/issues/915) Fix `dash-generate-components` on Windows.
- [#829](https://github.com/plotly/dash/issues/829) Fix the `--remote` pytest argument which was not effective in the code, adding a new argument `--remote-url` to support the selenium grid usage in the cloud.
- [#910](https://github.com/plotly/dash/pull/910) Reduce the dash-renderer packages size on **PyPI** about 55% by removing the source maps. To do more advanced debugging, the source maps needs to be generated from source code with `npm run build:local` and pip install in editable mode, i.e. `pip install -e .`

## [1.2.0] - 2019-08-27
### Added
- [#860](https://github.com/plotly/dash/pull/860) Add a new arg `dev_tools_prune_errors` to `app.run_server` and `app.enable_dev_tools`. Default `True`, tracebacks only include user code and below. Set it `False` for the previous behavior showing all the Dash and Flask parts of the stack.

### Changed
- Bump dash-table version from 4.1.0 to [4.2.0](https://github.com/plotly/dash-table/blob/master/CHANGELOG.md#420---2019-08-27)
- Bump dash-core-components version from 1.1.1 to [1.1.2](https://github.com/plotly/dash-core-components/blob/master/CHANGELOG.md#112---2019-08-27)
- Bump dash-html-components version from 1.0.0 to [1.0.1](https://github.com/plotly/dash-html-components/blob/master/CHANGELOG.md#101---2019-08-27)
- Bump dash-renderer version from 1.0.0 to [1.0.1](https://github.com/plotly/dash/blob/dev/dash-renderer/CHANGELOG.md#101---2019-08-27)

### Fixed
- [#874](https://github.com/plotly/dash/pull/874) Clean all the binary assets in dash-renderer, add tool to build all the required bundles from fresh source code to avoid confusion of the assets and improve the release process. Fixes [#868](https://github.com/plotly/dash/pull/868) and [#734](https://github.com/plotly/dash/pull/734)

## [1.1.1] - 2019-08-06
### Changed
- Bump dash-core-components version from 1.1.0 to [1.1.1](https://github.com/plotly/dash-core-components/blob/master/CHANGELOG.md#111---2019-08-06)

## [1.1.0] - 2019-08-05
### Added
- [#827](https://github.com/plotly/dash/pull/827) Add support for dashR testing to the `dash.testing` pytest framework.

### Changed
- Bump dash-table version from 4.0.2 to [4.1.0](https://github.com/plotly/dash-table/blob/master/CHANGELOG.md#410---2019-08-05)
- Bump dash-core-components version from 1.0.0 to [1.1.0](https://github.com/plotly/dash-core-components/blob/master/CHANGELOG.md#110---2019-08-05)

## [1.0.2] - 2019-07-15
### Changed
- Bump dash-table version from 4.0.1 to [4.0.2](https://github.com/plotly/dash-table/blob/master/CHANGELOG.md#402---2019-07-15)

### Fixed
- [#821](https://github.com/plotly/dash/pull/821) Fix a bug with callback error reporting, [#791](https://github.com/plotly/dash/issues/791).

## [1.0.1] - 2019-07-09
### Changed
- 💥 [#808](https://github.com/plotly/dash/pull/808) Remove strong `dash.testing` dependencies per community feedback. Testing users should do `pip install dash[testing]` afterwards.

- [#805](https://github.com/plotly/dash/pull/805) Add headless mode for dash.testing, add `pytest_setup_options` hook for full configuration of `WebDriver Options`.

- Bump dash-table version from 4.0.0 to [4.0.1](https://github.com/plotly/dash-table/blob/master/CHANGELOG.md#401---2019-07-09)

## [1.0.0] - 2019-06-20
### Changed
- 💥 [#761](https://github.com/plotly/dash/pull/761) Several breaking changes to the `dash.Dash` API:
  - Remove two obsolete constructor kwargs: `static_folder` and `components_cache_max_age`
  - Remove the misspelled `supress_callback_exceptions` fallback
  - Remove the unused `resources.config.infer_from_layout`
  - Revamp `app.config`: ALL constructor args are now stored in `config`, with three exceptions: `server`, `index_string`, and `plugins`. None of these are stored in any other instance attributes anymore.
  - Change `hot_reload_interval` from msec to seconds, for consistency with `hot_reload_watch_interval`
  - When called from `enable_dev_tools`, `debug=True` by default. It's still `False` by default from `run_server`.

- ✨ [#744](https://github.com/plotly/dash/pull/744) Introducing Dash Testing (`dash.testing`) - read the full tutorial at <https://dash.plotly.com/testing>.

- [#753](https://github.com/plotly/dash/pull/753) `Component` no longer inherits `MutableMapping`, so `values`, `keys`, and more are no longer methods. Fixes an issue reported in [dcc#440](https://github.com/plotly/dash-core-components/issues/440) where components with certain prop names defined but not provided would cause a failure to render. During component generation we now disallow all props with leading underscores or matching a few remaining reserved words: `UNDEFINED`, `REQUIRED`, `to_plotly_json`, `available_properties`, and `available_wildcard_properties`.

- [#739](https://github.com/plotly/dash/pull/739) Allow the Flask app to be provided to Dash after object initialization. This allows users to define Dash layouts etc when using the app factory pattern, or any other pattern that inhibits access to the app object. This broadly complies with the flask extension API, allowing Dash to be considered as a Flask extension where it needs to be.

- [#774](https://github.com/plotly/dash/pull/774) Allow the Flask app to set the Dash app name if the name is not provided by users.

- [#722](https://github.com/plotly/dash/pull/722) Assets are served locally by default. Both JS scripts and CSS files are affected. This improves robustness and flexibility in numerous situations, but in certain cases initial loading could be slowed. To restore the previous CDN serving, set `app.scripts.config.serve_locally = False` (and similarly with `app.css`, but this is generally less important).

- [#724](https://github.com/plotly/dash/pull/724), [renderer#175](https://github.com/plotly/dash-renderer/pull/175) Undo/redo toolbar is removed by default, you can enable it with `app=Dash(show_undo_redo=true)`. The CSS hack `._dash-undo-redo:{display:none;}` is no longer needed

- 💥 [#709](https://github.com/plotly/dash/pull/709) Merge the `dash-renderer` project into the main dash repo to simplify feature dev workflow. We will keep the [deprecated one](https://github.com/plotly/dash-renderer) for archive purpose.

## [0.43.0] - 2019-05-15
### Changed
- Bump dash-core-components version from 0.47.0 to [0.48.0](https://github.com/plotly/dash-core-components/blob/master/CHANGELOG.md#0480---2019-05-15)
- Bump dash-renderer version from 0.23.0 to [0.24.0](https://github.com/plotly/dash-renderer/blob/master/CHANGELOG.md#0240---2019-05-15)
- Bump dash-table version from 3.6.0 to [3.7.0](https://github.com/plotly/dash-table/blob/master/CHANGELOG.md#370---2019-05-15)

### Fixed
- [renderer#170](https://github.com/plotly/dash-renderer/pull/170) Fix regression on handling PreventUpdate (204 NO CONTENT)

## [0.42.0] - 2019-04-25
### Added
- [#687](https://github.com/plotly/dash/pull/687), [renderer#100](https://github.com/plotly/dash-renderer/pull/100) Dev Tools support. A new UI in the application that automatically display JavaScript & Python error messages, validates your component's properties, and displays a graph of your callback's dependencies. Only enabled in debug mode. Turn this on and off with two new config flags in `app.run_server`:
  - `dev_tools_props_check` - turn on/off property validation.
  - `dev_tools_ui` - turn on/off the UI.

### Fixed
- [renderer#148](https://github.com/plotly/dash-renderer/issues/148) Fix regression for `children=0` case.

## [0.41.0] - 2019-04-10
### Added
- [#672](https://github.com/plotly/dash/pull/672), [renderer#143](https://github.com/plotly/dash-renderer/pull/143) Support for "Clientside Callbacks" - an escape hatch to execute your callbacks in JavaScript instead of Python
- [#676](https://github.com/plotly/dash/pull/676) Add `dev_tools_ui` config flag in `app.run_server` (serialized in `<script id="_dash-config" type="application/json">`) to display or hide the forthcoming Dev Tools UI in Dash's front-end (dash-renderer).
- [#680](https://github.com/plotly/dash/pull/680) Partial updates: leave some multi-output updates unchanged while updating others

### Removed
- [renderer#145](https://github.com/plotly/dash-renderer/pull/145) Remove `dash_renderer._set_react_version` support for 15.4.2 and 16.2.0

### Changed
- Bump dash-core-components version from 0.45.0 to [0.46.0](https://github.com/plotly/dash-core-components/blob/master/CHANGELOG.md#0460---2019-04-10)
- [renderer#145](https://github.com/plotly/dash-renderer/pull/145) Update from React 15.4.2 to React 16.8.6

## [0.40.0] - 2019-03-25
### Changed
- Bump dash-core-components version from 0.44.0 to [0.45.0](https://github.com/plotly/dash-core-components/blob/master/CHANGELOG.md#0450---2019-03-25)
- Bump dash-html-components version from 0.14.0 to [0.15.0](https://github.com/plotly/dash-html-components/blob/master/CHANGELOG.md#0150---2019-03-25)
- [renderer#140](https://github.com/plotly/dash-renderer/pull/140), [renderer#126](https://github.com/plotly/dash-renderer/pull/126) Optimize rendering, and always assign `setProps` to components even with no callbacks to use it.

## [0.39.0] - 2019-03-04
### Added
- [#436](https://github.com/plotly/dash/pull/436) Allow multiple outputs from a single callback.
- [#367](https://github.com/plotly/dash/pull/367) Support custom JavaScript hooks to modify callback payloads and responses.
- [#623](https://github.com/plotly/dash/pull/623) Modify the flask response with custom cookies or headers, using `dash.callback_context.response`.
- [renderer#93](https://github.com/plotly/dash-renderer/pull/93) Loading states API

### Changed
- Bump dash-core-components version from 0.43.1 to [0.44.0](https://github.com/plotly/dash-core-components/blob/master/CHANGELOG.md#0440---2019-03-04)
- Bump dash-html-components version from 0.13.5 to [0.14.0](https://github.com/plotly/dash-html-components/blob/master/CHANGELOG.md#0140---2019-03-04)
- Bump dash-table version from 3.5.0 to [3.6.0](https://github.com/plotly/dash-table/blob/master/CHANGELOG.md#360---2019-03-04)

## [0.38.0] - 2019-02-25
### Added
- [#603](https://github.com/plotly/dash/pull/603) Add components libraries js/css distribution to hot reload watch.
- [#608](https://github.com/plotly/dash/pull/608), [renderer#124](https://github.com/plotly/dash-renderer/pull/124) Callback context:
  - Know which inputs caused a callback to fire: `dash.callback_context.triggered`
  - Input/State values by name `dash.callback_context.states.get('btn.n_clicks')`

### Changed
- Bump dash-table version from 3.4.0 to [3.5.0](https://github.com/plotly/dash-table/blob/master/CHANGELOG.md#350---2019-02-25)
- Bump dash-renderer version from 0.18.0 to [0.19.0](https://github.com/plotly/dash-renderer/blob/master/CHANGELOG.md#0190---2019-02-25)

### Fixed
- Fix missing indentation for generated metadata.json [#600](https://github.com/plotly/dash/issues/600)
- Fix missing component prop docstring error [#598](https://github.com/plotly/dash/issues/598)
- [#492](https://github.com/plotly/dash/pull/492) Move `__repr__` to base component instead of being generated.
- [#605](https://github.com/plotly/dash/pull/605) Raise exception when same input & output are used in a callback

## [0.37.0] - 2019-02-11
### Removed
- [renderer#118](https://github.com/plotly/dash-renderer/pull/118) Removed redux logger for the dev.

### Changed
- [#565](https://github.com/plotly/dash/pull/565) Add core libraries as version locked dependencies
- Bump dash-table version from 3.3.0 to [3.4.0](https://github.com/plotly/dash-table/blob/master/CHANGELOG.md#340---2019-02-08)
- Bump dash-renderer version from 0.17.0 to [0.18.0](https://github.com/plotly/dash-renderer/blob/master/CHANGELOG.md#0180---2019-02-11)
- Bump dash-core-components version from 0.43.0 to [0.43.1](https://github.com/plotly/dash-core-components/blob/master/CHANGELOG.md#0431---2019-02-11)

### Fixed
- [#563](https://github.com/plotly/dash/pull/563) Fix collections.abc deprecation warning for Python 3.8

## [0.36.0] - 2019-01-25
### Removed
- [#550](https://github.com/plotly/dash/pull/550), [renderer#114](https://github.com/plotly/dash-renderer/pull/114) Remove support for `Event` system. Use event properties instead, for example the `n_clicks` property instead of the `click` event, see [#531](https://github.com/plotly/dash/issues/531). `dash_renderer` MUST be upgraded to >=0.17.0 together with this, and it is recommended to update `dash_core_components` to >=0.43.0 and `dash_html_components` to >=0.14.0.

## [0.35.3] - 2019-01-23
### Changed
- [#547](https://github.com/plotly/dash/pull/547)
  - `assets_folder` argument now defaults to 'assets'
  - The assets folder is now always relative to the given root path of `name` argument, the default of `__main__` will get the `cwd`.
  - No longer coerce the name argument from the server if the server argument is provided.

### Fixed
- [#547](https://github.com/plotly/dash/pull/547)
  - Asset blueprint takes routes prefix into it's static path.
  - Asset url path no longer strip routes from requests.
- [#548](https://github.com/plotly/dash/pull/548) Remove print statement from PreventUpdate error handler.
- [#524](https://github.com/plotly/dash/pull/524) Removed ComponentRegistry dist cache.

## [0.35.2] - 2019-01-11
### Fixed
- [#522](https://github.com/plotly/dash/pull/522) Fix typo in some exception names
- [renderer#110](https://github.com/plotly/dash-renderer/pull/110)
  - Keep the config store state on soft reload.
  - AppProvider returns `Loading...` if no configs as before [renderer#108](https://github.com/plotly/dash-renderer/pull/108).

## 0.35.1 - 2018-12-27
### Fixed
- [#518](https://github.com/plotly/dash/pull/518) Always skip `dynamic` resources from index resources collection.

## 0.35.0 - 2018-12-18
### Added
- [#483](https://github.com/plotly/dash/pull/483) Experimental `--r-prefix` option to `dash-generate-components`, optionally generates R version of components and corresponding R package.

## 0.34.0 - 2018-12-17
### Added
- [#490](https://github.com/plotly/dash/pull/490) Add `--ignore` option to `dash-generate-components`, defaults to `^_`.

### Removed
- [renderer#108](https://github.com/plotly/dash-renderer/pull/108) Unused login api and Authentication component

### Fixed
- Add `key` to rendered components, fixing [renderer#379](https://github.com/plotly/dash-core-components/issues/379)

## 0.33.0 - 2018-12-10
### Added
- [#487](https://github.com/plotly/dash/pull/487) Add specific Dash exception types to replace generic exceptions (`InvalidIndexException`, `DependencyException`, `ResourceException`)

## 0.32.2 - 2018-12-09
### Fixed
- [#485](https://github.com/plotly/dash/pull/485) Fix typo in missing events/inputs error message

## 0.32.1 - 2018-12-07
### Changed
- [#484](https://github.com/plotly/dash/pull/484) Mute dash related missing props docstring from extract-meta warnings

## 0.32.0 - 2018-12-07
### Added
- [#478](https://github.com/plotly/dash/pull/478), [renderer#104](https://github.com/plotly/dash-renderer/issues/104) Support for .map file extension and dynamic (on demand) loading
- [renderer#107](https://github.com/plotly/dash-renderer/pull/107) [Redux devtools](https://github.com/zalmoxisus/redux-devtools-extension) support

## 0.31.1 - 2018-11-29
### Fixed
- [#473](https://github.com/plotly/dash/pull/473) Fix `_imports_.py` indentation generation.

## 0.31.0 - 2018-11-29
### Added
- [#451](https://github.com/plotly/dash/pull/451) Combine `extract-meta` and Python component files generation in a cli

### Fixed
- Fix a bug [renderer#66](https://github.com/plotly/dash-renderer/issues/66) in the ON_PROP_CHANGE callback where history was not correctly set when acting on more than one component. In particular, the 'undo' button should now work as expected.

## 0.30.0 - 2018-11-14
### Added
- [#362](https://github.com/plotly/dash/pull/362), [renderer#73](https://github.com/plotly/dash-renderer/pull/73) Hot reloading from the browser.
- Silence routes logging with `dev_tools_silence_routes_logging`.

## 0.29.0 - 2018-11-06
### Added
- [#444](https://github.com/plotly/dash/pull/444) Add component namespaces registry, collect the resources needed by component library when they are imported instead of crawling the layout.

## 0.28.7 - 2018-11-05
### Fixed
- [#450](https://github.com/plotly/dash/pull/450) Use the same prop name black list for component generation in all supported Python versions. Closes [#361](https://github.com/plotly/dash/issues/361).

## 0.28.6 - 2018-11-05
### Fixed
- [#443](https://github.com/plotly/dash/pull/443) `Dash.registered_paths` changed to a `collections.defaultdict(set)`, was appending the same package paths on every index.

## 0.28.5 - 2018-10-18
### Fixed
- [#431](https://github.com/plotly/dash/pull/431) Replace windows endline when generating components class docstrings.

## 0.28.4 - 2018-10-18
### Fixed
- [#430](https://github.com/plotly/dash/pull/430) Fix `Component.traverse()` and `Component.traverse_with_paths()` for components with `children` of type `tuple`, not just `list`.

## 0.28.3 - 2018-10-17
### Fixed
- [#418](https://github.com/plotly/dash/pull/418) Fix http-equiv typo
- Include missing polyfills to restore Internet Explorer support, restore whatwg-fetch [renderer#87](https://github.com/plotly/dash-renderer/issues/87)

## 0.28.2 - 2018-10-05
### Changed
- [#377](https://github.com/plotly/dash/pull/377) Move `add_url` function definition out of `Dash.__init__`

## 0.28.1 - 2018-09-26
### Fixed
- [#407](https://github.com/plotly/dash/pull/407) Missing favicon package_data from setup.py

## 0.28.0 - 2018-09-26
### Added
- [#406](https://github.com/plotly/dash/pull/406) Default favicon for dash apps.
- Bust the cache of the assets favicon.

### Fixed
- [#403](https://github.com/plotly/dash/pull/403) Remove the first and last blank lines from the HTML index string.

## 0.27.0 - 2018-09-20
### Added
- [#369](https://github.com/plotly/dash/pull/369), [renderer#77](https://github.com/plotly/dash-renderer/pull/77) Allow serving dev bundles from the components suite, enable with `app.run_server(dev_tools_serve_dev_bundles=True)`

### Fixed
- [#350](https://github.com/plotly/dash/pull/350) Use HTML5 syntax for the meta tag

## 0.26.6 - 2018-09-19
### Fixed
- [#387](https://github.com/plotly/dash/pull/387) Add `Cache-Control` headers to files served by `Dash.serve_component_suites`, and time modified query string to collected components suites resources.
- [#394](https://github.com/plotly/dash/pull/394) Add `InvalidResourceError` error and a Flask error handler so unregistered paths in `serve_component_suites` return a 404 instead of 500.

## 0.26.5 - 2018-09-10
### Fixed
- [#374](https://github.com/plotly/dash/pull/374) Fix `get_asset_url` with a different `assets_url_path`.

## 0.26.4 - 2018-08-28
### Fixed
- Set `url_base_pathname` to `None` in `Dash.__init__`. Fix [#364](https://github.com/plotly/dash/issues/364)

## 0.26.3 - 2018-08-27
### Added
- `Dash.get_asset_url` will give the prefixed url for the asset file.

### Fixed
- [#351](https://github.com/plotly/dash/pull/351) Prefix assets files with `requests_pathname_prefix`.

## 0.26.2 - 2018-08-26
### Fixed
- [#343](https://github.com/plotly/dash/pull/343) Only create the assets blueprint once for apps that provide the same flask instance to multiple dash instances.

## 0.26.1 - 2018-08-26
### Fixed
- [#336](https://github.com/plotly/dash/pull/336) Fix bug in `_validate_layout` which would not let a user set `app.layout` to be a function that returns a layout [(fixes #334)](https://github.com/plotly/dash/issues/334).

## 0.26.0 - 2018-08-20
### Added
- [#318](https://github.com/plotly/dash/pull/318) Add `assets_ignore` init keyword, regex filter for the assets files.

## 0.25.1 - 2018-08-20
### Fixed
- [#335](https://github.com/plotly/dash/pull/335) Ensure CSS/JS external resources are loaded before the assets.

## 0.25.0 - 2018-08-14
### Added
- [#322](https://github.com/plotly/dash/pull/322) Take config values from init or environ variables (Prefixed with `DASH_`).

### Fixed
- Take `requests_pathname_prefix` config when creating scripts tags.
- `requests/routes_pathname_prefix` must start and end with `/`.
- `requests_pathname_prefix` must end with `routes_pathname_prefix`. If you supplied both `requests` and `routes` pathname before this update, make sure `requests_pathname_prefix` ends with the same value as `routes_pathname_prefix`.
- `url_base_pathname` sets both `requests/routes` pathname, cannot supply it with either `requests` or `routes` pathname prefixes.

## 0.24.2 - 2018-08-13
### Fixed
- [#320](https://github.com/plotly/dash/pull/320) Disallow duplicate component ids in the initial layout.

## 0.24.1 - 2018-08-10
### Fixed
- Fix bug [#321](https://github.com/plotly/dash/issues/321) where importing Dash components with no props would result in an error.
- Fix a bug in 0.23.1 where importing components with arguments that are Python keywords could cause an error. In particular, this fixes `dash-html-components` with Python 3.7.

## 0.24.0 - 2018-08-10
### Added
- [#319](https://github.com/plotly/dash/pull/309) Add a modified time query string to assets included in the index in order to bust the cache.

## 0.23.1 - 2018-08-02
### Added
- [#316](https://github.com/plotly/dash/pull/316) Add `ie-compat` meta tag to the index by default.
- [#305](https://github.com/plotly/dash/pull/305) Add `external_script` and `external_css` keywords to dash `__init__`.
- Dash components are now generated at build-time and then imported rather than generated when a module is imported. This should reduce the time it takes to import Dash component libraries, and makes Dash compatible with IDEs.

## 0.22.1 - 2018-08-01
### Fixed
- [#273](https://github.com/plotly/dash/pull/273) Raise a more informative error if a non-JSON-serializable value is returned from a callback.

## 0.22.0 - 2018-07-25
### Added
- [#286](https://github.com/plotly/dash/pull/286) Asset files & index customization.
- [#294](https://github.com/plotly/dash/pull/294) Raise an error if there is no layout present when the server is run.
- [renderer#55](https://github.com/plotly/dash-renderer/pull/55) Add `_dash-error` class to the "Error loading layout" and "Error loading dependencies" messages.

### Fixed
- Attempting to render a `Boolean` value to the page no longer crashes the app.
- [renderer#57](https://github.com/plotly/dash-renderer/issues/57) If a callback references an `id` which does not exist in the DOM tree at the time it is executed, throw a more informative front-end exception.
- [renderer#54](https://github.com/plotly/dash-renderer/pull/54) Previously, if a component called `updateProps` with multiple properties, Dash would fire the callback multiple times (once for each property). Now the callback only fires once.

## 0.21.1 - 2018-04-10
### Added
- [#237](https://github.com/plotly/dash/pull/237) Support `aria-*` and `data-*` attributes in all dash html components. These new keywords can be added using a dictionary expansion, e.g. `html.Div(id="my-div", **{"data-toggle": "toggled", "aria-toggled": "true"})`
- [renderer#45](https://github.com/plotly/dash-renderer/pull/45) Allow user to choose between React versions '15.4.2' and '16.2.0':
```python
import dash_renderer

# Set the react version before setting up the Dash application
dash_renderer._set_react_version('16.2.0')

app = dash.Dash(...)
```

### Fixed
- [renderer#50](https://github.com/plotly/dash-renderer/pull/50) Update MANIFEST.in to include `react` and `react-dom` bundles for development mode

## 0.21.0 - 2018-02-21
### Added
- [#207](https://github.com/plotly/dash/pull/207) Support React components using [Flow](https://flow.org/en/docs/react/) types. `component_loader` now has the following behavior to create docstrings as determined in discussion in [#187](https://github.com/plotly/dash/issues/187):
  1. If a Dash component has `PropTypes`-generated typing, the docstring uses the `PropTypes`, _regardless of whether the component also has Flow types (current behavior)._
  2. Otherwise if a Dash component has Flow types but _not `PropTypes`_, the docstring now uses the objects generated by `react-docgen` from the Flow types.

### Fixed
- [renderer#42](https://github.com/plotly/dash-renderer/pull/42) Fix [renderer#41](https://github.com/plotly/dash-renderer/issues/41) and [renderer#44](https://github.com/plotly/dash-renderer/issues/44).
  - In some cases, during initialization, callbacks may fired multiple times instead of just once. This only happens in certain scenarios where outputs have overlapping inputs and those inputs are leaves (they don't have any inputs of their own).
  - If an output component is returned from a callback and its inputs were _not_ returned from the same input (i.e. they were already visible), then the callback to update the output would not fire. This has now been fixed. A common scenario where this app structure exists is within a Tabbed app, where there are global controls that update each tab's contents and the tab's callback just displays new output containers.

## 0.20.0 - 2018-01-19
### Added
- [#190](https://github.com/plotly/dash/pull/190) `exceptions.PreventUpdate` can be raised inside a callback to prevent the callback from updating the app. See <https://community.plotly.com/t/improving-handling-of-aborted-callbacks/7536/2>.

### Removed
- Removes logging from redux middleware from production build based on process.env.NODE_ENV.

### Changed
- Many pylint style fixes: [#163](https://github.com/plotly/dash/pull/163), [#164](https://github.com/plotly/dash/pull/164), [#165](https://github.com/plotly/dash/pull/165), [#166](https://github.com/plotly/dash/pull/166), [#167](https://github.com/plotly/dash/pull/167), [#168](https://github.com/plotly/dash/pull/168), [#169](https://github.com/plotly/dash/pull/169), [#172](https://github.com/plotly/dash/pull/172), [#173](https://github.com/plotly/dash/pull/173), [#181](https://github.com/plotly/dash/pull/181), [#185](https://github.com/plotly/dash/pull/185), [#186](https://github.com/plotly/dash/pull/186), [#193](https://github.com/plotly/dash/pull/193)
- [#184](https://github.com/plotly/dash/pull/184) New integration test framework.
- [#174](https://github.com/plotly/dash/pull/174) Submodules are now imported into the `dash` namespace for better IDE completion.

## 0.19.0 - 2017-10-16
### Changed
- 🔒 Remove CSRF protection measures. CSRF-style attacks are not relevant to Dash apps. Dash's API uses `POST` requests with content type `application/json` which are not susceptible to unwanted requests from 3rd party sites. See [#141](https://github.com/plotly/dash/issues/141).
- 🔒 `app.server.secret_key` is no longer required since CSRF protection was removed. Setting `app.server.secret_key` was difficult to document and a very common source of confusion, so it's great that users won't get bitten by this anymore :tada:
- 🐞 [renderer#22](https://github.com/plotly/dash-renderer/pull/22), [renderer#28](https://github.com/plotly/dash-renderer/pull/28) Previously, old requests could override new requests if their response was longer than the new one. This caused subtle bugs when apps are deployed on multiple processes or threads with component callbacks that update at varying rates like urls. Originally reported in [#133](https://github.com/plotly/dash/issues/133). This fix should also improve performance when many updates happen at once as outdated requests will get dropped instead of updating the UI. Performance issue with the first PR reported in [renderer#27](https://github.com/plotly/dash-renderer/issues/27) and fixed in the second PR.
- [renderer#21](https://github.com/plotly/dash-renderer/pull/21) Fix an issue where a callback would be fired excessively. Previously, the callback would be called as many times as it had inputs. Now, it is called less.

## 0.18.3 - 2017-09-08
### Added
- `app.config` is now a `dict` instead of a class. You can set config variables with `app.config['suppress_callback_exceptions'] = True` now. The previous class-based syntax (e.g. `app.config.suppress_callback_exceptions`) has been maintained for backwards compatibility.
- 🐌 Experimental behaviour for a customizable "loading state". When a callback is in motion, Dash now appends a `<div class="_dash-loading-callback"/>` to the DOM. Users can style this element using custom CSS to display loading screen overlays. This feature is in alpha, we may remove it at any time.

### Fixed
- Fix a bug from 0.18.2 that removed the ability for dash to serve the app on any route besides `/`.
- Fix a bug from 0.18.0 with the new config variables when used in a multi-app setting, causing config to be shared across apps. Originally reported in <https://community.plotly.com/t/flask-endpoint-error/5691/7>
- Rename config setting `supress_callback_exceptions` to `suppress_callback_exceptions`. The original spelling is kept for backward compatibility.
- 🐞 (renderer) Fix a bug where Dash would fire updates for each parent of a grandchild node that shared the same grandparent. Originally reported in <https://community.plotly.com/t/specifying-dependency-tree-traversal/5080/5>
- 🐞 (renderer) Fix a bug where the document title that displays "Updating..." wouldn't change if the callback raised an Exception. Now it will be removed on any response, even a failure.

## 0.18.2 - 2017-09-07
### Added
- [#70](https://github.com/plotly/dash/pull/70) 🔧 Add an `endpoint` to each of the URLs to allow for multiple routes.

## 0.18.1 - 2017-09-07
### Fixed
- [#128](https://github.com/plotly/dash/pull/128) 🐛 If `app.layout` is a function, then it used to be called excessively. Now it is called just once on startup and just once on page load.

## 0.18.0 - 2017-09-07
### Changed
- 🔒 Remove the `/static/` folder and endpoint that is implicitly initialized by flask. This is too implicit for my comfort level: I worry that users will not be aware that their files in their `static` folder are accessible
- ⚡️ Remove all API calls to the Plotly API (<https://api.plotly.com/>), the authentication endpoints and decorators, and the associated `filename`, `sharing` and `app_url` arguments. This was never documented or officially supported. Authentication has been moved to the [`dash-auth` package](https://github.com/plotly/dash-auth).
- [#107](https://github.com/plotly/dash/pull/107) ✏️ Sort prop names in exception messages.

### Added
- 🔧 Add two new `config` variables: `routes_pathname_prefix` and `requests_pathname_prefix` to provide more flexibility for API routing when Dash apps are run behind proxy servers. `routes_pathname_prefix` is a prefix applied to the backend routes and `requests_pathname_prefix` prefixed in requests made by Dash's front-end. `dash-renderer==0.8.0rc3` uses these endpoints.
- [#112](https://github.com/plotly/dash/pull/112) 🔧 Add `id` to `KeyError` exceptions in components.

### Fixed
- ✏️ Fix a typo in an exception.
- 🔧 Replaced all illegal characters in environment variables.

### 🔧 Maintenance
- 📝 Update README.md
- ✅ Fix CircleCI tests. Note that the [`dash-renderer`](https://github.com/plotly/dash-renderer) contains the bulk of the integration tests.
- 💄 Flake8 fixes and tests (fixes [#99](https://github.com/plotly/dash/issues/99))
- ✨ Add this CHANGELOG.md.

## 0.17.3 - 2017-06-22
✨ This is the initial open-source release of Dash.<|MERGE_RESOLUTION|>--- conflicted
+++ resolved
@@ -5,17 +5,14 @@
 ## [Unreleased]
 
 ### Added
-<<<<<<< HEAD
 - [#1952](https://github.com/plotly/dash/pull/1952) Improved callback_context
   - Closes [#1818](https://github.com/plotly/dash/issues/1818) Closes [#1054](https://github.com/plotly/dash/issues/1054)
   - adds `dash.ctx`, a more concise name for `dash.callback_context`
   - adds `ctx.triggered_prop_ids`, a dictionary of the component ids and props that triggered the callback.
   - adds `ctx.triggered_id`, the `id` of the component that triggered the callback.
   - adds `ctx.args_grouping`, a dict of the inputs used with flexible callback signatures.
-=======
 
 - [#2009](https://github.com/plotly/dash/pull/2009) Add support for Promises within Client-side callbacks as requested in [#1364](https://github.com/plotly/dash/pull/1364).
->>>>>>> 7202d538
 
 ### Fixed
 
