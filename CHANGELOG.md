# Change Log for dash-renderer
All notable changes to this project will be documented in this file.
This project adheres to [Semantic Versioning](http://semver.org/).

<<<<<<< HEAD
## [0.14.0] - 2018-07-29
### Added
- Back-end and front-end exceptions in Dash are now rendered on the page when in debug mode.
=======
## [0.14.1] - 2018-09-20
### Fixed
- Renamed `__init__.py` external_path to dash_renderer.min.js

## [0.14.0] - 2018-09-20
### Added
- Unminified dev bundle support. [#77](https://github.com/plotly/dash-renderer/pull/77)
>>>>>>> bd3c8b38

## [0.13.2] - 2018-07-24
### Fixed
- Attempting to render a `Boolean` value to the page no longer crashes the app.

## [0.13.1] - 2018-07-18
### Fixed
- If a callback references an `id` which does not exist in the DOM tree at the time it is executed, throw an informative front-end exception (previously an uninformative front-end exception was thrown). https://github.com/plotly/dash-renderer/issues/57

## [0.13.0] - 2018-06-01
### Fixed
- Previously, if a component called `updateProps` with multiple properties, Dash would fire the callback multiple times (once for each property). Now, the callback is only fired once. https://github.com/plotly/dash-renderer/pull/54


### Added
- A `_dash-error` class was added to the "Error loading layout" and "Error loading dependencies" messages. https://github.com/plotly/dash-renderer/pull/55

## [0.12.1] - 2018-03-29
### Fixed
- Updates MANIFEST.in to include react and react-dom bundles for development mode
https://github.com/plotly/dash-renderer/pull/50

## [0.12.0] - 2018-03-28
### Added
- Allows user to now choose between '15.4.2' and '16.2.0' for React versions
```python
import dash_renderer

# Set the react version before setting up the Dash application
dash_renderer._set_react_version('16.2.0')

app = dash.Dash(...)
```
https://github.com/plotly/dash-renderer/pull/45

## [0.11.3] - 2018-02-01
### Fixed
- Fixed #41 in #42. In some cases, during initialization, callbacks may fired multiple times instead of just once. This only happens in certain scenarios where outputs have overlapping inputs and those inputs are leaves (they don't have any inputs of their own). See #41 for a simple example and #42 for some more extensive test cases.
- Fixed #44 in #42. If an output component is returned from a callback and its inputs were _not_ returned from the same input (i.e. they were already visible), then the callback to update the output would not fire. This has now been fixed. A common scenario where this app structure exists is within a Tabbed app, where there are global controls that update each tab's contents and the tab's callback just displays new output containers. See #44 for a simple example and #42 for some more extensive test cases.

## [0.11.2] - 2018-01-08
### Fixed
- Removes logging from redux middleware from production build based on process.env.NODE_ENV.

## [0.11.1] - 2017-10-19
### Fixed
- :snail: :racehorse: Fixed a performance issue. In 0.11.0 we introduced an  internal request queue to fix some bugs. This request queue was boundless and in certain cases it could become really large and slow down the app. Now, we remove old requests from this queue when they are no longer needed, keeping its size under control. Originally reported in https://github.com/plotly/dash-renderer/issues/27

## [0.11.0] - 2017-09-28
### Fixed
- 🐞 Previously, old requests could override new requests if their response was longer than the new one.
This caused subtle bugs when apps are deployed on multiple processes or threads with component
callbacks that update at varying rates like urls. Originally reported in github.com/plotly/dash/issues/133. This fix should also improve performance when many updates happen at once as outdated requests will get dropped instead of updating the UI.

## [0.10.0] - 2017-09-19
### Fixed
- Fixed an issue where a callback would be fired on page load and when dynamically generated excessively. Previously, the callback would be called as many times as it had inputs. Now, it is called less. https://github.com/plotly/dash-renderer/pull/21
### Maintenance
- Add percy screenshot tests



## [0.9.0] - 2017-09-07
### Fixed
- 🐞 Fixed a bug where Dash would fire updates for each parent of a grandchild node that shared the same grandparent. Originally reported in https://community.plot.ly/t/specifying-dependency-tree-traversal/5080/5
- 🐞 Fixed a bug where the document title that displays "Updating..." wouldn't change if the callback raised an Exception. Now it will be removed on any response, even a failure.

### Added
- 🐌 Experimental behaviour for a customizable "loading state". When a callback is in motion, Dash now appends a `<div class="_dash-loading-callback"/>` to the DOM.
Users can style this element using custom CSS to display loading screen overlays.
This feature is in alpha, we may remove it at any time.

## [0.8.0] - 2017-09-07
### Added
- 🔧 Added support for the `requests_pathname_prefix` config parameter introduced in `dash==0.18.0`

## [0.7.4] - 2017-07-20
### Removed
- Remove unofficial support for `/routes`. This was never officially supported and was an antipattern in Dash. URLs and multi-page apps can be specified natively through the `dash_core_components.Link` and `dash_core_components.Location` components. See [https://plot.ly/dash/urls](https://plot.ly/dash/urls) for more details.

## [0.7.3] - 2017-06-20
### Added
- Added a class `_dash-undo-redo` to the undo/redo toolbar. This allows the undo/redo to be styled (or even removed)<|MERGE_RESOLUTION|>--- conflicted
+++ resolved
@@ -2,11 +2,6 @@
 All notable changes to this project will be documented in this file.
 This project adheres to [Semantic Versioning](http://semver.org/).
 
-<<<<<<< HEAD
-## [0.14.0] - 2018-07-29
-### Added
-- Back-end and front-end exceptions in Dash are now rendered on the page when in debug mode.
-=======
 ## [0.14.1] - 2018-09-20
 ### Fixed
 - Renamed `__init__.py` external_path to dash_renderer.min.js
@@ -14,7 +9,6 @@
 ## [0.14.0] - 2018-09-20
 ### Added
 - Unminified dev bundle support. [#77](https://github.com/plotly/dash-renderer/pull/77)
->>>>>>> bd3c8b38
 
 ## [0.13.2] - 2018-07-24
 ### Fixed
