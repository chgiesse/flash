--- conflicted
+++ resolved
@@ -6,11 +6,8 @@
 
 ## Fixed
 
-<<<<<<< HEAD
 - [#2489](https://github.com/plotly/dash/pull/2489) Fix location change event handling when `Location` objects are removed from the layout. Event handlers would not be removed and eventually change props of a random DOM element, fix [#1346](https://github.com/plotly/dash/issues/1346)
-=======
 - [#2498](https://github.com/plotly/dash/pull/2498) Fix error when caching callbacks which return `Patch` objects by making `Patch` objects picklable
->>>>>>> 093b5596
 - [#2491](https://github.com/plotly/dash/pull/2491) Fix clientside inline function name not found, fix [#2488](https://github.com/plotly/dash/issues/2488)
 
 ## [2.9.2] - 2023-03-29
