<<<<<<< HEAD
## Unreleased
### Changed
- [#722](https://github.com/plotly/dash/pull/722) Assets are served locally by default. Both JS scripts and CSS files are affected. This improves robustness and flexibility in numerous situations, but in certain cases initial loading could be slowed. To restore the previous CDN serving, set `app.scripts.config.serve_locally = False` (and similarly with `app.css`, but this is generally less important).
=======
## [UNRELEASED]
### Changed
- Undo/redo toolbar is removed by default, you can enable it with `app=Dash(show_undo_redo=true)`. The CSS hack `._dash-undo-redo:{display:none;}` is no longer needed [#724](https://github.com/plotly/dash/pull/724)
>>>>>>> 599f8351

## [0.43.0] - 2019-04-25
### Changed
- Bumped dash-core-components version from 0.47.0 to [0.48.0](https://github.com/plotly/dash-core-components/blob/master/CHANGELOG.md#0480---2019-05-15)
- Bumped dash-renderer version from 0.23.0 to [0.24.0](https://github.com/plotly/dash-renderer/blob/master/CHANGELOG.md#0240---2019-05-15)
- Bumped dash-table version from 3.6.0 to [3.7.0](https://github.com/plotly/dash-table/blob/master/CHANGELOG.md#370---2019-05-15)

## [0.42.0] - 2019-04-25
### Added
- [#687](https://github.com/plotly/dash/pull/687) Dev Tools support. A new UI in the application that automatically display JavaScript & Python error messages, validates your component's properties, and displays a graph of your callback's dependencies. Only enabled in debug mode. Turn this on and off with two new config flags in `app.run_server`:
    - `dev_tools_props_check` - turn on/off property validation.
    - `dev_tools_ui` - turn on/off the UI.

## [0.41.0] - 2019-04-10
### Added
- Support for "Clientside Callbacks" - an escape hatch to execute your callbacks in JavaScript instead of Python [#672](https://github.com/plotly/dash/pull/672)
- Added `dev_tools_ui` config flag in `app.run_server` (serialized in `<script id="_dash-config" type="application/json">`)
  to display or hide the forthcoming Dev Tools UI in Dash's front-end (dash-renderer). [#676](https://github.com/plotly/dash/pull/676)
- Partial updates: leave some multi-output updates unchanged while updating others [#680](https://github.com/plotly/dash/pull/680)

## Changed
- Bumped dash-core-components version from 0.45.0 to [0.46.0](https://github.com/plotly/dash-core-components/blob/master/CHANGELOG.md#0460---2019-04-10)
- Bumped dash-renderer version from 0.21.0 to [0.22.0](https://github.com/plotly/dash-renderer/blob/master/CHANGELOG.md#0220---2019-04-10)

## [0.40.0] - 2019-03-25
### Changed
- Bumped dash-core-components version from 0.44.0 to [0.45.0](https://github.com/plotly/dash-core-components/blob/master/CHANGELOG.md#0450---2019-03-25)
- Bumped dash-html-components version from 0.14.0 to [0.15.0](https://github.com/plotly/dash-html-components/blob/master/CHANGELOG.md#0150---2019-03-25)
- Bumped dash-renderer version from 0.20.0 to [0.21.0](https://github.com/plotly/dash-renderer/blob/master/CHANGELOG.md#0210---2019-03-25)

## [0.39.0] - 2019-03-04
## Added
- Allow multiple outputs from a single callback. [#436](https://github.com/plotly/dash/pull/436)
- Support for custom javascript hooks to modify callback payloads and responses. [#367](https://github.com/plotly/dash/pull/367)
- Modify the flask response with custom cookies or headers, using `dash.callback_context.response`. [#623](https://github.com/plotly/dash/pull/623)

## Changed
- Bumped dash-core-components version from 0.43.1 to [0.44.0](https://github.com/plotly/dash-core-components/blob/master/CHANGELOG.md#0440---2019-03-04)
- Bumped dash-html-components version from 0.13.5 to [0.14.0](https://github.com/plotly/dash-html-components/blob/master/CHANGELOG.md#0140---2019-03-04)
- Bumped dash-renderer version from 0.19.0 to [0.20.0](https://github.com/plotly/dash-renderer/blob/master/CHANGELOG.md#0200---2019-03-04)
- Bumped dash-table version from 3.5.0 to [3.6.0](https://github.com/plotly/dash-table/blob/master/CHANGELOG.md#360---2019-03-04)

## [0.38.0] - 2019-02-25
## Fixed
- Fix missing indentation for generated metadata.json [#600](https://github.com/plotly/dash/issues/600)
- Fix missing component prop docstring error [#598](https://github.com/plotly/dash/issues/598)
- Moved `__repr__` to base component instead of being generated. [#492](https://github.com/plotly/dash/pull/492)
- Raise exception when same input & output are used in a callback [#605](https://github.com/plotly/dash/pull/605)

## Changed
- Bumped dash-table version from 3.4.0 to [3.5.0](https://github.com/plotly/dash-table/blob/master/CHANGELOG.md#350---2019-02-25)
- Bumped dash-renderer version from 0.18.0 to [0.19.0](https://github.com/plotly/dash-renderer/blob/master/CHANGELOG.md#0190---2019-02-25)

## Added
- Added components libraries js/css distribution to hot reload watch. [#603](https://github.com/plotly/dash/pull/603)
- Callback context [#608](https://github.com/plotly/dash/pull/608)
  - Know which inputs fired in a callback `dash.callback_context.triggered`
  - Input/State values by name `dash.callback_context.states.get('btn.n_clicks')`

## [0.37.0] - 2019-02-11
## Fixed
- Fixed collections.abc deprecation warning for python 3.8 [#563](https://github.com/plotly/dash/pull/563)

## Changed
- Added core libraries as version locked dependencies [#565](https://github.com/plotly/dash/pull/565)
- Bumped dash-table version from 3.3.0 to [3.4.0](https://github.com/plotly/dash-table/blob/master/CHANGELOG.md#340---2019-02-08)
- Bumped dash-renderer version from 0.17.0 to [0.18.0](https://github.com/plotly/dash-renderer/blob/master/CHANGELOG.md#0180---2019-02-11)
- Bumped dash-core-components version from 0.43.0 to [0.43.1](https://github.com/plotly/dash-core-components/blob/master/CHANGELOG.md#0431---2019-02-11)

## [0.36.0] - 2019-01-25
## Removed
- Removed support for `Event` system. Use event properties instead, for example the `n_clicks` property instead of the `click` event, see [#531](https://github.com/plotly/dash/issues/531) for details. `dash_renderer` MUST be upgraded to >=0.17.0 together with this, and it is recommended to update `dash_core_components` to >=0.43.0 and `dash_html_components` to >=0.14.0. [#550](https://github.com/plotly/dash/pull/550)

## [0.35.3] - 2019-01-23
## Fixed
- Asset blueprint takes routes prefix into it's static path. [#547](https://github.com/plotly/dash/pull/547)
- Asset url path no longer strip routes from requests. [#547](https://github.com/plotly/dash/pull/547)
- Remove print statement from PreventUpdate error handler. [#548](https://github.com/plotly/dash/pull/548)
- Removed ComponentRegistry dist cache [#524](https://github.com/plotly/dash/pull/524)

## Changed
- `assets_folder` argument now default to 'assets' [#547](https://github.com/plotly/dash/pull/547)
- The assets folder is now always relative to the given root path of `name` argument, the default of `__main__` will get the `cwd`. [#547](https://github.com/plotly/dash/pull/547)
- No longer coerce the name argument from the server if the server argument is provided. [#547](https://github.com/plotly/dash/pull/547)

## [0.35.2] - 2019-01-11
## Fixed
- Fix typo in some exception names [#522](https://github.com/plotly/dash/pull/522)

## 0.35.1 - 2018-12-27
### Fixed
- Always skip `dynamic` resources from index resources collection. [#518](https://github.com/plotly/dash/pull/518)

## 0.35.0 - 2018-12-18
## Added
- Experimental `--r-prefix` option to `dash-generate-components`, optionally generates R version of components and corresponding R package.  [#483](https://github.com/plotly/dash/pull/483)

## 0.34.0 - 2018-12-17
## Added
- `--ignore` option to `dash-generate-components`, default to `^_`. [#490](https://github.com/plotly/dash/pull/490)

## 0.33.0 - 2018-12-10
## Added
- Added specific Dash exception types to replace generic exceptions (InvalidIndexException, DependencyException, ResourceException) [#487](https://github.com/plotly/dash/pull/487)

## 0.32.2 - 2018-12-09
## Fixed
- Fix typo in missing events/inputs error message [#485](https://github.com/plotly/dash/pull/485)

## 0.32.1 - 2018-12-07
## Changed
- Muted dash related missing props docstring from extract-meta warnings [#484](https://github.com/plotly/dash/pull/484)

## 0.32.0 - 2018-12-07
## Added
- Support for .map file extension and dynamic (on demand) loading [#478](https://github.com/plotly/dash/pull/478)

## 0.31.1 - 2018-11-29
## Fixed
- Fix `_imports_.py` indentation generation. [#473](https://github.com/plotly/dash/pull/473/files)

## 0.31.0 - 2018-11-29
## Added
- Combined `extract-meta` and python component files generation in a cli [#451](https://github.com/plotly/dash/pull/451)

## 0.30.0 - 2018-11-14
## Added
- Hot reload from the browser [#362](https://github.com/plotly/dash/pull/362)
- Silence routes logging with `dev_tools_silence_routes_logging`.

## 0.29.0 - 2018-11-06
## Added
- Added component namespaces registry, collect the resources needed by component library when they are imported instead of crawling the layout. [#444](https://github.com/plotly/dash/pull/444)

## 0.28.7 - 2018-11-05
## Fixed
- Component generation now uses the same prop name black list in all supported Python versions. Closes [#361](https://github.com/plotly/dash/issues/361). [#450](https://github.com/plotly/dash/pull/450)

## 0.28.6 - 2018-11-05
## Fixed
- `Dash.registered_paths` changed to a `collections.defaultdict(set)`, was appending the same package paths on every index. [#443](https://github.com/plotly/dash/pull/443)

## 0.28.5 - 2018-10-18
## Fixed
- Replace windows endline when generating the components classes docstring [#431](https://github.com/plotly/dash/pull/431)

## 0.28.4 - 2018-10-18
## Fixed
- The `Component.traverse()` and `Component.traverse_with_paths()` methods now work correctly for components with `children` of type `tuple` (before, this only worked for `list`s). [#430](https://github.com/plotly/dash/pull/430)

## 0.28.3 - 2018-10-17
## Fixed
- Fix http-equiv typo [#418](https://github.com/plotly/dash/pull/418)

## 0.28.2 - 2018-10-05
## Added
- Moved `add_url` function definition out of `Dash.__init__` [#377](https://github.com/plotly/dash/pull/377)

## 0.28.1 - 2018-09-26
## Fixed
- Missing favicon package_data from setup.py [#407](https://github.com/plotly/dash/pull/407)

## 0.28.0 - 2018-09-26
## Added
- Default favicon for dash apps. [#406](https://github.com/plotly/dash/pull/406#issuecomment-424821743)
- Bust the cache of the assets favicon.

## Fixed
- Remove the first and last blank lines from the HTML index string. [#403](https://github.com/plotly/dash/pull/403)

## 0.27.0 - 2018-09-20
## Added
- Added support for serving dev bundles from the components suite, enable with `app.run_server(dev_tools_serve_dev_bundles=True)` [#369](https://github.com/plotly/dash/pull/369)

## Fixed
- Use HTML5 syntax for the meta tag [#350](https://github.com/plotly/dash/pull/350)

## 0.26.6 - 2018-09-19
## Fixed
- Added `Cache-Control` headers to files served by `Dash.serve_component_suites`. [#387](https://github.com/plotly/dash/pull/387)
- Added time modified query string to collected components suites resources.
- Added `InvalidResourceError`. [#393](https://github.com/plotly/dash/pull/393)
- Added a flask errorhandler to catch `InvalidResourceError` from `serve_component_suites` and return a 404.

## 0.26.5 - 2018-09-10
## Fixed
- Fix `get_asset_url` with a different `assets_url_path`. [#374](https://github.com/plotly/dash/pull/374)

## 0.26.4 - 2018-08-28
## Fixed
- Set `url_base_pathname` to `None` in `Dash.__init__`. Fix [#364](https://github.com/plotly/dash/issues/364)

## 0.26.3 - 2018-08-27
## Fixed
- Prefix assets files with `requests_pathname_prefix`. [#351](https://github.com/plotly/dash/pull/351)

## Added
- `Dash.get_asset_url` will give the prefixed url for the asset file.

## 0.26.2 - 2018-08-26
## Fixed
- Only create the assets blueprint once for app that provide the same flask instance to multiple dash instance. [#343](https://github.com/plotly/dash/pull/343)

## 0.26.1 - 2018-08-26
## Fixed
- Fix bug in `_validate_layout` which would not let a user set `app.layout` to be a function that returns a layout [(fixes #334)](https://github.com/plotly/dash/issues/334). [#336](https://github.com/plotly/dash/pull/336)

## 0.26.0 - 2018-08-20
## Added
- Added `assets_ignore` init keyword, regex filter for the assets files. [#318](https://github.com/plotly/dash/pull/318)

## 0.25.1 - 2018-08-20
## Fixed
- Ensure CSS/JS external resources are loaded before the assets. [#335](https://github.com/plotly/dash/pull/335)

## 0.25.0 - 2018-08-14
## Added
- Take configs values from init or environ variables (Prefixed with `DASH_`). [#322](https://github.com/plotly/dash/pull/322)

## Fixed
- Take `requests_pathname_prefix` config when creating scripts tags.
- `requests/routes_pathname_prefix` must starts and end with `/`.
- `requests_pathname_prefix` must ends with `routes_pathname_prefix`. If you supplied both `requests` and `routes` pathname before this update, make sure `requests_pathname_prefix` ends with the same value as `routes_pathname_prefix`.
- `url_base_pathname` set both `requests/routes` pathname, cannot supply it with either `requests` or `routes` pathname prefixes.


## 0.24.2 - 2018-08-13
## Fixed
- Disallow duplicate component ids in the initial layout. [#320](https://github.com/plotly/dash/pull/320)

## 0.24.1 - 2018-08-10
## Fixed
- Fixed bug in 0.23.1 where importing Dash components with no props would result in an error. (Fixes [#321](https://github.com/plotly/dash/issues/321)).
- Fixed bug in 0.23.1 where importing components with arguments that are python keywords could cause an error. In particular, this fixes `dash-html-components` while using Python 3.7.

## 0.24.0 - 2018-08-10
## Added
- Add a modified time query string to the assets included in the index in order to bust the cache. [#319](https://github.com/plotly/dash/pull/309)


## 0.23.1 - 2018-08-02
## Added
- Add ie-compat meta tag to the index by default. [#316](https://github.com/plotly/dash/pull/316)
- Add `external_script` and `external_css` keywords to dash `__init__`. [#305](https://github.com/plotly/dash/pull/305)
- Dash components are now generated at build-time and then imported rather than generated when a module is imported. This should reduce the time it takes to import Dash component libraries, and makes Dash compatible with IDEs.

## 0.22.1 - 2018-08-01
## Fixed
- Raise a more informative error if a non JSON serializable value is returned from a callback [#273](https://github.com/plotly/dash/pull/273)

## 0.22.0 - 2018-07-25
## Added
- Assets files & index customization [#286](https://github.com/plotly/dash/pull/286)
- Raise an error if there is no layout present when the server is running [#294](https://github.com/plotly/dash/pull/294)


## 0.21.1 - 2018-04-10
## Added
- `aria-*` and `data-*` attributes are now supported in all dash html components. (#40)
- These new keywords can be added using a dictionary expansion, e.g. `html.Div(id="my-div", **{"data-toggle": "toggled", "aria-toggled": "true"})`

## 0.21.0 - 2018-02-21
## Added
- #207 Dash now supports React components that use [Flow](https://flow.org/en/docs/react/).
    To support Flow, `component_loader` now has the following behavior to create docstrings
    as determined in discussion in [#187](https://github.com/plotly/dash/issues/187):
        1. If a Dash component has `PropTypes`-generated typing, the docstring uses the `PropTypes`, _regardless of whether the component also has Flow types (current behavior)._
        2. Otherwise if a Dash component has Flow types but _not `PropTypes`_, the docstring now uses the objects generated by `react-docgen` from the Flow types.

## 0.20.0 - 2018-01-19
## Added
- `exceptions.PreventUpdate` can be raised inside a callback to elegantly prevent
the callback from updating the app. See https://community.plot.ly/t/improving-handling-of-aborted-callbacks/7536/2 for context
and #190 for the PR.

## Changed
- Many pylint style fixes.
  See #163, #164, #165, #166, #167, #168, #169, #172, #173, #181, #185, #186, #193
- New integration test framework #184
- Submodules are now imported into the `dash` namespace for better IDE completion #174

# 0.19.0 - 2017-10-16
## Changed
- 🔒  CSRF protection measures were removed as CSRF style attacks are not relevant
to Dash apps. Dash's API uses `POST` requests with content type
`application/json` which are not susceptible to unwanted requests from 3rd
party sites. See https://github.com/plotly/dash/issues/141 for more.
- 🔒  Setting `app.server.secret_key` is no longer required since CSRF protection was
removed. Setting `app.server.secret_key` was difficult to document and
a very common source of confusion, so it's great that users won't get bitten
by this anymore :tada:

# 0.18.3 - 2017-09-08
## Added
- `app.config` is now a `dict` instead of a class. You can set config variables with
  `app.config['suppress_callback_exceptions'] = True` now. The previous class-based
  syntax (e.g. `app.config.suppress_callback_exceptions`) has been maintained for
  backwards compatibility

## Fixed
- 0.18.2 introduced a bug that removed the ability for dash to serve the app on
  any route besides `/`. This has been fixed.
- 0.18.0 introduced a bug with the new config variables when used in a multi-app setting.
  These variables would be shared across apps. This issue has been fixed.
  Originally reported in https://community.plot.ly/t/flask-endpoint-error/5691/7
- The config setting `supress_callback_exceptions` has been renamed to
  `suppress_callback_exceptions`. Previously, `suppress` was spelled wrong.
  The original config variable is kept for backwards compatibility.

# 0.18.3rc1 - 2017-09-08
The prerelease for 0.18.3

# 0.18.2 - 2017-09-07
## Added
- 🔧 Added an `endpoint` to each of the URLs to allow for multiple routes (https://github.com/plotly/dash/pull/70)

# 0.18.1 - 2017-09-07
## Fixed
- 🐛 If `app.layout` was supplied a function, then it used to be called excessively. Now it is called just once on startup and just once on page load. https://github.com/plotly/dash/pull/128

# 0.18.0 - 2017-09-07
## Changed
- 🔒  Removes the `/static/` folder and endpoint that is implicitly initialized by flask. This is too implicit for my comfort level: I worry that users will not be aware that their files in their `static` folder are accessible
- ⚡️  Removes all API calls to the Plotly API (https://api.plot.ly/), the authentication endpoints and decorators, and the associated `filename`, `sharing` and `app_url` arguments. This was never documented or officially supported and authentication has been moved to the [`dash-auth` package](https://github.com/plotly/dash-auth)
- ✏️ Sorts the prop names in the exception messages (#107)

## Added
- 🔧 Add two new `config` variables: `routes_pathname_prefix` and `requests_pathname_prefix` to provide more flexibility for API routing when Dash apps are run behind proxy servers. `routes_pathname_prefix` is a prefix applied to the backend routes and `requests_pathname_prefix` prefixed in requests made by Dash's front-end. `dash-renderer==0.8.0rc3` uses these endpoints.
- 🔧 Added id to KeyError exception in components (#112)


## Fixed
- ✏️  Fix a typo in an exception
- 🔧 Replaced all illegal characters in environment variable

##🔧 Maintenance
- 📝  Update README.md
- ✅  Fix CircleCI tests. Note that the [`dash-renderer`](https://github.com/plotly/dash-renderer) contains the bulk of the integration tests.
- 💄 Flake8 fixes and tests (fixes #99 )
- ✨ Added this CHANGELOG.md

# 0.17.3 - 2017-06-22
✨ This is the initial open-source release of Dash<|MERGE_RESOLUTION|>--- conflicted
+++ resolved
@@ -1,12 +1,8 @@
-<<<<<<< HEAD
 ## Unreleased
 ### Changed
 - [#722](https://github.com/plotly/dash/pull/722) Assets are served locally by default. Both JS scripts and CSS files are affected. This improves robustness and flexibility in numerous situations, but in certain cases initial loading could be slowed. To restore the previous CDN serving, set `app.scripts.config.serve_locally = False` (and similarly with `app.css`, but this is generally less important).
-=======
-## [UNRELEASED]
-### Changed
+
 - Undo/redo toolbar is removed by default, you can enable it with `app=Dash(show_undo_redo=true)`. The CSS hack `._dash-undo-redo:{display:none;}` is no longer needed [#724](https://github.com/plotly/dash/pull/724)
->>>>>>> 599f8351
 
 ## [0.43.0] - 2019-04-25
 ### Changed
