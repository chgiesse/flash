# Change Log for Dash
All notable changes to `dash` will be documented in this file.
This project adheres to [Semantic Versioning](https://semver.org/).

## UNRELEASED

## Fixed

<<<<<<< HEAD
- [#2589](https://github.com/plotly/dash/pull/2589) CSS for input elements not scoped to Dash application
=======
- [#2593](https://github.com/plotly/dash/pull/2593) dcc.Input accepts a number for its debounce argument
>>>>>>> ce0aabe4

## [2.11.1] - 2023-06-29

## Fixed

- [#2573](https://github.com/plotly/dash/pull/2578) Disable jupyter dash in Databricks, as the implementation here does not work in a Databricks notebook. Dash Enterprise customers can use the separate databricks-dash package for this purpose.

## Changed

- [#2573](https://github.com/plotly/dash/pull/2573) Use `julia --project` command inside `JuliaRunner`.
- [#2579](https://github.com/plotly/dash/pull/2579) Add warning if using `JupyterDash`

## [2.11.0] - 2023-06-23

## Added

- [#2530](https://github.com/plotly/dash/pull/2530) Merge JupyterDash repository with Dash.
  - Add `jupyter_mode` argument to `app.run`, defaults to `inline` and configurable via `jupyter_dash.default_mode`.
  - Add prefixed arguments from `JupyterDash` to `app.run`: `jupyter_width`, `jupyter_height`, `jupyter_server_url`.

## Fixed

- [#2555](https://github.com/plotly/dash/pull/2555) Fix browser back button when removing one of multiple location components from layout, fix [#1312](https://github.com/plotly/dash/issues/1312)
- [#2565](https://github.com/plotly/dash/pull/2565) Fix sorting for > 10 pages, fix [#2564](https://github.com/plotly/dash/issues/2564)

## Updated

- [#2474](https://github.com/plotly/dash/pull/2574) Update plotly js to 2.24.2 from 2.23.2
  - Feature release [2.24.0](https://github.com/plotly/plotly.js/releases/tag/v2.24.0) add pattern to pie, funnelarea, sunburst, icicle and treemap traces
  - Patch release [2.24.1](https://github.com/plotly/plotly.js/releases/tag/v2.24.1) and [2.24.2](https://github.com/plotly/plotly.js/releases/tag/v2.24.2)

## [2.10.2] - 2023-05-31

## Changed

- Set Flask and Werkzeug version upper bound to `<2.3`.

## [2.10.1] - 2023-05-30

## Fixed

- [#2545](https://github.com/plotly/dash/pull/2545) Fix typescript objectOf generation.
- [#2548](https://github.com/plotly/dash/pull/2548) Fix component as props callback triggering other callbacks not in response, fix [#2487](https://github.com/plotly/dash/issues/2487).

## [2.10.0] - 2023-05-25

## Changed

- [#2538](https://github.com/plotly/dash/pull/2538) Add an upper bound to Flask and Werkzeug versions at `<2.2.3` because we expect the Dash ecosystem to be incompatible with the next minor release of Flask (this excludes the current latest Flask release 2.3.x). We will raise the upper bound to `<2.4` after we fix incompatibilities elsewhere in the Dash ecosystem.

## Added

- [#2540](https://github.com/plotly/dash/pull/2540) Add `include_pages_meta=True` to `Dash` constructor, and fix a security issue in pages meta tags [#2536](https://github.com/plotly/dash/issues/2536).

## Fixed

- [#2508](https://github.com/plotly/dash/pull/2508) Fix error message, when callback output has different length than spec
- [#2207](https://github.com/plotly/dash/pull/2207) Fix object of components support.
- [#2500](https://github.com/plotly/dash/pull/2500) Passing customdata by click for scattermapbox, fix [#2493](https://github.com/plotly/dash/issues/2493)
- [#2513](https://github.com/plotly/dash/pull/2513) Raise error when iterating over patch objects, fix [#2512](https://github.com/plotly/dash/issues/2512)

## Updated

- [#2533](https://github.com/plotly/dash/pull/2533) and [#2538](https://github.com/plotly/dash/pull/2538) Update Plotly.js to v2.23.2 from v2.20.0.
  - Feature release [2.23.0](https://github.com/plotly/plotly.js/releases/tag/v2.23.0) adds legend/colorbar xref/yref.
  - Feature release [2.22.0](https://github.com/plotly/plotly.js/releases/tag/v2.22.0) adds `legend` references to traces.
  - Feature release [2.21.0](https://github.com/plotly/plotly.js/releases/tag/v2.21.0) adds `label.texttemplate` to parametric shapes.
  - Patch releases [2.23.1](https://github.com/plotly/plotly.js/releases/tag/v2.23.1) and [2.23.2](https://github.com/plotly/plotly.js/releases/tag/v2.23.2) fix heatmap rendering on iOS and Safari when zsmooth is set to false and shape text when drawing a new shape.

- [#2538](https://github.com/plotly/dash/pull/2538) Update JS dependencies in dcc, html, dash-table, dash-renderer, and dash

## [2.9.3] - 2023-04-13

## Fixed

- [#2489](https://github.com/plotly/dash/pull/2489) Fix location change event handling when `Location` objects are removed from the layout. Event handlers would not be removed and eventually change props of a random DOM element, fix [#1346](https://github.com/plotly/dash/issues/1346)
- [#2498](https://github.com/plotly/dash/pull/2498) Fix error when caching callbacks which return `Patch` objects by making `Patch` objects picklable
- [#2491](https://github.com/plotly/dash/pull/2491) Fix clientside inline function name not found, fix [#2488](https://github.com/plotly/dash/issues/2488)

## [2.9.2] - 2023-03-29

## Fixed

- [#2479](https://github.com/plotly/dash/pull/2479) Fix `KeyError` "Callback function not found for output [...], , perhaps you forgot to prepend the '@'?" issue when using duplicate callbacks targeting the same output. This issue would occur when the app is restarted or when running with multiple `gunicorn` workers.
- [#2471](https://github.com/plotly/dash/pull/2471) Fix `allow_duplicate` output with clientside callback, fix [#2467](https://github.com/plotly/dash/issues/2467)
- [#2473](https://github.com/plotly/dash/pull/2473) Fix background callbacks with different outputs but same function, fix [#2221](https://github.com/plotly/dash/issues/2221)

## [2.9.1] - 2023-03-17

## Fixed

- [#2461](https://github.com/plotly/dash/pull/2461) Fix pytest plugin make report when testing not installed, fix [#2420](https://github.com/plotly/dash/issues/2420)

## [2.9.0] - 2023-03-16

## Breaking
- [#2450](https://github.com/plotly/dash/pull/2450) Set label style `display: block` if `inline` is false in RadioItems & Checklist components. To keep previous behavior, set `inline=True`. This is already how it was described and worked in our documentation and other places with CSS stylesheets that set the default orientation of RadioItems and Checklist options to vertical (including Dash Design Kit), but for unstyled pages it is a breaking change.

## Added

- [#2392](https://github.com/plotly/dash/pull/2392) Improved pages feature:
  - Accept an absolute path or a `pathlib.path` for `pages_folder`, to match `assets_folder`
  - Fix inferring `use_pages=True` when you supply a custom `pages_folder`
  - Fix for `pages_folder` that includes special characters
  - New test fixture `clear_pages_state`
  - Make imported pages act more like regular Python modules
- [#2068](https://github.com/plotly/dash/pull/2068) Added `refresh="callback-nav"` in `dcc.Location`. This allows for navigation without refreshing the page when url is updated in a callback.
- [#2417](https://github.com/plotly/dash/pull/2417) Add wait_timeout property to customize the behavior of the default wait timeout used for by wait_for_page, fix [#1595](https://github.com/plotly/dash/issues/1595)
- [#2417](https://github.com/plotly/dash/pull/2417) Add the element target text for wait_for_text* error message, fix [#945](https://github.com/plotly/dash/issues/945)
- [#2425](https://github.com/plotly/dash/pull/2425) Add `add_log_handler=True` to Dash init, if you don't want a log stream handler at all.
- [#2260](https://github.com/plotly/dash/pull/2260) Experimental support for React 18. The default is still React v16.14.0, but to use React 18 you can either set the environment variable `REACT_VERSION=18.2.0` before running your app, or inside the app call `dash._dash_renderer._set_react_version("18.2.0")`. THIS FEATURE IS EXPERIMENTAL. It has not been tested with component suites outside the Dash core, and we may add or remove available React versions in any future release.
- [#2414](https://github.com/plotly/dash/pull/2414) Add `dash.Patch`for partial update Output props without transferring the previous value in a State.
- [#2414](https://github.com/plotly/dash/pull/2414) Add `allow_duplicate` to `Output` arguments allowing duplicate callbacks to target the same prop.
- [#2349](https://github.com/plotly/dash/pull/2349) Added new `dcc.Geolocation` component

## Fixed

- [#2429](https://github.com/plotly/dash/pull/2429) Fix side effect on updating possible array children triggering callbacks, fix [#2411](https://github.com/plotly/dash/issues/2411).
- [#2417](https://github.com/plotly/dash/pull/2417) Disable the pytest plugin if `dash[testing]` not installed, fix [#946](https://github.com/plotly/dash/issues/946).
- [#2417](https://github.com/plotly/dash/pull/2417) Do not swallow the original error to get the webdriver, easier to know what is wrong after updating the browser but the driver.
- [#2425](https://github.com/plotly/dash/pull/2425) Fix multiple log handler added unconditionally to the logger, resulting in duplicate log message.
- [#2415](https://github.com/plotly/dash/pull/2415) Fix background callbacks progress not deleted after fetch.
- [#2426](https://github.com/plotly/dash/pull/2426) Set default interval to 1 second for app.long_callback, restoring the behavior it had before v2.6.0 when we introduced `backround=True` callbacks.

## Changed

- [#2425](https://github.com/plotly/dash/pull/2425) Moved the logger namespace to `dash.dash`, as library logger it should be on that namespace instead of the user app.

## Updated

- [#2241](https://github.com/plotly/dash/pull/2441) Update Plotly.js to v2.20.0 from v2.18.0.
  - Feature release [2.20.0](https://github.com/plotly/plotly.js/releases/tag/v2.20.0) adds `automargin` to the main plot title.
  - Feature release [2.19.0](https://github.com/plotly/plotly.js/releases/tag/v2.19.0) adds text labels to `layout.shapes`, and adds a `labelalias` property to replace specific axis tick labels.
  - Patch releases [2.18.1](https://github.com/plotly/plotly.js/releases/tag/v2.18.1),
    [2.18.2](https://github.com/plotly/plotly.js/releases/tag/v2.18.2),
    [2.19.1](https://github.com/plotly/plotly.js/releases/tag/v2.19.1) fix various bugs.

## [2.8.1] - 2023-01-30

## Fixed

- [#2400](https://github.com/plotly/dash/pull/2400) Added `disable_n_clicks=True` to the `html.Div` components in `page_container`.

## [2.8.0] - 2023-01-24

### Added

- [#2389](https://github.com/plotly/dash/pull/2389) Added `disable_n_clicks` prop to all html components to make it possible to remove onclick event listeners

## Fixed

- [#2388](https://github.com/plotly/dash/pull/2388) Fix [#2368](https://github.com/plotly/dash/issues/2368) ordering or Pattern Matching ALL after update to the subtree.

### Updated

- [#2367](https://github.com/plotly/dash/pull/2367) Updated the default `favicon.ico` to the current Plotly logo
- [#2394](https://github.com/plotly/dash/pull/2394) Update Plotly.js to v2.18.0 from v2.16.4.
  - Feature release [2.18.0](https://github.com/plotly/plotly.js/releases/tag/v2.18.0) adds `sync` tickmode, so several axes can share ticks and gridlines
  - Feature release [2.17.0](https://github.com/plotly/plotly.js/releases/tag/v2.17.0) adds automargin for multiple Y axes, a grouped mode for `scatter` traces, and rounded corners on `treemap` traces
  - Patch releases [2.17.1](https://github.com/plotly/plotly.js/releases/tag/v2.17.1) and [2.16.5](https://github.com/plotly/plotly.js/releases/tag/v2.16.5) fix various bugs

## [2.7.1] - 2022-12-12

### Fixed

- [#2344](https://github.com/plotly/dash/pull/2344) Fix [#1519](https://github.com/plotly/dash/issues/1519), a case where dependent callbacks can be called too many times and with inconsistent inputs
- [#2332](https://github.com/plotly/dash/pull/2332) Add key to wrapped children props in list.
- [#2336](https://github.com/plotly/dash/pull/2336) Fix inserted dynamic ids in component as props.

### Updated

- [#2361](https://github.com/plotly/dash/pull/2361) Dependencies upgrade.
  - Update Plotly.js to v2.16.4 (from v2.16.1): fix several bugs, particularly related to updating mapbox graphs.
    - Patch release [2.16.4](https://github.com/plotly/plotly.js/releases/tag/v2.16.4)
    - Patch release [2.16.3](https://github.com/plotly/plotly.js/releases/tag/v2.16.3)
    - Patch release [2.16.2](https://github.com/plotly/plotly.js/releases/tag/v2.16.2)
- [#2363](https://github.com/plotly/dash/pull/2363) Update html attributes for ol

## [2.7.0] - 2022-11-03

### Removed

- [#2282](https://github.com/plotly/dash/pull/2282) Dropped support for Internet Explorer. Our build process now targets vendor-supported browsers released in the last 7 years. Currently this means ES2015 but over time this will natually advance as older browser versions pass the 7-year threshold.

### Added

- [#2261](https://github.com/plotly/dash/pull/2261) Added new `placeholder_text` property to `filterOptions` for DataTable which allows overriding the default filter field placeholder.

### Updated

- [#2282](https://github.com/plotly/dash/pull/2282) Widespread dependency upgrades
  - Update Plotly.js to v2.16.1 (from v2.13.3)
    - Feature release [2.14.0](https://github.com/plotly/plotly.js/releases/tag/v2.14.0) adds arrows to `sankey` links, and `editSelection` option to config.
    - Feature release [2.15.0](https://github.com/plotly/plotly.js/releases/tag/v2.15.0) adds directed arrowheads and markers to `scatter` and scatter-like traces and increased control of automargin and legend sizing
    - Feature release [2.16.0](https://github.com/plotly/plotly.js/releases/tag/v2.16.0) adds clustering to `scattermapbox` traces and restricted bounds to `mapbox` plots.
    - Patch releases [2.15.1](https://github.com/plotly/plotly.js/releases/tag/v2.15.1) and [2.16.1](https://github.com/plotly/plotly.js/releases/tag/v2.16.1) fix several bugs.

### Fixed

- [#2292](https://github.com/plotly/dash/pull/2292) Pages: find the 404 page even if `pages_folder` is nested, or the 404 page is nested inside `pages_folder`.
- [#2265](https://github.com/plotly/dash/pull/2265) Removed deprecated `before_first_request` as reported in [#2177](https://github.com/plotly/dash/issues/2177).
- [#2257](https://github.com/plotly/dash/pull/2257) Fix tuple types in the TypeScript component generator.
- [#2293](https://github.com/plotly/dash/pull/2293) Fix Dropdown useMemo not detecting equal objects
- [#2277](https://github.com/plotly/dash/pull/2277) Use dropdown styles from node_modules, instead of from stored css file
- [#2105](https://github.com/plotly/dash/pull/2105) Fix order of dash component libraries imports.

### Changed

- [#2291](https://github.com/plotly/dash/pull/2291) Move `flask-compress` dependency to new extras requires `dash[compress]`

## [2.6.2] - 2022-09-23

### Fixed

- [#2237](https://github.com/plotly/dash/pull/2237) Ensure calls to `plotly.js` from `dcc.Graph` are properly sequenced even if React initiates multiple render cycles in quick succession.
- [#2218](https://github.com/plotly/dash/pull/2218) Fix bug [#1348](https://github.com/plotly/dash/issues/1348) Validate children prop (required or not).
- [#2223](https://github.com/plotly/dash/pull/2223) Exclude hidden folders when building `dash.page_registry`.
- [#2182](https://github.com/plotly/dash/pull/2182) Fix [#2172](https://github.com/plotly/dash/issues/2172)  Make it so that when using pages, if `suppress_callback_exceptions=True` the `validation_layout` is not set.
- [#2152](https://github.com/plotly/dash/pull/2152) Fix bug [#2128](https://github.com/plotly/dash/issues/2128) preventing rendering of multiple components inside a dictionary.
- [#2187](https://github.com/plotly/dash/pull/2187) Fix confusing error message when trying to use pytest fixtures but `dash[testing]` is not installed.
- [#2202](https://github.com/plotly/dash/pull/2202) Fix bug [#2185](https://github.com/plotly/dash/issues/2185) when you copy text with multiple quotes into a table
- [#2226](https://github.com/plotly/dash/pull/2226) Fix [#2219](https://github.com/plotly/dash/issues/2219) pages register & background callbacks.

## [2.6.1] - 2022-08-01

### Fixed

- [#2175](https://github.com/plotly/dash/pull/2175) Fix [#2173](https://github.com/plotly/dash/issues/2173) callback output of ndarray and no_update check.
- [#2146](https://github.com/plotly/dash/pull/2146) Remove leftover debug console.log statement.
- [#2168](https://github.com/plotly/dash/pull/2168)  Reverts [#2126](https://github.com/plotly/dash/pull/2126) (supporting redirect from root when using pages) until the new bugs introduced by that PR are fixed.

### Updated

- [#2167](https://github.com/plotly/dash/pull/2167) Update Plotly.js to v2.13.3 (from v2.13.1) including [patch release v2.13.2](https://github.com/plotly/plotly.js/releases/tag/v2.13.2) and [patch release v2.13.3](https://github.com/plotly/plotly.js/releases/tag/v2.13.3).
  - Emit `plotly_selected` event on plot API calls and GUI edits.
  - Fix `sankey` select error (regression introduced in 2.13.0).
  - Handle missing drag layer of invisible `sankey` traces to fix select error.
  - Emit selection event in shape drawing `dragmode`s when an existing selection is modified.

## [2.6.0] - 2022-07-14

### Added
- [#2109](https://github.com/plotly/dash/pull/2109) Add `maxHeight` to Dropdown options menu.
- [#2039](https://github.com/plotly/dash/pull/2039) Long callback changes:
  - Add `background=False` to `dash.callback` to use instead of `app.long_callback`.
  - Add previous `app.long_callback` arguments to `dash.callback` (`interval`, `running`, `cancel`, `progress`, `progress_default`, `cache_args_to_ignore`, `manager`)
- [#2110](https://github.com/plotly/dash/pull/2110) Add `search` prop to `dcc.Dropdown` options, allowing to search the dropdown options with something other than the label or value.

### Fixed
- [#2126](https://github.com/plotly/dash/pull/2126) Fix bug where it was not possible to redirect from root when using pages.
- [#2114](https://github.com/plotly/dash/pull/2114) Fix bug [#1978](https://github.com/plotly/dash/issues/1978) where text could not be copied from cells in tables with `cell_selectable=False`.
- [#2102](https://github.com/plotly/dash/pull/2102) Fix bug as reported in [dash-labs #113](https://github.com/plotly/dash-labs/issues/113) where files starting with `.` were not excluded when building `dash.page_registry`.
- [#2100](https://github.com/plotly/dash/pull/2100) Fixes bug where module name in for a custom `not_found_404` page is incorrect in the `dash.page_registry` when not using the `pages` folder.
- [#2098](https://github.com/plotly/dash/pull/2098) Accept HTTP code 400 as well as 401 for JWT expiry
- [#2097](https://github.com/plotly/dash/pull/2097) Fix bug [#2095](https://github.com/plotly/dash/issues/2095) with TypeScript compiler and `React.FC` empty valueDeclaration error & support empty props components.
- [#2104](https://github.com/plotly/dash/pull/2104) Fix bug [#2099](https://github.com/plotly/dash/issues/2099) with Dropdown clearing search value when a value is selected.
- [#2039](https://github.com/plotly/dash/pull/2039) Fix bugs in long callbacks:
  - Fix [#1769](https://github.com/plotly/dash/issues/1769) and [#1852](https://github.com/plotly/dash/issues/1852) short interval makes job run in loop.
  - Fix [#1974](https://github.com/plotly/dash/issues/1974) returning `no_update` or raising `PreventUpdate` not supported with celery.
  - Fix use of the callback context in celery long callbacks.
  - Fix support of pattern matching for long callbacks.
- [#2110](https://github.com/plotly/dash/pull/2110) Fix `dcc.Dropdown` search with component as prop for option label.
- [#2131](https://github.com/plotly/dash/pull/2131) Add encoding to file open calls. Fix bug [#2127](https://github.com/plotly/dash/issues/2127).

## Changed

- [#2116](https://github.com/plotly/dash/pull/2116) Rename long callbacks to background callbacks
  - Deprecated `dash.long_callback.managers.CeleryLongCallbackManager`, use `dash.CeleryManager` instead.
  - Deprecated `dash.long_callback.managers.DiskcacheLongCallbackManager`, use `dash.DiskcacheManager` instead.
  - Deprecated dash constructor argument `long_callback_manager` in favor of `background_callback_manager`.

### Updated
- [#2134](https://github.com/plotly/dash/pull/2134) Upgrade Plotly.js to v2.13.1 (from v2.12.1) including [feature release 2.13.0](https://github.com/plotly/plotly.js/releases/tag/v2.13.0) and [patch release 2.13.1](https://github.com/plotly/plotly.js/releases/tag/v2.13.1)
  - Add persistent selections via layout attributes `selections`, `newselection`, and `activeselection`, along with an updated UI allowing you to modify a selection you created.
  - Add unselected line styling to `parcoords` traces.
  - Add more quartile algorithms to `violin` traces.
  - More flexible axis `automargin` behavior.
  - And several other enhancements and bug fixes.

## [2.5.1] - 2022-06-13

### Fixed

- [#2087](https://github.com/plotly/dash/pull/2087) Fix bug [#2086](https://github.com/plotly/dash/issues/2086) in which using id as a key within a component's id breaks the new callback context's `args_grouping` function.
- [#2084](https://github.com/plotly/dash/pull/2084) In dash 2.5.0, a default viewport meta tag was added as recommended for mobile-optimized sites by [mdn](https://developer.mozilla.org/en-US/docs/Web/HTML/Viewport_meta_tag)
This feature can be disabled by providing an empty viewport meta tag.  e.g. `app = Dash(meta_tags=[{"name": "viewport"}])`
- [#2090](https://github.com/plotly/dash/pull/2090), [#2092](https://github.com/plotly/dash/pull/2092).  Fixed bug where the `path` to the `pages_folder` was incorrect on Windows.

### Removed

- [#2087](https://github.com/plotly/dash/pull/2087) Removed the undocumented callback context `args_grouping_values` property which was incompatible with pattern-matching callbacks.

## [2.5.0] - 2022-06-07

### Added

- [#1947](https://github.com/plotly/dash/pull/1947)  Added `pages` - a better way to build multi-page apps. For more information see the [forum post.](https://community.plotly.com/t/introducing-dash-pages-a-dash-2-x-feature-preview/57775)
- [#1965](https://github.com/plotly/dash/pull/1965) Add component as props.
- [#2049](https://github.com/plotly/dash/pull/2049) Added `wait_for_class_to_equal` and `wait_for_contains_class` methods to `dash.testing`

### Changed

- [#2050](https://github.com/plotly/dash/pull/2050) Changed `find_element` and `find_elements` to accept an `attribute` argument that aligns with Selenium's `By` class, allowing you to search elements by other attributes. Default value is `CSS_SELECTOR` to maintain backwards compatibility with previous `find_elements`.

### Fixed

- [#2043](https://github.com/plotly/dash/pull/2043) Fix bug
[#2003](https://github.com/plotly/dash/issues/2003) in which
`dangerously_allow_html=True` + `mathjax=True` works in some cases, and in some cases not.
- [#2065](https://github.com/plotly/dash/pull/2065) Fix bug [#2064](https://github.com/plotly/dash/issues/2064) rendering of `dcc.Dropdown` with a value but no options.
- [#2047](https://github.com/plotly/dash/pull/2047) Fix bug [#1979](https://github.com/plotly/dash/issues/1979) in which `DASH_DEBUG` as environment variable gets ignored.
- [#2070](https://github.com/plotly/dash/pull/2070) Fix bug [#2066](https://github.com/plotly/dash/issues/2066) nested types triggering maximum call stack error when building typescript components.

## [2.4.1] - 2022-05-11

### Fixed

- Fix [#2045](https://github.com/plotly/dash/issues/2045) import error when using pytest but `dash[testing]` is not installed.

## [2.4.0] - 2022-05-11

### Added
- [#1952](https://github.com/plotly/dash/pull/1952) Improved callback_context
  - Closes [#1818](https://github.com/plotly/dash/issues/1818) Closes [#1054](https://github.com/plotly/dash/issues/1054)
  - adds `dash.ctx`, a more concise name for `dash.callback_context`
  - adds `ctx.triggered_prop_ids`, a dictionary of the component ids and props that triggered the callback.
  - adds `ctx.triggered_id`, the `id` of the component that triggered the callback.
  - adds `ctx.args_grouping`, a dict of the inputs used with flexible callback signatures.

- [#2009](https://github.com/plotly/dash/pull/2009) Add support for Promises within Client-side callbacks as requested in [#1364](https://github.com/plotly/dash/pull/1364).

- [#1956](https://github.com/plotly/dash/pull/1956) Add TypeScript components generation.

- [#2034](https://github.com/plotly/dash/pull/2034) Add `link_target` prop to dcc.Markdown component. Closes [#1827](https://github.com/plotly/dash/issues/1827)

- [#2035](https://github.com/plotly/dash/pull/2036) Add type annotations to testing fixtures.

### Fixed

- [#2029](https://github.com/plotly/dash/pull/2029) Restrict the number of props listed explicitly in generated component constructors - default is 250. This prevents exceeding the Python 3.6 limit of 255 arguments. The omitted props are still in the docstring and can still be provided the same as before, they just won't appear in the signature so autocompletion may be affected.

- [#1968](https://github.com/plotly/dash/pull/1968) Fix bug [#1877](https://github.com/plotly/dash/issues/1877), code which uses `merge_duplicate_headers` and `style_header_conditional` to highlight columns, it incorrectly highlights header cells.

- [#2015](https://github.com/plotly/dash/pull/2015) Fix bug [#1854](https://github.com/plotly/dash/issues/1854) in which the combination of row_selectable="single or multi" and filter_action="native" caused the JS error.

- [#1976](https://github.com/plotly/dash/pull/1976) Fix [#1962](https://github.com/plotly/dash/issues/1962) in which DatePickerSingle and DatePickerRange are extremely slow when provided a long list of disabled_days.

- [#2035](https://github.com/plotly/dash/pull/2035) Fix [#2033](https://github.com/plotly/dash/issues/2033) In-App error reporting does not render HTML.

- [#1970](https://github.com/plotly/dash/pull/1970) dcc.Dropdown Refactor fixes:
  - Fix bug [#1868](https://github.com/plotly/dash/issues/1868) value does not update when selected option removed from options.
  - Fix bug [#1908](https://github.com/plotly/dash/issues/1908) Selected options not showing when the value contains a comma.

### Changed

- [#1751](https://github.com/plotly/dash/pull/1751) Rename `app.run_server` to `app.run` while preserving `app.run_server` for backwards compatibility.

- [#1839](https://github.com/plotly/dash/pull/1839) The `callback` decorator returns the original function, not the wrapped function, so that you can still call these functions directly, for example in tests. Note that in this case there will be no callback context so not all callbacks can be tested this way.

- [#2016](https://github.com/plotly/dash/pull/2016) Drop the 375px width from default percy_snapshot calls, keep only 1280px

- [#2027](https://github.com/plotly/dash/pull/1751) Improve the error message when a user doesn't wrap children in a list

### Updated
- [#2016](https://github.com/plotly/dash/pull/2016), [#2032](https://github.com/plotly/dash/pull/2032), and [#2042](https://github.com/plotly/dash/pull/2042) Widespread dependency upgrades
  - Upgrade Plotly.js to v2.12.1 (from v2.11.0).
    - Feature release [2.12.0](https://github.com/plotly/plotly.js/releases/tag/v2.12.0) adds minor ticks and gridlines, as well as dashed gridlines.
    - Patch release [2.11.1](https://github.com/plotly/plotly.js/releases/tag/v2.11.1) fixes regl-based traces in strict CSP mode, however you must manually switch to the strict bundle to use this.
    - Patch release [2.12.1](https://github.com/plotly/plotly.js/releases/tag/v2.12.1) fixes several bugs.
  - Upgrade `black` to v22.3.0 for Python 3.7+ - if you use `dash[ci]` and you call `black`, this may alter your code formatting slightly, including more consistently breaking Python 2 compatibility.
  - Many other mainly JS dependency upgrades to the internals of Dash renderer and components. These may patch bugs or improve performance.


## [2.3.1] - 2022-03-29

### Fixed

- [#1963](https://github.com/plotly/dash/pull/1963) Fix [#1780](https://github.com/plotly/dash/issues/1780) flask shutdown deprecation warning when running dashduo threaded tests.
- [#1995](https://github.com/plotly/dash/pull/1995) Fix [#1992](https://github.com/plotly/dash/issues/1992) ImportError: cannot import name 'get_current_traceback' from 'werkzeug.debug.tbtools'.

## [2.3.0] - 2022-03-13

### Added
- [#1949](https://github.com/plotly/dash/pull/1915) Add built-in MathJax support to both `dcc.Markdown` and `dcc.Graph`. A new boolean prop `mathjax` was added to these two components, defaulting to `False`. Set `mathjax=True` to enable math rendering. This work uses MathJax v3, although `dcc.Graph` and Plotly.js can also be used with MathJax v2.
  - In `dcc.Markdown` this has two flavors: inline math is any content between single dollar signs, for example `"$E=mc^2$"`, and "display" math (on its own line, potentially multi-line) is delimited by double dollar signs.
  - In `dcc.Graph`, most text fields (graph and axis titles, trace names, scatter and bar text) can use math, and it's enabled with single dollar sign delimiters. A limitation here is that currently a given piece of text can only be one or the other: if math is found, everything outside the delimiters is ignored. See https://plotly.com/python/LaTeX/ for details.
  - For an intro to LaTeX math, see https://en.wikibooks.org/wiki/LaTeX/Mathematics.
  - Big thanks to [Equinor](https://www.equinor.com/) for sponsoring this development, including the related work in Plotly.js!

### Updated
- [#1949](https://github.com/plotly/dash/pull/1915) Upgrade Plotly.js to v2.11.0 (from v2.9.0)
  - [Feature release 2.10.0](https://github.com/plotly/plotly.js/releases/tag/v2.10.0):
    - Support for MathJax v3
    - `fillpattern` for `scatter` traces with filled area
  - [Feature release 2.11.0](https://github.com/plotly/plotly.js/releases/tag/v2.11.0):
    - Every trace type can now be rendered in a stricter CSP environment, specifically avoiding `unsafe-eval`. Please note: the `regl`-based traces (`scattergl`, `scatterpolargl`, `parcoords`, and `splom`) are only strict in the `strict` bundle, which is NOT served by default in Dash. To use this bundle with Dash, you must either download it and put it in your `assets/` folder, or include it as an `external_script` from the CDN: https://cdn.plot.ly/plotly-strict-2.11.0.min.js. All other trace types are strict in the normal bundle.
  - Patch release [2.10.1](https://github.com/plotly/plotly.js/releases/tag/v2.10.1) containing a bugfix for `mesh3d` traces.


### Fixed
- [#1915](https://github.com/plotly/dash/pull/1915) Fix bug [#1474](https://github.com/plotly/dash/issues/1474) when both dcc.Graph and go.Figure have animation, and when the second animation in Figure is executed, the Frames from the first animation are played instead of the second one.

- [#1953](https://github.com/plotly/dash/pull/1953) Fix bug [#1783](https://github.com/plotly/dash/issues/1783) in which a failed hot reloader blocks the UI with alerts.

- [#1942](https://github.com/plotly/dash/pull/1942) Fix bug [#1663](https://github.com/plotly/dash/issues/1663) preventing pie traces from sending `customdata` with `clickData` and other events.

## [2.2.0] - 2022-02-18

### Added
- [#1923](https://github.com/plotly/dash/pull/1923):
  - `dash.get_relative_path`
  - `dash.strip_relative_path`
  - `dash.get_asset_url`
  This is similar to `dash.callback` where you don't need the `app` object. It makes it possible to use these
  functions in the `pages` folder of a multi-page app without running into the circular `app` imports issue.

### Updated
- [#1911](https://github.com/plotly/dash/pull/1911) Upgrade Plotly.js to v2.9.0 (from v2.8.3).
  - Adds `ticklabelstep` to axes to reduce tick labels while still showing all ticks.
  - Displays the plotly.js version when hovering on the modebar. This helps debugging situations where there might be multiple sources of plotly.js, for example `/assets` vs the versions built into `dcc` or `ddk`.

- [#1930](https://github.com/plotly/dash/pull/1930) Upgrade JavaScript dependencies across renderer and all components.

### Fixed
- [#1932](https://github.com/plotly/dash/pull/1932) Fixes several bugs:
  - Restores compatibility with IE11 [#1925](https://github.com/plotly/dash/issues/1925)
  - Restores `style_header` text alignment in Dash Table [#1914](https://github.com/plotly/dash/issues/1914)
  - Clears the unneeded `webdriver-manager` requirement from `dash[testing]` [#1919](https://github.com/plotly/dash/issues/1925)

## [2.1.0] - 2022-01-22

### Changed
- [#1876](https://github.com/plotly/dash/pull/1876) Delays finalizing `Dash.config` attributes not used in the constructor until `init_app()`.
- [#1869](https://github.com/plotly/dash/pull/1869), [#1873](https://github.com/plotly/dash/pull/1873) Upgrade Plotly.js to v2.8.3. This includes:
  - [Feature release 2.5.0](https://github.com/plotly/plotly.js/releases/tag/v2.5.0):
    - 3D traces are now compatible with `no-unsafe-eval` CSP rules.
  - [Feature release 2.6.0](https://github.com/plotly/plotly.js/releases/tag/v2.6.0):
    - Add `smith` subplots and `scattersmith` traces, for drawing Smith charts.
  - [Feature release 2.7.0](https://github.com/plotly/plotly.js/releases/tag/v2.7.0):
    - Add text data for `histogram` traces.
    - Fix an interaction between `uirevision` and `autorange` that pops up in some cases of mixed clientside / serverside figure generation.
  - [Feature release 2.8.0](https://github.com/plotly/plotly.js/releases/tag/v2.8.0):
    - Add horizontal colorbars.
    - Add text data on `heatmap` and related trace types.
    - Control legend group title fonts.
  - Patch releases [2.5.1](https://github.com/plotly/plotly.js/releases/tag/v2.5.1), [2.6.1](https://github.com/plotly/plotly.js/releases/tag/v2.6.1), [2.6.2](https://github.com/plotly/plotly.js/releases/tag/v2.6.2), [2.6.3](https://github.com/plotly/plotly.js/releases/tag/v2.6.3), [2.6.4](https://github.com/plotly/plotly.js/releases/tag/v2.6.4), [2.8.1](https://github.com/plotly/plotly.js/releases/tag/v2.8.1), [2.8.2](https://github.com/plotly/plotly.js/releases/tag/v2.8.2), and [2.8.3](https://github.com/plotly/plotly.js/releases/tag/v2.8.3) containing bugfixes.
  - This PR also upgrades various other dependencies of dash renderer and component suites.

- [#1745](https://github.com/plotly/dash/pull/1745):
    Improve our `extras_require`: there are now five options here, each with a well-defined role:
    - `dash[dev]`: for developing and building dash components.
    - `dash[testing]`: for using the `pytest` plugins in the `dash.testing` module
    - `dash[diskcache]`: required if you use `DiskcacheLongCallbackManager`
    - `dash[celery]`: required if you use `CeleryLongCallbackManager`
    - `dash[ci]`: mainly for internal use, these are additional requirements for the Dash CI tests, exposed for other component libraries to use a matching configuration.

### Added
- [#1883](https://github.com/plotly/dash/pull/1883) in DataTable added `page_current` to `persisted_props` as requested in [#1860](https://github.com/plotly/dash/issues/1860)



- [#1763](https://github.com/plotly/dash/pull/1763):
    ## Dash and Dash Renderer

    - `Input`, `State`, and `Output` now accept components instead of ID strings and Dash `callback` will auto-generate the component's ID under-the-hood if not supplied. This allows usage like:

    ```python
    my_input = dcc.Input()
    my_output = html.Div()
    app.layout = html.Div([my_input, my_output])

    @dash.callback(Output(my_output, 'children'), Input(my_input, 'value'))
    def update(value):
        return f'You have entered {value}'
    ```

    Or, if using Python >=3.8 you can use the `:=` walrus operator:
    ```python
    app.layout = html.Div([
        my_input := dcc.Input(),
        my_output := html.Div()
    ])

    @dash.callback(Output(my_output, 'children'), Input(my_input, 'value'))
    def update(value):
        return f'You have entered {value}'
    ```

  [#1894](https://github.com/plotly/dash/pull/1894) restricted this feature so auto-generated IDs are not allowed if the app uses `dash_snapshots` (a Dash Enterprise package) or if the component uses `persistence`, as this can create confusing errors. Callback definitions can still reference components in these cases, but those components must have explicit IDs.

    ## Dash Core Components

    ### Rearranged Keyword Arguments & Flexible Types
    **`Dropdown`, `RadioItem`, and `Checklist`**
    - Rearranged Keyword Arguments - `options` & `value` are now the first two keywords which means they can be supplied as positional arguments without the keyword. Supplying the keywords (`options=` and `value=`) is still supported.
    - Flexible Types - `options` can be supplied in two new forms:
      1. An array of `string|number|bool` where `label` and `value` are equal to the items in the list.
      2. A dictionary where the keys and values set as `value` and `label` respectively.

    Before:

    ```python
    dcc.Dropdown(
        options=[
            {'label': 'New York', 'value': 'New York'},
            {'label': 'Montreal', 'value': 'Montreal'},
        ],
        value='New York'
    )
    ```

    or

    ```python
    dcc.Dropdown(
        options=[
            {'label': 'New York', 'value': 'NYC'},
            {'label': 'Montreal', 'value': 'MTL'},
        ],
        value='New York'
    )
    ```

    After:

    ```python
    dcc.Dropdown(['New York', 'Montreal'], 'New York')
    ```

    Or

    ```python
    dcc.Dropdown({'NYC': 'New York', 'MTL': 'Montreal'}, 'New York')
    ```

    **`RangeSlider` & `Slider`**
    - Rearranged Keyword Arugments - `min`, `max`, and `step` are now the first three keyword arguments which means they can be supplied as positional arguments without the keyword.
    - Flexible Types
      - `step` will be calculated implicitly if not given.
      - `marks` will be auto generated if not given. It will use `min` and `max` and will respect `step` if supplied. Auto generated marks labels are SI unit formatted. Around 5 human-readable marks will be created.
      - To remove the Slider's marks, set `marks=None`.

    Before:

    ```python
    dcc.Slider(marks={1: 2, 2: 2, 3: 3})
    ```

    After:

    ```python
    dcc.Slider(min=1, max=3, step=1)
    ```

    Or equivalently:

    ```python
    dcc.Slider(1, 3, 1)
    ```

    Step can also be omitted and the `Slider` will attempt to create a nice, human readable  step with SI units and around 5 marks:

    ```python
    dcc.Slider(0, 100)
    ```

    The SI units and ranges supported in `marks` are:
    * `µ` - micro, 10⁻⁶
    * `m` - milli, 10⁻³
    * `​` (none) - 10⁰
    * `k` - kilo, 10³
    * `M` - mega, 10⁶
    * `G` - giga, 10⁹
    * `T` - tera, 10¹²
    * `P` - peta, 10¹⁵
    * `E` - exa, 10¹⁸

    _Ranges below 10µ are not supported by the Slider. This is a bug: https://github.com/plotly/dash/issues/1766_

    **`DataTable`**

    - Rearranged Keyword Arguments - `data` and `columns` the first twokeyword arguments which means they can be supplied as positional arguments without the keyword.
    - Inferred Properties - If `columns` isn't supplied then it is extracted from the the first row in `data`

    Before:

    ```python
    dash_table.DataTable(data=df.to_dict('records'), columns=[{'name': i, 'id': i} for i in df.columns])
    ```

    After:

    ```python
    dash_table.DataTable(data=df.to_dict('records'))
    ```

    ### New Component Properties

    **`Checklist` & `RadioItems`**

    - A new property `inline` appends `display: inline-block` to `labelStyle`.

    ```python
    dcc.Checklist(inline=True)
    ```

### Fixed
- [#1879](https://github.com/plotly/dash/pull/1879) Delete redundancy in pattern-matching callback implementation, specifically when `ALL` and `MATCH` wildcards are used together. This patch was submitted by an anonymous Dash Enterprise customer. Many thanks!

- [#1858](https://github.com/plotly/dash/pull/1858) Support `mini-css-extract-plugin` Webpack plugin with `@plotly/webpack-dash-dynamic-import` node package - used by components to support dash async chunks. Updated dependencies of other `@plotly` node packages.

- [#1836](https://github.com/plotly/dash/pull/1836) Fix `__all__` in dcc and table for extras: dcc download helpers and table format helpers. This also restores this functionality to the obsolete top-level packages `dash_core_components` and `dash_table`.

- [#1822](https://github.com/plotly/dash/pull/1822) Remove Radium from renderer dependencies, as part of investigating React 17 support.

- [#1779](https://github.com/plotly/dash/pull/1779):
    - Clean up our handling of serialization problems, including fixing `orjson` for Python 3.6
    - Added the ability for `dash.testing` `percy_snapshot` methods to choose widths to generate.

- [#1778](https://github.com/plotly/dash/pull/1778) DataTable: Fix React warnings stating
  that each child in a list should have a unique "key" prop

- [#1895](https://github.com/plotly/dash/pull/1895) Support debug=True if native namespace-packages are present

## [2.0.0] - 2021-08-03

## Dash and Dash Renderer

### Added
- [#1702](https://github.com/plotly/dash/pull/1702) Added a new `@app.long_callback` decorator to support callback functions that take a long time to run. See the PR and documentation for more information.
- [#1514](https://github.com/plotly/dash/pull/1514) Perform json encoding using the active plotly JSON engine.  This will default to the faster orjson encoder if the `orjson` package is installed.
- [#1736](https://github.com/plotly/dash/pull/1736) Add support for `request_refresh_jwt` hook and retry requests that used expired JWT tokens.

### Changed
- [#1679](https://github.com/plotly/dash/pull/1679) Restructure `dash`, `dash-core-components`, `dash-html-components`, and `dash-table` into a singular monorepo and move component packages into `dash`. This change makes the component modules available for import within the `dash` namespace, and simplifies the import pattern for a Dash app. From a development standpoint, all future changes to component modules will be made within the `components` directory, and relevant packages updated with the `dash-update-components` CLI command.
- [#1707](https://github.com/plotly/dash/pull/1707) Change the default value of the `compress` argument to the `dash.Dash` constructor to `False`. This change reduces CPU usage, and was made in recognition of the fact that many deployment platforms (e.g. Dash Enterprise) already apply their own compression. If deploying to an environment that does not already provide compression, the Dash 1 behavior may be restored by adding `compress=True` to the `dash.Dash` constructor.
- [#1734](https://github.com/plotly/dash/pull/1734) Added `npm run build` script to simplify build process involving `dash-renderer` and subcomponent libraries within `dash`.

### Fixed
- [#1857](https://github.com/plotly/dash/pull/1857) Fixed a regression with `dcc.Slider` and `dcc.RangeSlider` where steps were not being set to marks if None was passed as the prop argument.  Added a check to set the min and max based on the range of marks if they are not explicitly defined (for more info, see [#1843](https://github.com/plotly/dash/issues/1843) and [#1851](https://github.com/plotly/dash/issues/1843)).


## Dash Core Components
### Added

- [#1729](https://github.com/plotly/dash/pull/1729) Include F#, C#, and MATLAB in markdown code highlighting, for the upcoming .NET and MATLAB flavors of dash.

- [#1735](https://github.com/plotly/dash/pull/1735) Upgrade Plotly.js to v2.4.2. This includes:
  - [Feature release 2.3.0](https://github.com/plotly/plotly.js/releases/tag/v2.3.0):
    - More number formatting options due to `d3-format` upgrade.
    - Many new `geo` projections.
    - Improved rendering and performance of `scattergl`, `splom` and `parcoords` traces.
  - [Feature release 2.4.0](https://github.com/plotly/plotly.js/releases/tag/v2.4.0):
    - `legend.groupclick`
    - `bbox` of hover items in event data, to support custom dash-driven hover effects
  - Patch releases [2.3.1](https://github.com/plotly/plotly.js/releases/tag/v2.3.1), [2.4.1](https://github.com/plotly/plotly.js/releases/tag/v2.4.1), and [2.4.2](https://github.com/plotly/plotly.js/releases/tag/v2.4.2) containing various bug fixes.

- [#1735](https://github.com/plotly/dash/pull/1735) New `dcc.Tooltip` component. This is particularly useful for rich hover information on `dcc.Graph` charts, using the `bbox` information included in the event data in plotly.js v2.4.0

## Dash Table
### Added

- [#1729](https://github.com/plotly/dash/pull/1729) Include F#, C#, and MATLAB in markdown code highlighting, for the upcoming .NET and MATLAB flavors of dash.

## Dash HTML Components
### Removed

- [#1734](https://github.com/plotly/dash/pull/1734) Removed the following obsolete `html` elements - `<command>`, `<element>`, `<isindex>`, `<listing>`, `<multicol>`, `<nextid>`. These are obsolete and had been previously removed from the reference table.

## [1.21.0] - 2021-07-09

## Dash and Dash Renderer
### Added
- [#1675](https://github.com/plotly/dash/pull/1675) Add new `Dash` constructor argument `extra_hot_reload_paths`. This allows you to re-initialize the Python code of the app when non-Python files change, if you know that these files impact the app.

### Changed
- [#1675](https://github.com/plotly/dash/pull/1675) Remove the constraint that `requests_pathname_prefix` ends with `routes_pathname_prefix`. When you are serving your app behind a reverse proxy that rewrites URLs that constraint needs to be violated.
- [#1611](https://github.com/plotly/dash/pull/1611) and [#1685](https://github.com/plotly/dash/pull/1685) Package dash-renderer artifacts and dependencies with Dash, and source renderer resources from within Dash.
- [#1567](https://github.com/plotly/dash/pull/1567) Julia component generator puts components into `src/jl` - fixes an issue on case-insensitive filesystems when the component name and module name match (modulo case) and no prefix is used. Also reduces JS/Julia clutter in the overloaded `src` directory.

### Fixed
- [#1664](https://github.com/plotly/dash/pull/1664) Fix [#1649](https://github.com/plotly/dash/issues/1649), makes the devtools readable with a dark theme.
- [#1640](https://github.com/plotly/dash/pull/1640) Fix [#1475](https://github.com/plotly/dash/issues/1475), missing `timing_information` after certain modifications to Flask behavior

## Dash Core Components
### Fixed

- [#963](https://github.com/plotly/dash-core-components/pull/963) Fixes [#885](https://github.com/plotly/dash-core-components/issues/885)

  This applies the fix from [#878](https://github.com/plotly/dash-core-components/pull/878) to the RangeSlider.
  It not only fixes the bug where the tooltips were visible when slider was not, but it also reduces the lag in the
  tooltip when the slider handles are moved.

### Updated
- [#939](https://github.com/plotly/dash-core-components/pull/939) Upgrade Plotly.js to v2.2.1. Note that this is a major version upgrade to Plotly.js, however we are not treating this as a breaking change for DCC as the majority of breaking changes in Plotly.js do not affect the Dash API. The one exception is that several trace types that have long been deprecated are removed entirely.
  - [Major release 2.0.0](https://github.com/plotly/plotly.js/releases/tag/v2.0.0):
    - Stop exporting d3 as `Plotly.d3`, and remove many other deep pieces of the public API. This does not affect the `dcc.Graph` component, but if you make use of `Plotly` from the global scope in some other way you may be affected.
    - Drop the deprecated trace types `contourgl` and `area`, as well as legacy pre-`scatterpolar` polar attributes `bar.r`, `bar.t`, `scatter.r`, `scatter.t`, `layout.radialaxis`, `layout.angularaxis`. Use `scatterpolar`, `barpolar`, and `polar` subplots instead.
    - `heatmapgl` and `pointcloud` trace types, and the `transform` attribute are deprecated, and will be removed in a future release.
    - Increase CSP safety by removing function constructors. 3D plots still use function constructors, but if you place one of the non-3D bundles (including the new `strict` bundle) in your `assets` folder you will have no function constructors.
    - Remove "Aa" text in legends.
    - Default `hovermode` to "closest".
    - Default `textposition` to "auto" in `bar` traces. If you previously used the `bar.text` attribute for hover only, you will need to explicitly set `textposition="none"`.
    - Add `bar.marker.pattern`, `image.zsmooth`, and various other features and bugfixes.
  - [Feature release 2.1.0](https://github.com/plotly/plotly.js/releases/tag/v2.1.0):
    - New `icicle` trace type.
    - New `legendrank` trace attribute.
    - Several other additions and bug fixes.
  - [Feature release 2.2.0](https://github.com/plotly/plotly.js/releases/tag/v2.2.0):
    - Legend group titles
    - Half-year directive (`%h`) for date formatting
    - Several other bug fixes and performance improvements
  - [Patch release 2.2.1](https://github.com/plotly/plotly.js/releases/tag/v2.2.1) containing a security fix.

### Added
- [#932](https://github.com/plotly/dash-core-components/pull/932) Adds a new copy to clipboard component.
- [#948](https://github.com/plotly/dash-core-components/pull/948)] Adds `disabled_days` prop to `DatePickerRange` and `DatePickerSingle` components. With this prop you can specify days that should be made unselectable in the date picker, in addition to those that fall outside of the range specified by `min_date_allowed` and `max_date_allowed`.

### Changed
- [#972](https://github.com/plotly/dash-core-components/pull/972) Updated R package vignettes and `dash-info.yaml` to regenerate examples without attaching now-deprecated core component packages (`dashHtmlComponents`, `dashCoreComponents`, or `dashTable`).

## Dash HTML Components
### Changed
- [#194](https://github.com/plotly/dash-html-components/pull/194) Updated dependencies and build process
- [#190](https://github.com/plotly/dash-core-components/pull/190) Updated R package vignettes and `dash-info.yaml` to regenerate examples without attaching now-deprecated core component packages (`dashHtmlComponents`, `dashCoreComponents`, or `dashTable`).

## Dash Table
### Fixed
- [#907](https://github.com/plotly/dash-table/pull/907)
  - Fix a bug where pagination did not work or was not visible. [#834](https://github.com/plotly/dash-table/issues/834)
  - Fix a bug where if you are on a page that no longer exists after the data is updated, no data is displayed. [#892](https://github.com/plotly/dash-table/issues/892)


### Added
- [#916](https://github.com/plotly/dash-table/pull/916)
  - Added `html` option to `markdown_options` prop. This enables the use of html tags in markdown text.

- [#545](https://github.com/plotly/dash-table/issues/545)
    - Case insensitive filtering
    - New props: `filter_options` - to control case of all filters, `columns.filter_options` - to control filter case for each column
    - New operators: `i=`, `ieq`, `i>=`, `ige`, `i>`, `igt`, `i<=`, `ile`, `i<`, `ilt`, `i!=`, `ine`, `icontains` - for case-insensitive filtering, `s=`, `seq`, `s>=`, `sge`, `s>`, `sgt`, `s<=`, `sle`, `s<`, `slt`, `s!=`, `sne`, `scontains` - to force case-sensitive filtering on case-insensitive columns

### Changed
- [#918](https://github.com/plotly/dash-core-components/pull/918) Updated all dependencies. In particular the `highlight.js` upgrade changes code highlighting in markdown: we have long used their "github" style, this has been updated to more closely match current github styles.
- [#901](https://github.com/plotly/dash-core-components/pull/901) Updated R package `dash-info.yaml` to regenerate example without attaching now-deprecated core component packages (`dashHtmlComponents`, `dashCoreComponents`, or `dashTable`).


## [1.20.0] - 2021-04-08

## Dash and Dash Renderer
### Changed
- [#1531](https://github.com/plotly/dash/pull/1531) Update the format of the docstrings to make them easier to read in the reference pages of Dash Docs and in the console. This also addresses [#1205](https://github.com/plotly/dash/issues/1205)
- [#1553](https://github.com/plotly/dash/pull/1553) Increase the z-index of the Dash error menu from 1001 to 1100 in order to make sure it appears above Bootstrap components.

### Fixed
- [#1546](https://github.com/plotly/dash/pull/1546) Validate callback request `outputs` vs `output` to avoid a perceived security issue.

## Dash Core Components
### Added
- [#863](https://github.com/plotly/dash-core-components/pull/863) Adds a new `Download` component. Along with this several utility functions are added to help construct the appropriate data format:
  - `dcc.send_file` - send a file from disk
  - `dcc.send_data_frame` - send a `DataFrame`, using one of its writer methods
  - `dcc.send_bytes` - send a bytestring or the result of a bytestring writer
  - `dcc.send_string` - send a string or the result of a string writer

### Changed
- [#923](https://github.com/plotly/dash-core-components/pull/923)
  Set `autoComplete` to off in `dcc.Dropdown`. This fixes [#808](https://github.com/plotly/dash-core-components/issues/808)

### Fixed
- [#930](https://github.com/plotly/dash-core-components/pull/930) Fixed a bug [#867](https://github.com/plotly/dash-core-components/issues/867) with `DatePickerRange` that would sometimes shift the allowed dates by one day.
- [#934](https://github.com/plotly/dash-core-components/pull/934) Fixed a bug in `EnhancedTab` component that ignored `disabled_className` property

## Dash HTML Components
### Fixed
- [#179](https://github.com/plotly/dash-html-components/pull/179) - Fixes [#77](https://github.com/plotly/dash-html-components/issues/77) Added `allow` and `referrerPolicy` properties to `html.Iframe`

- [#178](https://github.com/plotly/dash-html-components/pull/178) - Fix [#161](https://github.com/plotly/dash-html-components/issues/161) <object> `data` property, and fix [#129](https://github.com/plotly/dash-html-components/issues/129) obsolete, deprecated, and discouraged elements. No elements were removed, but comments were added to the documentation about these elements detailing their limitations.

## Dash Table
### Changed
- [#862](https://github.com/plotly/dash-table/pull/862) - update docstrings per https://github.com/plotly/dash/issues/1205
- [#878](https://github.com/plotly/dash-table/pull/878) - update build process to use Webpack 5 and other latest dependencies

## [1.19.0] - 2021-01-19

## Dash and Dash Renderer
### Added
- [#1508](https://github.com/plotly/dash/pull/1508) Fix [#1403](https://github.com/plotly/dash/issues/1403): Adds an x button
to close the error messages box.
- [#1525](https://github.com/plotly/dash/pull/1525) Adds support for callbacks which have overlapping inputs and outputs. Combined with `dash.callback_context` this addresses many use cases which require circular callbacks.

### Changed
- [#1503](https://github.com/plotly/dash/pull/1506) Fix [#1466](https://github.com/plotly/dash/issues/1466): loosen `dash[testing]` requirements for easier integration in external projects. This PR also bumps many `dash[dev]` requirements.

### Fixed
- [#1530](https://github.com/plotly/dash/pull/1530) Dedent error messages more carefully.
- [#1527](https://github.com/plotly/dash/issues/1527) 🐛 `get_asset_url` now pulls from an external source if `assets_external_path` is set.
  - updated `_add_assets_resource` to build asset urls the same way as `get_asset_url`.
  - updated doc string for `assets_external_path` Dash argument to be more clear that it will always be joined with the `assets_url_path` argument when determining the url to an external asset.
- [#1493](https://github.com/plotly/dash/pull/1493) Fix [#1143](https://github.com/plotly/dash/issues/1143), a bug where having a file with one of several common names (test.py, code.py, org.py, etc) that imports a dash component package would make `import dash` fail with a cryptic error message asking whether you have a file named "dash.py"

## Dash Core Components
### Fixed
- [#905](https://github.com/plotly/dash-core-components/pull/905) Make sure the `figure` prop of `dcc.Graph` receives updates from user interactions in the graph, by using the same `layout` object as provided in the prop rather than cloning it. Fixes [#879](https://github.com/plotly/dash-core-components/issues/879).
- [#903](https://github.com/plotly/dash-core-components/pull/903) Part of fixing dash import bug https://github.com/plotly/dash/issues/1143

### Updated
- [#911](https://github.com/plotly/dash-core-components/pull/911), [#906](https://github.com/plotly/dash-core-components/pull/906)
  - Upgraded Plotly.js to [1.58.4](https://github.com/plotly/plotly.js/releases/tag/v1.58.4)
    - Patch Release [1.58.4](https://github.com/plotly/plotly.js/releases/tag/v1.58.4)
    - Patch Release [1.58.3](https://github.com/plotly/plotly.js/releases/tag/v1.58.3)

### Added
- [#888](https://github.com/plotly/dash-core-components/pull/888) Adds a `drag_value` prop to `dcc.Slider`to be able to fire callbacks from dragging and releasing the slider.

## Dash HTML Components
### Fixed
- [#169](https://github.com/plotly/dash-html-components/pull/169) - part of fixing dash import bug https://github.com/plotly/dash/issues/1143

## Dash Table
### Fixed
- [#854](https://github.com/plotly/dash-table/pull/854) - part of fixing dash import bug https://github.com/plotly/dash/issues/1143

## [1.18.1] - 2020-12-09

## [1.18.0] - 2020-12-07

## [1.17.0] - 2020-10-29
### Changed
- [#1442](https://github.com/plotly/dash/pull/1442) Update from React 16.13.0 to 16.14.0
### Fixed
- [#1434](https://github.com/plotly/dash/pull/1434) Fix [#1432](https://github.com/plotly/dash/issues/1432) for Julia to import non-core component packages without possible errors.

### Changed
- [#1448](https://github.com/plotly/dash/pull/1448) Provide a hint in the callback error when the user forgot to make `app.callback(...)` a decorator.

## [1.16.3] - 2020-10-07
### Fixed
- [#1426](https://github.com/plotly/dash/pull/1426) Fix a regression caused by `flask-compress==1.6.0` causing performance degradation on server requests

## [1.16.2] - 2020-09-25
### Fixed
- [#1415](https://github.com/plotly/dash/pull/1415) Fix a regression with some layouts callbacks involving dcc.Tabs, not yet loaded dash_table.DataTable and dcc.Graph to not be called
- [#1416](https://github.com/plotly/dash/pull/1416) Make callback graph more robust for complex apps and some specific props (`width` in particular) that previously caused errors.

## [1.16.1] - 2020-09-16
### Changed
- [#1376](https://github.com/plotly/dash/pull/1376) Extends the `getTransform` logic in the renderer to handle `persistenceTransforms` for both nested and non-nested persisted props. This was used to to fix [dcc#700](https://github.com/plotly/dash-core-components/issues/700) in conjunction with [dcc#854](https://github.com/plotly/dash-core-components/pull/854) by using persistenceTransforms to strip the time part of the datetime so that datepickers can persist when defined in callbacks.

### Fixed
- [#1408](https://github.com/plotly/dash/pull/1408) Fixes a bug where the callback graph layout would reset whenever a callback fired, losing user-initiated layout changes ([#1402](https://github.com/plotly/dash/issues/1402)) or creating a new force layout ([#1401](https://github.com/plotly/dash/issues/1401))

## [1.16.0] - 2020-09-03
### Added
- [#1371](https://github.com/plotly/dash/pull/1371) You can now get [CSP `script-src` hashes](https://developer.mozilla.org/en-US/docs/Web/HTTP/Headers/Content-Security-Policy/script-src) of all added inline scripts by calling `app.csp_hashes()` (both Dash internal inline scripts, and those added with `app.clientside_callback`) .

### Changed
- [#1385](https://github.com/plotly/dash/pull/1385) Closes [#1350](https://github.com/plotly/dash/issues/1350) and fixes a previously undefined callback behavior when multiple elements are stacked on top of one another and their `n_clicks` props are used as inputs of the same callback. The callback will now trigger once with all the triggered `n_clicks` props changes.
- [#1179](https://github.com/plotly/dash/pull/1179) New and improved callback graph in the debug menu. Now based on Cytoscape for much more interactivity, plus callback profiling including number of calls, fine-grained time information, bytes sent and received, and more. You can even add custom timing information on the server with `callback_context.record_timing(name, seconds)`

### Fixed
- [#1384](https://github.com/plotly/dash/pull/1384) Fixed a bug introduced by [#1180](https://github.com/plotly/dash/pull/1180) breaking use of `prevent_initial_call` as a positional arg in callback definitions

## [1.15.0] - 2020-08-25
### Added
- [#1355](https://github.com/plotly/dash/pull/1355) Removed redundant log message and consolidated logger initialization. You can now control the log level - for example suppress informational messages from Dash with `app.logger.setLevel(logging.WARNING)`.
- [#1253](https://github.com/plotly/dash/pull/1253), [#1377](https://github.com/plotly/dash/pull/1377) Added experimental `--jl-prefix` option to `dash-generate-components`, optionally generates Julia version of components and corresponding Julia package

### Changed
- [#1180](https://github.com/plotly/dash/pull/1180) and [#1375](https://github.com/plotly/dash/pull/1375) `Input`, `Output`, and `State` in callback definitions don't need to be in lists. You still need to provide `Output` items first, then `Input` items, then `State`, and the list form is still supported. In particular, if you want to return a single output item wrapped in a length-1 list, you should still wrap the `Output` in a list. This can be useful for procedurally-generated callbacks.
- [#1368](https://github.com/plotly/dash/pull/1368) Updated pytest to v6.0.1. To avoid deprecation warnings, this also updated pytest-sugar to 0.9.4 and pytest-mock to 3.2.0. The pytest-mock update only effects python >= 3.0. Pytest-mock remains pinned at 2.0.0 for python == 2.7.

## [1.14.0] - 2020-07-27
### Added
- [#1343](https://github.com/plotly/dash/pull/1343) Add `title` parameter to set the
document title. This is the recommended alternative to setting app.title or overriding
the index HTML.
- [#1315](https://github.com/plotly/dash/pull/1315) Add `update_title` parameter to set or disable the "Updating...." document title during updates. Closes [#856](https://github.com/plotly/dash/issues/856) and [#732](https://github.com/plotly/dash/issues/732)

## [1.13.4] - 2020-06-25
### Fixed
- [#1310](https://github.com/plotly/dash/pull/1310) Fix a regression since 1.13.0 preventing more than one loading state from being shown at a time.

## [1.13.3] - 2020-06-19

## [1.13.2] - 2020-06-18
### Fixed
- [#1305](https://github.com/plotly/dash/issues/1305)
    - Fix regression that causes crash when `FLASK_ENV` is modified during app execution
    - Fix regression that caused tests using `_wait_for_callbacks` to fail

## [1.13.1] - 2020-06-17

## [1.13.0] - 2020-06-17
### Added
- [#1289](https://github.com/plotly/dash/pull/1289) Supports `DASH_PROXY` env var to tell `app.run_server` to report the correct URL to view your app, when it's being proxied. Throws an error if the proxy is incompatible with the host and port you've given the server.
- [#1240](https://github.com/plotly/dash/pull/1240) Adds `callback_context` to clientside callbacks (e.g. `dash_clientside.callback_context.triggered`). Supports `triggered`, `inputs`, `inputs_list`, `states`, and `states_list`, all of which closely resemble their serverside cousins.

### Changed
- [#1237](https://github.com/plotly/dash/pull/1237) Closes [#920](https://github.com/plotly/dash/issues/920): Converts hot reload fetch failures into a server status indicator showing whether the latest fetch succeeded or failed. Callback fetch failures still appear as errors but have a clearer message.
- [#1254](https://github.com/plotly/dash/pull/1254) Modifies the callback chain implementation and improves performance for apps with a lot of components

### Fixed
- [#1255](https://github.com/plotly/dash/pull/1255) Hard hot reload targets only the current window, not the top - so if your app is in an iframe you will only reload the app
- [#1249](https://github.com/plotly/dash/pull/1249) Fixes [#919](https://github.com/plotly/dash/issues/919) so `dash.testing` is compatible with more `pytest` plugins, particularly `pytest-flake8` and `pytest-black`.
- [#1248](https://github.com/plotly/dash/pull/1248) Fixes [#1245](https://github.com/plotly/dash/issues/1245), so you can use prop persistence with components that have dict IDs, ie for pattern-matching callbacks.
- [#1185](https://github.com/plotly/dash/pull/1185) Sort asset directories, same as we sort files inside those directories. This way if you need your assets loaded in a certain order, you can add prefixes to subdirectory names and enforce that order.
- [#1288](https://github.com/plotly/dash/pull/1288) Closes [#1285](https://github.com/plotly/dash/issues/1285): Debug=True should work in the __main__ module.

## [1.12.0] - 2020-05-05
### Added
- [#1228](https://github.com/plotly/dash/pull/1228) Adds control over firing callbacks on page (or layout chunk) load. Individual callbacks can have their initial calls disabled in their definition `@app.callback(..., prevent_initial_call=True)` and similar for `app.clientside_callback`. The app-wide default can also be changed with `app=Dash(prevent_initial_callbacks=True)`, then individual callbacks may disable this behavior.
- [#1201](https://github.com/plotly/dash/pull/1201) New attribute `app.validation_layout` allows you to create a multi-page app without `suppress_callback_exceptions=True` or layout function tricks. Set this to a component layout containing the superset of all IDs on all pages in your app.
- [#1078](https://github.com/plotly/dash/pull/1078) Permit usage of arbitrary file extensions for assets within component libraries

### Fixed
- [#1224](https://github.com/plotly/dash/pull/1224) Fixes [#1223](https://github.com/plotly/dash/issues/1223), a very specific situation in which initial callbacks will not fire.
- [#1220](https://github.com/plotly/dash/pull/1220) Fixes [#1216](https://github.com/plotly/dash/issues/1216), a set of related issues about pattern-matching callbacks with `ALL` wildcards in their `Output` which would fail if no components matched the pattern.
- [#1212](https://github.com/plotly/dash/pull/1212) Fixes [#1200](https://github.com/plotly/dash/issues/1200) - prior to Dash 1.11, if none of the inputs to a callback were on the page, it was not an error. This was, and is now again, treated as though the callback raised PreventUpdate. The one exception to this is with pattern-matching callbacks, when every Input uses a multi-value wildcard (ALL or ALLSMALLER), and every Output is on the page. In that case the callback fires as usual.
- [#1201](https://github.com/plotly/dash/pull/1201) Fixes [#1193](https://github.com/plotly/dash/issues/1193) - prior to Dash 1.11, you could use `flask.has_request_context() == False` inside an `app.layout` function to provide a special layout containing all IDs for validation purposes in a multi-page app. Dash 1.11 broke this when we moved most of this validation into the renderer. This change makes it work again.

## [1.11.0] - 2020-04-10
### Added
- [#1103](https://github.com/plotly/dash/pull/1103) Pattern-matching IDs and callbacks. Component IDs can be dictionaries, and callbacks can reference patterns of components, using three different wildcards: `ALL`, `MATCH`, and `ALLSMALLER`, available from `dash.dependencies`. This lets you create components on demand, and have callbacks respond to any and all of them. To help with this, `dash.callback_context` gets three new entries: `outputs_list`, `inputs_list`, and `states_list`, which contain all the ids, properties, and except for the outputs, the property values from all matched components.
- [#1103](https://github.com/plotly/dash/pull/1103) `dash.testing` option `--pause`: after opening the dash app in a test, will invoke `pdb` for live debugging of both Javascript and Python. Use with a single test case like `pytest -k cbwc001 --pause`.

### Changed
- [#1103](https://github.com/plotly/dash/pull/1103) Multiple changes to the callback pipeline:
  - `dash.callback_context.triggered` now does NOT reflect any initial values, and DOES reflect EVERY value which has been changed either by activity in the app or as a result of a previous callback. That means that the initial call of a callback with no prerequisite callbacks will list nothing as triggering. For backward compatibility, we continue to provide a length-1 list for `triggered`, but its `id` and `property` are blank strings, and `bool(triggered)` is `False`.
  - A user interaction which returns the same property value as was previously present will not trigger the component to re-render, nor trigger callbacks using that property as an input.
  - Callback validation is now mostly done in the browser, rather than in Python. A few things - mostly type validation, like ensuring IDs are strings or dicts and properties are strings - are still done in Python, but most others, like ensuring outputs are unique, inputs and outputs don't overlap, and (if desired) that IDs are present in the layout, are done in the browser. This means you can define callbacks BEFORE the layout and still validate IDs to the layout; and while developing an app, most errors in callback definitions will not halt the app.

### Fixed
- [#1103](https://github.com/plotly/dash/pull/1103) Fixed multiple bugs with chained callbacks either not triggering, inconsistently triggering, or triggering multiple times. This includes: [#635](https://github.com/plotly/dash/issues/635), [#832](https://github.com/plotly/dash/issues/832), [#1053](https://github.com/plotly/dash/issues/1053), [#1071](https://github.com/plotly/dash/issues/1071), and [#1084](https://github.com/plotly/dash/issues/1084). Also fixed [#1105](https://github.com/plotly/dash/issues/1105): async components that aren't rendered by the page (for example in a background Tab) would block the app from executing callbacks.

## [1.10.0] - 2020-04-01
### Added
- [#1134](https://github.com/plotly/dash/pull/1134) Allow `dash.run_server()` host and port parameters to be set with environment variables HOST & PORT, respectively

### Changed
- [#1145](https://github.com/plotly/dash/pull/1145) Update from React 16.8.6 to 16.13.0

### Fixed
- [#1142](https://github.com/plotly/dash/pull/1142) [Persistence](https://dash.plot.ly/persistence): Also persist 0, empty string etc

## [1.9.1] - 2020-02-27
### Added
- [#1133](https://github.com/plotly/dash/pull/1133) Allow the `compress` config variable to be set with an environment variable with DASH_COMPRESS=FALSE

## [1.9.0] - 2020-02-04
### Fixed
- [#1080](https://github.com/plotly/dash/pull/1080) Handle case where dash fails to load when used inside an iframe with a sandbox attribute that only has allow-scripts

## [1.8.0] - 2020-01-14
### Added
- [#1073](https://github.com/plotly/dash/pull/1073) Two new functions to simplify usage handling URLs and pathnames: `app.get_relative_path` & `app.trim_relative_path`.
These functions are particularly useful for apps deployed on Dash Enterprise where the apps served under a URL prefix (the app name) which is unlike apps served on localhost:8050.
    - `app.get_relative_path` returns a path with the config setting `requests_pathname_prefix` prefixed. Use `app.get_relative_path` anywhere you would provide a relative pathname, like `dcc.Link(href=app.relative_path('/page-2'))` or even as an alternative to `app.get_asset_url` with e.g. `html.Img(src=app.get_relative_path('/assets/logo.png'))`.
    - `app.trim_relative_path` a path with `requests_pathname_prefix` and leading & trailing
    slashes stripped from it. Use this function in callbacks that deal with `dcc.Location` `pathname`
    routing.
    Example usage:
    ```python
    app.layout = html.Div([
        dcc.Location(id='url'),
        html.Div(id='content')
    ])
    @app.callback(Output('content', 'children'), [Input('url', 'pathname')])
    def display_content(path):
        page_name = app.strip_relative_path(path)
        if not page_name:  # None or ''
            return html.Div([
                html.Img(src=app.get_relative_path('/assets/logo.png')),
                dcc.Link(href=app.get_relative_path('/page-1')),
                dcc.Link(href=app.get_relative_path('/page-2')),
            ])
        elif page_name == 'page-1':
            return chapters.page_1
        if page_name == "page-2":
            return chapters.page_2
    ```

### Changed
- [#1035](https://github.com/plotly/dash/pull/1035) Simplify our build process.
- [#1074](https://github.com/plotly/dash/pull/1074) Error messages when providing an incorrect property to a component have been improved: they now specify the component type, library, version, and ID (if available).

### Fixed
- [#1037](https://github.com/plotly/dash/pull/1037) Fix no_update test to allow copies, such as those stored and retrieved from a cache.

## [1.7.0] - 2019-11-27
### Added
- [#967](https://github.com/plotly/dash/pull/967) Add support for defining
clientside JavaScript callbacks via inline strings.
- [#1020](https://github.com/plotly/dash/pull/1020) Allow `visit_and_snapshot` API in `dash.testing.browser` to stay on the page so you can run other checks.

### Changed
- [#1026](https://github.com/plotly/dash/pull/1026) Better error message when you forget to wrap multiple `children` in an array, and they get passed to other props.

### Fixed
- [#1018](https://github.com/plotly/dash/pull/1006) Fix the `dash.testing` **stop** API with process application runner in Python2. Use `kill()` instead of `communicate()` to avoid hanging.
- [#1027](https://github.com/plotly/dash/pull/1027) Fix bug with renderer callback lock never resolving with non-rendered async component using the asyncDecorator

## [1.6.1] - 2019-11-14
### Fixed
- [#1006](https://github.com/plotly/dash/pull/1006) Fix IE11 / ES5 compatibility and validation issues
- [#1006](https://github.com/plotly/dash/pull/1006) Fix bug with renderer wrapper component TreeContainer to prevent useless re-renders
- [#1001](https://github.com/plotly/dash/pull/1001)
  - Fix and improve the `clear_input()` API in `dash.testing`, so it's more robust handling react `input`.
  - make the `percy_snapshot()` API more robust, and the timeout of `wait_for_callbacks` (if set to True) will not fail the snapshot execution, but logged as potential error.

## [1.6.0] - 2019-11-04
### Fixed
- [#999](https://github.com/plotly/dash/pull/999) Fix fingerprint for component suites with `metadata` in version.
- [#983](https://github.com/plotly/dash/pull/983) Fix the assets loading issues when dashR application runner is handling with an app defined by string chunk.

## [1.5.1] - 2019-10-29
### Fixed
- [#987](https://github.com/plotly/dash/pull/987) Fix cache string handling for component suites with nested folders in their packages.
- [#986](https://github.com/plotly/dash/pull/986) Fix a bug with evaluation of `_force_eager_loading` when application is loaded with gunicorn

## [1.5.0] - 2019-10-29
### Added
- [#964](https://github.com/plotly/dash/pull/964) Adds support for preventing updates in clientside functions.
  - Reject all updates with `throw window.dash_clientside.PreventUpdate;`
  - Reject a single output by returning `window.dash_clientside.no_update`
- [#899](https://github.com/plotly/dash/pull/899) Add support for async dependencies and components
- [#973](https://github.com/plotly/dash/pull/973) Adds support for resource caching and adds a fallback caching mechanism through etag

### Fixed
- [#974](https://github.com/plotly/dash/pull/974) Fix and improve a percy snapshot behavior issue we found in dash-docs testing. It adds a flag `wait_for_callbacks` to ensure that, in the context of a dash app testing, the percy snapshot action will happen only after all callbacks get fired.

## [1.4.1] - 2019-10-17
### Fixed
- [#969](https://github.com/plotly/dash/pull/969) Fix warnings emitted by react devtools coming from our own devtools components.

## [1.4.0] - 2019-10-08
### Added
- [#948](https://github.com/plotly/dash/pull/948) Support setting working directory for R apps run using the `dashr` fixture, primarily useful for tests with assets. `dashr.start_server` supports a `cwd` argument to set an explicit working directory, and has smarter defaults when it's omitted: if `app` is a path to an R script, uses the directory of that path; if `app` is a string, uses the directory the test file itself is in.
- [#944](https://github.com/plotly/dash/pull/944)
  - Relevant `dash.testing` methods can now be called with either an element or a CSS selector: `select_dcc_dropdown`, `multiple_click`, `clear_input`, `zoom_in_graph_by_ratio`, `click_at_coord_fractions`.
  - Three new `dash.testing` methods: `clear_local_storage`, `clear_session_storage`, and `clear_storage` (to clear both together)
- [#937](https://github.com/plotly/dash/pull/937) `dash.testing` adds two APIs `zoom_in_graph_by_ratio` and `click_at_coord_fractions` about advanced interactions using mouse `ActionChain`
- [#938](https://github.com/plotly/dash/issues/938) Add debugging traces to dash backend about serving component suites, to verify the installed packages whenever in doubt.

### Fixed
- [#944](https://github.com/plotly/dash/pull/944) Fix a bug with persistence being toggled on/off on an existing component.

## [1.3.1] - 2019-09-19
### Changed
- Bump dash-core-components version from 1.2.0 to [1.2.1](https://github.com/plotly/dash-core-components/blob/master/CHANGELOG.md#120---2019-09-19)

## [1.3.0] - 2019-09-17
### Added
- [#923](https://github.com/plotly/dash/pull/923) Add one configuration `--percy-assets` in `pytest` to specify extra application assets path if needed.

- [#918](https://github.com/plotly/dash/pull/918) Add `wait_for_element_by_id` and `visit_and_snapshot` APIs in browser, add `raw_command` option (with higher priority than the default waitress one) and optional `start_timeout` argument to handle large applications within the process runner.

- [#903](https://github.com/plotly/dash/pull/903) Persistence: enable props edited by the user to persist across recreating the component or reloading the page. Components need to define three new props: `persistence`, `persisted_props`, and `persistence_type` as described in the lead comment of `src/persistence.js`. App developers then enable this behavior by, in the simplest case, setting `persistence: true` on the component. First use case is table, see [dash-table#566](https://github.com/plotly/dash-table/pull/566)

### Changed
- Bump dash-table version from 4.2.0 to [4.3.0](https://github.com/plotly/dash-table/blob/master/CHANGELOG.md#430---2019-09-17)
- Bump dash-core-components version from 1.1.2 to [1.2.0](https://github.com/plotly/dash-core-components/blob/master/CHANGELOG.md#120---2019-09-17)
- Bump dash-renderer version from 1.0.1 to [1.1.0](https://github.com/plotly/dash/blob/master/dash-renderer/CHANGELOG.md#110---2019-09-17)

### Fixed
- [#915](https://github.com/plotly/dash/issues/915) Fix `dash-generate-components` on Windows.
- [#829](https://github.com/plotly/dash/issues/829) Fix the `--remote` pytest argument which was not effective in the code, adding a new argument `--remote-url` to support the selenium grid usage in the cloud.
- [#910](https://github.com/plotly/dash/pull/910) Reduce the dash-renderer packages size on **PyPI** about 55% by removing the source maps. To do more advanced debugging, the source maps needs to be generated from source code with `npm run build:local` and pip install in editable mode, i.e. `pip install -e .`

## [1.2.0] - 2019-08-27
### Added
- [#860](https://github.com/plotly/dash/pull/860) Add a new arg `dev_tools_prune_errors` to `app.run_server` and `app.enable_dev_tools`. Default `True`, tracebacks only include user code and below. Set it `False` for the previous behavior showing all the Dash and Flask parts of the stack.

### Changed
- Bump dash-table version from 4.1.0 to [4.2.0](https://github.com/plotly/dash-table/blob/master/CHANGELOG.md#420---2019-08-27)
- Bump dash-core-components version from 1.1.1 to [1.1.2](https://github.com/plotly/dash-core-components/blob/master/CHANGELOG.md#112---2019-08-27)
- Bump dash-html-components version from 1.0.0 to [1.0.1](https://github.com/plotly/dash-html-components/blob/master/CHANGELOG.md#101---2019-08-27)
- Bump dash-renderer version from 1.0.0 to [1.0.1](https://github.com/plotly/dash/blob/dev/dash-renderer/CHANGELOG.md#101---2019-08-27)

### Fixed
- [#874](https://github.com/plotly/dash/pull/874) Clean all the binary assets in dash-renderer, add tool to build all the required bundles from fresh source code to avoid confusion of the assets and improve the release process. Fixes [#868](https://github.com/plotly/dash/pull/868) and [#734](https://github.com/plotly/dash/pull/734)

## [1.1.1] - 2019-08-06
### Changed
- Bump dash-core-components version from 1.1.0 to [1.1.1](https://github.com/plotly/dash-core-components/blob/master/CHANGELOG.md#111---2019-08-06)

## [1.1.0] - 2019-08-05
### Added
- [#827](https://github.com/plotly/dash/pull/827) Add support for dashR testing to the `dash.testing` pytest framework.

### Changed
- Bump dash-table version from 4.0.2 to [4.1.0](https://github.com/plotly/dash-table/blob/master/CHANGELOG.md#410---2019-08-05)
- Bump dash-core-components version from 1.0.0 to [1.1.0](https://github.com/plotly/dash-core-components/blob/master/CHANGELOG.md#110---2019-08-05)

## [1.0.2] - 2019-07-15
### Changed
- Bump dash-table version from 4.0.1 to [4.0.2](https://github.com/plotly/dash-table/blob/master/CHANGELOG.md#402---2019-07-15)

### Fixed
- [#821](https://github.com/plotly/dash/pull/821) Fix a bug with callback error reporting, [#791](https://github.com/plotly/dash/issues/791).

## [1.0.1] - 2019-07-09
### Changed
- 💥 [#808](https://github.com/plotly/dash/pull/808) Remove strong `dash.testing` dependencies per community feedback. Testing users should do `pip install dash[testing]` afterwards.

- [#805](https://github.com/plotly/dash/pull/805) Add headless mode for dash.testing, add `pytest_setup_options` hook for full configuration of `WebDriver Options`.

- Bump dash-table version from 4.0.0 to [4.0.1](https://github.com/plotly/dash-table/blob/master/CHANGELOG.md#401---2019-07-09)

## [1.0.0] - 2019-06-20
### Changed
- 💥 [#761](https://github.com/plotly/dash/pull/761) Several breaking changes to the `dash.Dash` API:
  - Remove two obsolete constructor kwargs: `static_folder` and `components_cache_max_age`
  - Remove the misspelled `supress_callback_exceptions` fallback
  - Remove the unused `resources.config.infer_from_layout`
  - Revamp `app.config`: ALL constructor args are now stored in `config`, with three exceptions: `server`, `index_string`, and `plugins`. None of these are stored in any other instance attributes anymore.
  - Change `hot_reload_interval` from msec to seconds, for consistency with `hot_reload_watch_interval`
  - When called from `enable_dev_tools`, `debug=True` by default. It's still `False` by default from `run_server`.

- ✨ [#744](https://github.com/plotly/dash/pull/744) Introducing Dash Testing (`dash.testing`) - read the full tutorial at <https://dash.plotly.com/testing>.

- [#753](https://github.com/plotly/dash/pull/753) `Component` no longer inherits `MutableMapping`, so `values`, `keys`, and more are no longer methods. Fixes an issue reported in [dcc#440](https://github.com/plotly/dash-core-components/issues/440) where components with certain prop names defined but not provided would cause a failure to render. During component generation we now disallow all props with leading underscores or matching a few remaining reserved words: `UNDEFINED`, `REQUIRED`, `to_plotly_json`, `available_properties`, and `available_wildcard_properties`.

- [#739](https://github.com/plotly/dash/pull/739) Allow the Flask app to be provided to Dash after object initialization. This allows users to define Dash layouts etc when using the app factory pattern, or any other pattern that inhibits access to the app object. This broadly complies with the flask extension API, allowing Dash to be considered as a Flask extension where it needs to be.

- [#774](https://github.com/plotly/dash/pull/774) Allow the Flask app to set the Dash app name if the name is not provided by users.

- [#722](https://github.com/plotly/dash/pull/722) Assets are served locally by default. Both JS scripts and CSS files are affected. This improves robustness and flexibility in numerous situations, but in certain cases initial loading could be slowed. To restore the previous CDN serving, set `app.scripts.config.serve_locally = False` (and similarly with `app.css`, but this is generally less important).

- [#724](https://github.com/plotly/dash/pull/724), [renderer#175](https://github.com/plotly/dash-renderer/pull/175) Undo/redo toolbar is removed by default, you can enable it with `app=Dash(show_undo_redo=true)`. The CSS hack `._dash-undo-redo:{display:none;}` is no longer needed

- 💥 [#709](https://github.com/plotly/dash/pull/709) Merge the `dash-renderer` project into the main dash repo to simplify feature dev workflow. We will keep the [deprecated one](https://github.com/plotly/dash-renderer) for archive purpose.

## [0.43.0] - 2019-05-15
### Changed
- Bump dash-core-components version from 0.47.0 to [0.48.0](https://github.com/plotly/dash-core-components/blob/master/CHANGELOG.md#0480---2019-05-15)
- Bump dash-renderer version from 0.23.0 to [0.24.0](https://github.com/plotly/dash-renderer/blob/master/CHANGELOG.md#0240---2019-05-15)
- Bump dash-table version from 3.6.0 to [3.7.0](https://github.com/plotly/dash-table/blob/master/CHANGELOG.md#370---2019-05-15)

### Fixed
- [renderer#170](https://github.com/plotly/dash-renderer/pull/170) Fix regression on handling PreventUpdate (204 NO CONTENT)

## [0.42.0] - 2019-04-25
### Added
- [#687](https://github.com/plotly/dash/pull/687), [renderer#100](https://github.com/plotly/dash-renderer/pull/100) Dev Tools support. A new UI in the application that automatically display JavaScript & Python error messages, validates your component's properties, and displays a graph of your callback's dependencies. Only enabled in debug mode. Turn this on and off with two new config flags in `app.run_server`:
  - `dev_tools_props_check` - turn on/off property validation.
  - `dev_tools_ui` - turn on/off the UI.

### Fixed
- [renderer#148](https://github.com/plotly/dash-renderer/issues/148) Fix regression for `children=0` case.

## [0.41.0] - 2019-04-10
### Added
- [#672](https://github.com/plotly/dash/pull/672), [renderer#143](https://github.com/plotly/dash-renderer/pull/143) Support for "Clientside Callbacks" - an escape hatch to execute your callbacks in JavaScript instead of Python
- [#676](https://github.com/plotly/dash/pull/676) Add `dev_tools_ui` config flag in `app.run_server` (serialized in `<script id="_dash-config" type="application/json">`) to display or hide the forthcoming Dev Tools UI in Dash's front-end (dash-renderer).
- [#680](https://github.com/plotly/dash/pull/680) Partial updates: leave some multi-output updates unchanged while updating others

### Removed
- [renderer#145](https://github.com/plotly/dash-renderer/pull/145) Remove `dash_renderer._set_react_version` support for 15.4.2 and 16.2.0

### Changed
- Bump dash-core-components version from 0.45.0 to [0.46.0](https://github.com/plotly/dash-core-components/blob/master/CHANGELOG.md#0460---2019-04-10)
- [renderer#145](https://github.com/plotly/dash-renderer/pull/145) Update from React 15.4.2 to React 16.8.6

## [0.40.0] - 2019-03-25
### Changed
- Bump dash-core-components version from 0.44.0 to [0.45.0](https://github.com/plotly/dash-core-components/blob/master/CHANGELOG.md#0450---2019-03-25)
- Bump dash-html-components version from 0.14.0 to [0.15.0](https://github.com/plotly/dash-html-components/blob/master/CHANGELOG.md#0150---2019-03-25)
- [renderer#140](https://github.com/plotly/dash-renderer/pull/140), [renderer#126](https://github.com/plotly/dash-renderer/pull/126) Optimize rendering, and always assign `setProps` to components even with no callbacks to use it.

## [0.39.0] - 2019-03-04
### Added
- [#436](https://github.com/plotly/dash/pull/436) Allow multiple outputs from a single callback.
- [#367](https://github.com/plotly/dash/pull/367) Support custom JavaScript hooks to modify callback payloads and responses.
- [#623](https://github.com/plotly/dash/pull/623) Modify the flask response with custom cookies or headers, using `dash.callback_context.response`.
- [renderer#93](https://github.com/plotly/dash-renderer/pull/93) Loading states API

### Changed
- Bump dash-core-components version from 0.43.1 to [0.44.0](https://github.com/plotly/dash-core-components/blob/master/CHANGELOG.md#0440---2019-03-04)
- Bump dash-html-components version from 0.13.5 to [0.14.0](https://github.com/plotly/dash-html-components/blob/master/CHANGELOG.md#0140---2019-03-04)
- Bump dash-table version from 3.5.0 to [3.6.0](https://github.com/plotly/dash-table/blob/master/CHANGELOG.md#360---2019-03-04)

## [0.38.0] - 2019-02-25
### Added
- [#603](https://github.com/plotly/dash/pull/603) Add components libraries js/css distribution to hot reload watch.
- [#608](https://github.com/plotly/dash/pull/608), [renderer#124](https://github.com/plotly/dash-renderer/pull/124) Callback context:
  - Know which inputs caused a callback to fire: `dash.callback_context.triggered`
  - Input/State values by name `dash.callback_context.states.get('btn.n_clicks')`

### Changed
- Bump dash-table version from 3.4.0 to [3.5.0](https://github.com/plotly/dash-table/blob/master/CHANGELOG.md#350---2019-02-25)
- Bump dash-renderer version from 0.18.0 to [0.19.0](https://github.com/plotly/dash-renderer/blob/master/CHANGELOG.md#0190---2019-02-25)

### Fixed
- Fix missing indentation for generated metadata.json [#600](https://github.com/plotly/dash/issues/600)
- Fix missing component prop docstring error [#598](https://github.com/plotly/dash/issues/598)
- [#492](https://github.com/plotly/dash/pull/492) Move `__repr__` to base component instead of being generated.
- [#605](https://github.com/plotly/dash/pull/605) Raise exception when same input & output are used in a callback

## [0.37.0] - 2019-02-11
### Removed
- [renderer#118](https://github.com/plotly/dash-renderer/pull/118) Removed redux logger for the dev.

### Changed
- [#565](https://github.com/plotly/dash/pull/565) Add core libraries as version locked dependencies
- Bump dash-table version from 3.3.0 to [3.4.0](https://github.com/plotly/dash-table/blob/master/CHANGELOG.md#340---2019-02-08)
- Bump dash-renderer version from 0.17.0 to [0.18.0](https://github.com/plotly/dash-renderer/blob/master/CHANGELOG.md#0180---2019-02-11)
- Bump dash-core-components version from 0.43.0 to [0.43.1](https://github.com/plotly/dash-core-components/blob/master/CHANGELOG.md#0431---2019-02-11)

### Fixed
- [#563](https://github.com/plotly/dash/pull/563) Fix collections.abc deprecation warning for Python 3.8

## [0.36.0] - 2019-01-25
### Removed
- [#550](https://github.com/plotly/dash/pull/550), [renderer#114](https://github.com/plotly/dash-renderer/pull/114) Remove support for `Event` system. Use event properties instead, for example the `n_clicks` property instead of the `click` event, see [#531](https://github.com/plotly/dash/issues/531). `dash_renderer` MUST be upgraded to >=0.17.0 together with this, and it is recommended to update `dash_core_components` to >=0.43.0 and `dash_html_components` to >=0.14.0.

## [0.35.3] - 2019-01-23
### Changed
- [#547](https://github.com/plotly/dash/pull/547)
  - `assets_folder` argument now defaults to 'assets'
  - The assets folder is now always relative to the given root path of `name` argument, the default of `__main__` will get the `cwd`.
  - No longer coerce the name argument from the server if the server argument is provided.

### Fixed
- [#547](https://github.com/plotly/dash/pull/547)
  - Asset blueprint takes routes prefix into it's static path.
  - Asset url path no longer strip routes from requests.
- [#548](https://github.com/plotly/dash/pull/548) Remove print statement from PreventUpdate error handler.
- [#524](https://github.com/plotly/dash/pull/524) Removed ComponentRegistry dist cache.

## [0.35.2] - 2019-01-11
### Fixed
- [#522](https://github.com/plotly/dash/pull/522) Fix typo in some exception names
- [renderer#110](https://github.com/plotly/dash-renderer/pull/110)
  - Keep the config store state on soft reload.
  - AppProvider returns `Loading...` if no configs as before [renderer#108](https://github.com/plotly/dash-renderer/pull/108).

## 0.35.1 - 2018-12-27
### Fixed
- [#518](https://github.com/plotly/dash/pull/518) Always skip `dynamic` resources from index resources collection.

## 0.35.0 - 2018-12-18
### Added
- [#483](https://github.com/plotly/dash/pull/483) Experimental `--r-prefix` option to `dash-generate-components`, optionally generates R version of components and corresponding R package.

## 0.34.0 - 2018-12-17
### Added
- [#490](https://github.com/plotly/dash/pull/490) Add `--ignore` option to `dash-generate-components`, defaults to `^_`.

### Removed
- [renderer#108](https://github.com/plotly/dash-renderer/pull/108) Unused login api and Authentication component

### Fixed
- Add `key` to rendered components, fixing [renderer#379](https://github.com/plotly/dash-core-components/issues/379)

## 0.33.0 - 2018-12-10
### Added
- [#487](https://github.com/plotly/dash/pull/487) Add specific Dash exception types to replace generic exceptions (`InvalidIndexException`, `DependencyException`, `ResourceException`)

## 0.32.2 - 2018-12-09
### Fixed
- [#485](https://github.com/plotly/dash/pull/485) Fix typo in missing events/inputs error message

## 0.32.1 - 2018-12-07
### Changed
- [#484](https://github.com/plotly/dash/pull/484) Mute dash related missing props docstring from extract-meta warnings

## 0.32.0 - 2018-12-07
### Added
- [#478](https://github.com/plotly/dash/pull/478), [renderer#104](https://github.com/plotly/dash-renderer/issues/104) Support for .map file extension and dynamic (on demand) loading
- [renderer#107](https://github.com/plotly/dash-renderer/pull/107) [Redux devtools](https://github.com/zalmoxisus/redux-devtools-extension) support

## 0.31.1 - 2018-11-29
### Fixed
- [#473](https://github.com/plotly/dash/pull/473) Fix `_imports_.py` indentation generation.

## 0.31.0 - 2018-11-29
### Added
- [#451](https://github.com/plotly/dash/pull/451) Combine `extract-meta` and Python component files generation in a cli

### Fixed
- Fix a bug [renderer#66](https://github.com/plotly/dash-renderer/issues/66) in the ON_PROP_CHANGE callback where history was not correctly set when acting on more than one component. In particular, the 'undo' button should now work as expected.

## 0.30.0 - 2018-11-14
### Added
- [#362](https://github.com/plotly/dash/pull/362), [renderer#73](https://github.com/plotly/dash-renderer/pull/73) Hot reloading from the browser.
- Silence routes logging with `dev_tools_silence_routes_logging`.

## 0.29.0 - 2018-11-06
### Added
- [#444](https://github.com/plotly/dash/pull/444) Add component namespaces registry, collect the resources needed by component library when they are imported instead of crawling the layout.

## 0.28.7 - 2018-11-05
### Fixed
- [#450](https://github.com/plotly/dash/pull/450) Use the same prop name black list for component generation in all supported Python versions. Closes [#361](https://github.com/plotly/dash/issues/361).

## 0.28.6 - 2018-11-05
### Fixed
- [#443](https://github.com/plotly/dash/pull/443) `Dash.registered_paths` changed to a `collections.defaultdict(set)`, was appending the same package paths on every index.

## 0.28.5 - 2018-10-18
### Fixed
- [#431](https://github.com/plotly/dash/pull/431) Replace windows endline when generating components class docstrings.

## 0.28.4 - 2018-10-18
### Fixed
- [#430](https://github.com/plotly/dash/pull/430) Fix `Component.traverse()` and `Component.traverse_with_paths()` for components with `children` of type `tuple`, not just `list`.

## 0.28.3 - 2018-10-17
### Fixed
- [#418](https://github.com/plotly/dash/pull/418) Fix http-equiv typo
- Include missing polyfills to restore Internet Explorer support, restore whatwg-fetch [renderer#87](https://github.com/plotly/dash-renderer/issues/87)

## 0.28.2 - 2018-10-05
### Changed
- [#377](https://github.com/plotly/dash/pull/377) Move `add_url` function definition out of `Dash.__init__`

## 0.28.1 - 2018-09-26
### Fixed
- [#407](https://github.com/plotly/dash/pull/407) Missing favicon package_data from setup.py

## 0.28.0 - 2018-09-26
### Added
- [#406](https://github.com/plotly/dash/pull/406) Default favicon for dash apps.
- Bust the cache of the assets favicon.

### Fixed
- [#403](https://github.com/plotly/dash/pull/403) Remove the first and last blank lines from the HTML index string.

## 0.27.0 - 2018-09-20
### Added
- [#369](https://github.com/plotly/dash/pull/369), [renderer#77](https://github.com/plotly/dash-renderer/pull/77) Allow serving dev bundles from the components suite, enable with `app.run_server(dev_tools_serve_dev_bundles=True)`

### Fixed
- [#350](https://github.com/plotly/dash/pull/350) Use HTML5 syntax for the meta tag

## 0.26.6 - 2018-09-19
### Fixed
- [#387](https://github.com/plotly/dash/pull/387) Add `Cache-Control` headers to files served by `Dash.serve_component_suites`, and time modified query string to collected components suites resources.
- [#394](https://github.com/plotly/dash/pull/394) Add `InvalidResourceError` error and a Flask error handler so unregistered paths in `serve_component_suites` return a 404 instead of 500.

## 0.26.5 - 2018-09-10
### Fixed
- [#374](https://github.com/plotly/dash/pull/374) Fix `get_asset_url` with a different `assets_url_path`.

## 0.26.4 - 2018-08-28
### Fixed
- Set `url_base_pathname` to `None` in `Dash.__init__`. Fix [#364](https://github.com/plotly/dash/issues/364)

## 0.26.3 - 2018-08-27
### Added
- `Dash.get_asset_url` will give the prefixed url for the asset file.

### Fixed
- [#351](https://github.com/plotly/dash/pull/351) Prefix assets files with `requests_pathname_prefix`.

## 0.26.2 - 2018-08-26
### Fixed
- [#343](https://github.com/plotly/dash/pull/343) Only create the assets blueprint once for apps that provide the same flask instance to multiple dash instances.

## 0.26.1 - 2018-08-26
### Fixed
- [#336](https://github.com/plotly/dash/pull/336) Fix bug in `_validate_layout` which would not let a user set `app.layout` to be a function that returns a layout [(fixes #334)](https://github.com/plotly/dash/issues/334).

## 0.26.0 - 2018-08-20
### Added
- [#318](https://github.com/plotly/dash/pull/318) Add `assets_ignore` init keyword, regex filter for the assets files.

## 0.25.1 - 2018-08-20
### Fixed
- [#335](https://github.com/plotly/dash/pull/335) Ensure CSS/JS external resources are loaded before the assets.

## 0.25.0 - 2018-08-14
### Added
- [#322](https://github.com/plotly/dash/pull/322) Take config values from init or environ variables (Prefixed with `DASH_`).

### Fixed
- Take `requests_pathname_prefix` config when creating scripts tags.
- `requests/routes_pathname_prefix` must start and end with `/`.
- `requests_pathname_prefix` must end with `routes_pathname_prefix`. If you supplied both `requests` and `routes` pathname before this update, make sure `requests_pathname_prefix` ends with the same value as `routes_pathname_prefix`.
- `url_base_pathname` sets both `requests/routes` pathname, cannot supply it with either `requests` or `routes` pathname prefixes.

## 0.24.2 - 2018-08-13
### Fixed
- [#320](https://github.com/plotly/dash/pull/320) Disallow duplicate component ids in the initial layout.

## 0.24.1 - 2018-08-10
### Fixed
- Fix bug [#321](https://github.com/plotly/dash/issues/321) where importing Dash components with no props would result in an error.
- Fix a bug in 0.23.1 where importing components with arguments that are Python keywords could cause an error. In particular, this fixes `dash-html-components` with Python 3.7.

## 0.24.0 - 2018-08-10
### Added
- [#319](https://github.com/plotly/dash/pull/309) Add a modified time query string to assets included in the index in order to bust the cache.

## 0.23.1 - 2018-08-02
### Added
- [#316](https://github.com/plotly/dash/pull/316) Add `ie-compat` meta tag to the index by default.
- [#305](https://github.com/plotly/dash/pull/305) Add `external_script` and `external_css` keywords to dash `__init__`.
- Dash components are now generated at build-time and then imported rather than generated when a module is imported. This should reduce the time it takes to import Dash component libraries, and makes Dash compatible with IDEs.

## 0.22.1 - 2018-08-01
### Fixed
- [#273](https://github.com/plotly/dash/pull/273) Raise a more informative error if a non-JSON-serializable value is returned from a callback.

## 0.22.0 - 2018-07-25
### Added
- [#286](https://github.com/plotly/dash/pull/286) Asset files & index customization.
- [#294](https://github.com/plotly/dash/pull/294) Raise an error if there is no layout present when the server is run.
- [renderer#55](https://github.com/plotly/dash-renderer/pull/55) Add `_dash-error` class to the "Error loading layout" and "Error loading dependencies" messages.

### Fixed
- Attempting to render a `Boolean` value to the page no longer crashes the app.
- [renderer#57](https://github.com/plotly/dash-renderer/issues/57) If a callback references an `id` which does not exist in the DOM tree at the time it is executed, throw a more informative front-end exception.
- [renderer#54](https://github.com/plotly/dash-renderer/pull/54) Previously, if a component called `updateProps` with multiple properties, Dash would fire the callback multiple times (once for each property). Now the callback only fires once.

## 0.21.1 - 2018-04-10
### Added
- [#237](https://github.com/plotly/dash/pull/237) Support `aria-*` and `data-*` attributes in all dash html components. These new keywords can be added using a dictionary expansion, e.g. `html.Div(id="my-div", **{"data-toggle": "toggled", "aria-toggled": "true"})`
- [renderer#45](https://github.com/plotly/dash-renderer/pull/45) Allow user to choose between React versions '15.4.2' and '16.2.0':
```python
import dash_renderer

# Set the react version before setting up the Dash application
dash_renderer._set_react_version('16.2.0')

app = dash.Dash(...)
```

### Fixed
- [renderer#50](https://github.com/plotly/dash-renderer/pull/50) Update MANIFEST.in to include `react` and `react-dom` bundles for development mode

## 0.21.0 - 2018-02-21
### Added
- [#207](https://github.com/plotly/dash/pull/207) Support React components using [Flow](https://flow.org/en/docs/react/) types. `component_loader` now has the following behavior to create docstrings as determined in discussion in [#187](https://github.com/plotly/dash/issues/187):
  1. If a Dash component has `PropTypes`-generated typing, the docstring uses the `PropTypes`, _regardless of whether the component also has Flow types (current behavior)._
  2. Otherwise if a Dash component has Flow types but _not `PropTypes`_, the docstring now uses the objects generated by `react-docgen` from the Flow types.

### Fixed
- [renderer#42](https://github.com/plotly/dash-renderer/pull/42) Fix [renderer#41](https://github.com/plotly/dash-renderer/issues/41) and [renderer#44](https://github.com/plotly/dash-renderer/issues/44).
  - In some cases, during initialization, callbacks may fired multiple times instead of just once. This only happens in certain scenarios where outputs have overlapping inputs and those inputs are leaves (they don't have any inputs of their own).
  - If an output component is returned from a callback and its inputs were _not_ returned from the same input (i.e. they were already visible), then the callback to update the output would not fire. This has now been fixed. A common scenario where this app structure exists is within a Tabbed app, where there are global controls that update each tab's contents and the tab's callback just displays new output containers.

## 0.20.0 - 2018-01-19
### Added
- [#190](https://github.com/plotly/dash/pull/190) `exceptions.PreventUpdate` can be raised inside a callback to prevent the callback from updating the app. See <https://community.plotly.com/t/improving-handling-of-aborted-callbacks/7536/2>.

### Removed
- Removes logging from redux middleware from production build based on process.env.NODE_ENV.

### Changed
- Many pylint style fixes: [#163](https://github.com/plotly/dash/pull/163), [#164](https://github.com/plotly/dash/pull/164), [#165](https://github.com/plotly/dash/pull/165), [#166](https://github.com/plotly/dash/pull/166), [#167](https://github.com/plotly/dash/pull/167), [#168](https://github.com/plotly/dash/pull/168), [#169](https://github.com/plotly/dash/pull/169), [#172](https://github.com/plotly/dash/pull/172), [#173](https://github.com/plotly/dash/pull/173), [#181](https://github.com/plotly/dash/pull/181), [#185](https://github.com/plotly/dash/pull/185), [#186](https://github.com/plotly/dash/pull/186), [#193](https://github.com/plotly/dash/pull/193)
- [#184](https://github.com/plotly/dash/pull/184) New integration test framework.
- [#174](https://github.com/plotly/dash/pull/174) Submodules are now imported into the `dash` namespace for better IDE completion.

## 0.19.0 - 2017-10-16
### Changed
- 🔒 Remove CSRF protection measures. CSRF-style attacks are not relevant to Dash apps. Dash's API uses `POST` requests with content type `application/json` which are not susceptible to unwanted requests from 3rd party sites. See [#141](https://github.com/plotly/dash/issues/141).
- 🔒 `app.server.secret_key` is no longer required since CSRF protection was removed. Setting `app.server.secret_key` was difficult to document and a very common source of confusion, so it's great that users won't get bitten by this anymore :tada:
- 🐞 [renderer#22](https://github.com/plotly/dash-renderer/pull/22), [renderer#28](https://github.com/plotly/dash-renderer/pull/28) Previously, old requests could override new requests if their response was longer than the new one. This caused subtle bugs when apps are deployed on multiple processes or threads with component callbacks that update at varying rates like urls. Originally reported in [#133](https://github.com/plotly/dash/issues/133). This fix should also improve performance when many updates happen at once as outdated requests will get dropped instead of updating the UI. Performance issue with the first PR reported in [renderer#27](https://github.com/plotly/dash-renderer/issues/27) and fixed in the second PR.
- [renderer#21](https://github.com/plotly/dash-renderer/pull/21) Fix an issue where a callback would be fired excessively. Previously, the callback would be called as many times as it had inputs. Now, it is called less.

## 0.18.3 - 2017-09-08
### Added
- `app.config` is now a `dict` instead of a class. You can set config variables with `app.config['suppress_callback_exceptions'] = True` now. The previous class-based syntax (e.g. `app.config.suppress_callback_exceptions`) has been maintained for backwards compatibility.
- 🐌 Experimental behaviour for a customizable "loading state". When a callback is in motion, Dash now appends a `<div class="_dash-loading-callback"/>` to the DOM. Users can style this element using custom CSS to display loading screen overlays. This feature is in alpha, we may remove it at any time.

### Fixed
- Fix a bug from 0.18.2 that removed the ability for dash to serve the app on any route besides `/`.
- Fix a bug from 0.18.0 with the new config variables when used in a multi-app setting, causing config to be shared across apps. Originally reported in <https://community.plotly.com/t/flask-endpoint-error/5691/7>
- Rename config setting `supress_callback_exceptions` to `suppress_callback_exceptions`. The original spelling is kept for backward compatibility.
- 🐞 (renderer) Fix a bug where Dash would fire updates for each parent of a grandchild node that shared the same grandparent. Originally reported in <https://community.plotly.com/t/specifying-dependency-tree-traversal/5080/5>
- 🐞 (renderer) Fix a bug where the document title that displays "Updating..." wouldn't change if the callback raised an Exception. Now it will be removed on any response, even a failure.

## 0.18.2 - 2017-09-07
### Added
- [#70](https://github.com/plotly/dash/pull/70) 🔧 Add an `endpoint` to each of the URLs to allow for multiple routes.

## 0.18.1 - 2017-09-07
### Fixed
- [#128](https://github.com/plotly/dash/pull/128) 🐛 If `app.layout` is a function, then it used to be called excessively. Now it is called just once on startup and just once on page load.

## 0.18.0 - 2017-09-07
### Changed
- 🔒 Remove the `/static/` folder and endpoint that is implicitly initialized by flask. This is too implicit for my comfort level: I worry that users will not be aware that their files in their `static` folder are accessible
- ⚡️ Remove all API calls to the Plotly API (<https://api.plotly.com/>), the authentication endpoints and decorators, and the associated `filename`, `sharing` and `app_url` arguments. This was never documented or officially supported. Authentication has been moved to the [`dash-auth` package](https://github.com/plotly/dash-auth).
- [#107](https://github.com/plotly/dash/pull/107) ✏️ Sort prop names in exception messages.

### Added
- 🔧 Add two new `config` variables: `routes_pathname_prefix` and `requests_pathname_prefix` to provide more flexibility for API routing when Dash apps are run behind proxy servers. `routes_pathname_prefix` is a prefix applied to the backend routes and `requests_pathname_prefix` prefixed in requests made by Dash's front-end. `dash-renderer==0.8.0rc3` uses these endpoints.
- [#112](https://github.com/plotly/dash/pull/112) 🔧 Add `id` to `KeyError` exceptions in components.

### Fixed
- ✏️ Fix a typo in an exception.
- 🔧 Replaced all illegal characters in environment variables.

### 🔧 Maintenance
- 📝 Update README.md
- ✅ Fix CircleCI tests. Note that the [`dash-renderer`](https://github.com/plotly/dash-renderer) contains the bulk of the integration tests.
- 💄 Flake8 fixes and tests (fixes [#99](https://github.com/plotly/dash/issues/99))
- ✨ Add this CHANGELOG.md.

## 0.17.3 - 2017-06-22
✨ This is the initial open-source release of Dash.<|MERGE_RESOLUTION|>--- conflicted
+++ resolved
@@ -6,11 +6,11 @@
 
 ## Fixed
 
-<<<<<<< HEAD
 - [#2589](https://github.com/plotly/dash/pull/2589) CSS for input elements not scoped to Dash application
-=======
+
+## Changed
+
 - [#2593](https://github.com/plotly/dash/pull/2593) dcc.Input accepts a number for its debounce argument
->>>>>>> ce0aabe4
 
 ## [2.11.1] - 2023-06-29
 
