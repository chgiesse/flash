--- conflicted
+++ resolved
@@ -6,13 +6,9 @@
 
 ## Fixed
 
-<<<<<<< HEAD
-- [#2479](https://github.com/plotly/dash/pull/2479) Fix `KeyError` "Callback function not found for output [...], , perhaps you forgot to prepend the '@'?" issue when using duplicate callbacks targeting the same output. This issue would occur when the app is restarted or when running with multiple `gunicorn` workers.#221
-- [#2473](https://github.com/plotly/dash/pull/2473) Fix background callbacks with different outputs but same function, fix [#2221](https://github.com/plotly/dash/issues/2221)
-=======
 - [#2479](https://github.com/plotly/dash/pull/2479) Fix `KeyError` "Callback function not found for output [...], , perhaps you forgot to prepend the '@'?" issue when using duplicate callbacks targeting the same output. This issue would occur when the app is restarted or when running with multiple `gunicorn` workers.
 - [#2471](https://github.com/plotly/dash/pull/2471) Fix `allow_duplicate` output with clientside callback, fix [#2467](https://github.com/plotly/dash/issues/2467)
->>>>>>> 1bb7a748
+- [#2473](https://github.com/plotly/dash/pull/2473) Fix background callbacks with different outputs but same function, fix [#2221](https://github.com/plotly/dash/issues/2221)
 
 ## [2.9.1] - 2023-03-17
 
