# Change Log for Dash
All notable changes to `dash` will be documented in this file.
This project adheres to [Semantic Versioning](http://semver.org/).

<<<<<<< HEAD
## [UNRELEASED]
### Changed
- [#1180](https://github.com/plotly/dash/pull/1180) Single `Input` in callbacks doesn't need to be in a list
=======
## [1.13.3] - 2020-06-19

## [1.13.2] - 2020-06-18
### Fixed
- [#1305](https://github.com/plotly/dash/issues/1305)
    - Fix regression that causes crash when `FLASK_ENV` is modified during app execution
    - Fix regression that caused tests using `_wait_for_callbacks` to fail

## [1.13.1] - 2020-06-17

## [1.13.0] - 2020-06-17
### Added
- [#1289](https://github.com/plotly/dash/pull/1289) Supports `DASH_PROXY` env var to tell `app.run_server` to report the correct URL to view your app, when it's being proxied. Throws an error if the proxy is incompatible with the host and port you've given the server.
- [#1240](https://github.com/plotly/dash/pull/1240) Adds `callback_context` to clientside callbacks (e.g. `dash_clientside.callback_context.triggered`). Supports `triggered`, `inputs`, `inputs_list`, `states`, and `states_list`, all of which closely resemble their serverside cousins.

### Changed
- [#1237](https://github.com/plotly/dash/pull/1237) Closes [#920](https://github.com/plotly/dash/issues/920): Converts hot reload fetch failures into a server status indicator showing whether the latest fetch succeeded or failed. Callback fetch failures still appear as errors but have a clearer message.
- [#1254](https://github.com/plotly/dash/pull/1254) Modifies the callback chain implementation and improves performance for apps with a lot of components

### Fixed
- [#1255](https://github.com/plotly/dash/pull/1255) Hard hot reload targets only the current window, not the top - so if your app is in an iframe you will only reload the app
- [#1249](https://github.com/plotly/dash/pull/1249) Fixes [#919](https://github.com/plotly/dash/issues/919) so `dash.testing` is compatible with more `pytest` plugins, particularly `pytest-flake8` and `pytest-black`.
- [#1248](https://github.com/plotly/dash/pull/1248) Fixes [#1245](https://github.com/plotly/dash/issues/1245), so you can use prop persistence with components that have dict IDs, ie for pattern-matching callbacks.
- [#1185](https://github.com/plotly/dash/pull/1185) Sort asset directories, same as we sort files inside those directories. This way if you need your assets loaded in a certain order, you can add prefixes to subdirectory names and enforce that order.
- [#1288](https://github.com/plotly/dash/pull/1288) Closes [#1285](https://github.com/plotly/dash/issues/1285): Debug=True should work in the __main__ module.
>>>>>>> e3624443

## [1.12.0] - 2020-05-05
### Added
- [#1228](https://github.com/plotly/dash/pull/1228) Adds control over firing callbacks on page (or layout chunk) load. Individual callbacks can have their initial calls disabled in their definition `@app.callback(..., prevent_initial_call=True)` and similar for `app.clientside_callback`. The app-wide default can also be changed with `app=Dash(prevent_initial_callbacks=True)`, then individual callbacks may disable this behavior.
- [#1201](https://github.com/plotly/dash/pull/1201) New attribute `app.validation_layout` allows you to create a multi-page app without `suppress_callback_exceptions=True` or layout function tricks. Set this to a component layout containing the superset of all IDs on all pages in your app.
- [#1078](https://github.com/plotly/dash/pull/1078) Permit usage of arbitrary file extensions for assets within component libraries

### Fixed
- [#1224](https://github.com/plotly/dash/pull/1224) Fixes [#1223](https://github.com/plotly/dash/issues/1223), a very specific situation in which initial callbacks will not fire.
- [#1220](https://github.com/plotly/dash/pull/1220) Fixes [#1216](https://github.com/plotly/dash/issues/1216), a set of related issues about pattern-matching callbacks with `ALL` wildcards in their `Output` which would fail if no components matched the pattern.
- [#1212](https://github.com/plotly/dash/pull/1212) Fixes [#1200](https://github.com/plotly/dash/issues/1200) - prior to Dash 1.11, if none of the inputs to a callback were on the page, it was not an error. This was, and is now again, treated as though the callback raised PreventUpdate. The one exception to this is with pattern-matching callbacks, when every Input uses a multi-value wildcard (ALL or ALLSMALLER), and every Output is on the page. In that case the callback fires as usual.
- [#1201](https://github.com/plotly/dash/pull/1201) Fixes [#1193](https://github.com/plotly/dash/issues/1193) - prior to Dash 1.11, you could use `flask.has_request_context() == False` inside an `app.layout` function to provide a special layout containing all IDs for validation purposes in a multi-page app. Dash 1.11 broke this when we moved most of this validation into the renderer. This change makes it work again.

## [1.11.0] - 2020-04-10
### Added
- [#1103](https://github.com/plotly/dash/pull/1103) Pattern-matching IDs and callbacks. Component IDs can be dictionaries, and callbacks can reference patterns of components, using three different wildcards: `ALL`, `MATCH`, and `ALLSMALLER`, available from `dash.dependencies`. This lets you create components on demand, and have callbacks respond to any and all of them. To help with this, `dash.callback_context` gets three new entries: `outputs_list`, `inputs_list`, and `states_list`, which contain all the ids, properties, and except for the outputs, the property values from all matched components.
- [#1103](https://github.com/plotly/dash/pull/1103) `dash.testing` option `--pause`: after opening the dash app in a test, will invoke `pdb` for live debugging of both Javascript and Python. Use with a single test case like `pytest -k cbwc001 --pause`.

### Changed
- [#1103](https://github.com/plotly/dash/pull/1103) Multiple changes to the callback pipeline:
  - `dash.callback_context.triggered` now does NOT reflect any initial values, and DOES reflect EVERY value which has been changed either by activity in the app or as a result of a previous callback. That means that the initial call of a callback with no prerequisite callbacks will list nothing as triggering. For backward compatibility, we continue to provide a length-1 list for `triggered`, but its `id` and `property` are blank strings, and `bool(triggered)` is `False`.
  - A user interaction which returns the same property value as was previously present will not trigger the component to re-render, nor trigger callbacks using that property as an input.
  - Callback validation is now mostly done in the browser, rather than in Python. A few things - mostly type validation, like ensuring IDs are strings or dicts and properties are strings - are still done in Python, but most others, like ensuring outputs are unique, inputs and outputs don't overlap, and (if desired) that IDs are present in the layout, are done in the browser. This means you can define callbacks BEFORE the layout and still validate IDs to the layout; and while developing an app, most errors in callback definitions will not halt the app.

### Fixed
- [#1103](https://github.com/plotly/dash/pull/1103) Fixed multiple bugs with chained callbacks either not triggering, inconsistently triggering, or triggering multiple times. This includes: [#635](https://github.com/plotly/dash/issues/635), [#832](https://github.com/plotly/dash/issues/832), [#1053](https://github.com/plotly/dash/issues/1053), [#1071](https://github.com/plotly/dash/issues/1071), and [#1084](https://github.com/plotly/dash/issues/1084). Also fixed [#1105](https://github.com/plotly/dash/issues/1105): async components that aren't rendered by the page (for example in a background Tab) would block the app from executing callbacks.

## [1.10.0] - 2020-04-01
### Added
- [#1134](https://github.com/plotly/dash/pull/1134) Allow `dash.run_server()` host and port parameters to be set with environment variables HOST & PORT, respectively

### Changed
- [#1145](https://github.com/plotly/dash/pull/1145) Update from React 16.8.6 to 16.13.0

### Fixed
- [#1142](https://github.com/plotly/dash/pull/1142) [Persistence](https://dash.plot.ly/persistence): Also persist 0, empty string etc

## [1.9.1] - 2020-02-27
### Added
- [#1133](github.com/plotly/dash/pull/1133) Allow the `compress` config variable to be set with an environment variable with DASH_COMPRESS=FALSE

## [1.9.0] - 2020-02-04
### Fixed
- [#1080](https://github.com/plotly/dash/pull/1080) Handle case where dash fails to load when used inside an iframe with a sandbox attribute that only has allow-scripts

## [1.8.0] - 2020-01-14
### Added
- [#1073](https://github.com/plotly/dash/pull/1073) Two new functions to simplify usage handling URLs and pathnames: `app.get_relative_path` & `app.trim_relative_path`.
These functions are particularly useful for apps deployed on Dash Enterprise where the apps served under a URL prefix (the app name) which is unlike apps served on localhost:8050.
    - `app.get_relative_path` returns a path with the config setting `requests_pathname_prefix` prefixed. Use `app.get_relative_path` anywhere you would provide a relative pathname, like `dcc.Link(href=app.relative_path('/page-2'))` or even as an alternative to `app.get_asset_url` with e.g. `html.Img(src=app.get_relative_path('/assets/logo.png'))`.
    - `app.trim_relative_path` a path with `requests_pathname_prefix` and leading & trailing
    slashes stripped from it. Use this function in callbacks that deal with `dcc.Location` `pathname`
    routing.
    Example usage:
    ```python
    app.layout = html.Div([
        dcc.Location(id='url'),
        html.Div(id='content')
    ])
    @app.callback(Output('content', 'children'), [Input('url', 'pathname')])
    def display_content(path):
        page_name = app.strip_relative_path(path)
        if not page_name:  # None or ''
            return html.Div([
                html.Img(src=app.get_relative_path('/assets/logo.png')),
                dcc.Link(href=app.get_relative_path('/page-1')),
                dcc.Link(href=app.get_relative_path('/page-2')),
            ])
        elif page_name == 'page-1':
            return chapters.page_1
        if page_name == "page-2":
            return chapters.page_2
    ```

### Changed
- [#1035](https://github.com/plotly/dash/pull/1035) Simplify our build process.
- [#1074](https://github.com/plotly/dash/pull/1074) Error messages when providing an incorrect property to a component have been improved: they now specify the component type, library, version, and ID (if available).

### Fixed
- [#1037](https://github.com/plotly/dash/pull/1037) Fix no_update test to allow copies, such as those stored and retrieved from a cache.

## [1.7.0] - 2019-11-27
### Added
- [#967](https://github.com/plotly/dash/pull/967) Add support for defining
clientside JavaScript callbacks via inline strings.
- [#1020](https://github.com/plotly/dash/pull/1020) Allow `visit_and_snapshot` API in `dash.testing.browser`  to stay on the page so you can run other checks.

### Changed
- [#1026](https://github.com/plotly/dash/pull/1026) Better error message when you forget to wrap multiple `children` in an array, and they get passed to other props.

### Fixed
- [#1018](https://github.com/plotly/dash/pull/1006) Fix the `dash.testing` **stop** API with process application runner in Python2. Use `kill()` instead of `communicate()` to avoid hanging.
- [#1027](https://github.com/plotly/dash/pull/1027) Fix bug with renderer callback lock never resolving with non-rendered async component using the asyncDecorator

## [1.6.1] - 2019-11-14
### Fixed
- [#1006](https://github.com/plotly/dash/pull/1006) Fix IE11 / ES5 compatibility and validation issues
- [#1006](https://github.com/plotly/dash/pull/1006) Fix bug with renderer wrapper component TreeContainer to prevent useless re-renders
- [#1001](https://github.com/plotly/dash/pull/1001)
  - Fix and improve the `clear_input()` API in `dash.testing`, so it's more robust handling react `input`.
  - make the `percy_snapshot()` API more robust, and the timeout of `wait_for_callbacks` (if set to True) will not fail the snapshot execution, but logged as potential error.

## [1.6.0] - 2019-11-04
### Fixed
- [#999](https://github.com/plotly/dash/pull/999) Fix fingerprint for component suites with `metadata` in version.
- [#983](https://github.com/plotly/dash/pull/983) Fix the assets loading issues when dashR application runner is handling with an app defined by string chunk.

## [1.5.1] - 2019-10-29
### Fixed
- [#987](https://github.com/plotly/dash/pull/987) Fix cache string handling for component suites with nested folders in their packages.
- [#986](https://github.com/plotly/dash/pull/986) Fix a bug with evaluation of `_force_eager_loading` when application is loaded with gunicorn

## [1.5.0] - 2019-10-29
### Added
- [#964](https://github.com/plotly/dash/pull/964) Adds support for preventing updates in clientside functions.
  - Reject all updates with `throw window.dash_clientside.PreventUpdate;`
  - Reject a single output by returning `window.dash_clientside.no_update`
- [#899](https://github.com/plotly/dash/pull/899) Add support for async dependencies and components
- [#973](https://github.com/plotly/dash/pull/973) Adds support for resource caching and adds a fallback caching mechanism through etag

### Fixed
- [#974](https://github.com/plotly/dash/pull/974) Fix and improve a percy snapshot behavior issue we found in dash-docs testing. It adds a flag `wait_for_callbacks` to ensure that, in the context of a dash app testing, the percy snapshot action will happen only after all callbacks get fired.

## [1.4.1] - 2019-10-17
### Fixed
- [#969](https://github.com/plotly/dash/pull/969) Fix warnings emitted by react devtools coming from our own devtools components.

## [1.4.0] - 2019-10-08
### Added
- [#948](https://github.com/plotly/dash/pull/948) Support setting working directory for R apps run using the `dashr` fixture, primarily useful for tests with assets. `dashr.start_server` supports a `cwd` argument to set an explicit working directory, and has smarter defaults when it's omitted: if `app` is a path to an R script, uses the directory of that path; if `app` is a string, uses the directory the test file itself is in.
- [#944](https://github.com/plotly/dash/pull/944)
  - Relevant `dash.testing` methods can now be called with either an element or a CSS selector: `select_dcc_dropdown`, `multiple_click`, `clear_input`, `zoom_in_graph_by_ratio`, `click_at_coord_fractions`.
  - Three new `dash.testing` methods: `clear_local_storage`, `clear_session_storage`, and `clear_storage` (to clear both together)
- [#937](https://github.com/plotly/dash/pull/937) `dash.testing` adds two APIs `zoom_in_graph_by_ratio` and `click_at_coord_fractions` about advanced interactions using mouse `ActionChain`
- [#938](https://github.com/plotly/dash/issues/938) Add debugging traces to dash backend about serving component suites, to verify the installed packages whenever in doubt.

### Fixed
- [#944](https://github.com/plotly/dash/pull/944) Fix a bug with persistence being toggled on/off on an existing component.

## [1.3.1] - 2019-09-19
### Changed
- Bump dash-core-components version from 1.2.0 to [1.2.1](https://github.com/plotly/dash-core-components/blob/master/CHANGELOG.md#120---2019-09-19)

## [1.3.0] - 2019-09-17
### Added
- [#923](https://github.com/plotly/dash/pull/923) Add one configuration `--percy-assets` in `pytest` to specify extra application assets path if needed.

- [#918](https://github.com/plotly/dash/pull/918) Add `wait_for_element_by_id` and `visit_and_snapshot` APIs in browser, add `raw_command` option (with higher priority than the default waitress one) and optional `start_timeout` argument to handle large applications within the process runner.

- [#903](https://github.com/plotly/dash/pull/903) Persistence: enable props edited by the user to persist across recreating the component or reloading the page. Components need to define three new props: `persistence`, `persisted_props`, and `persistence_type` as described in the lead comment of `src/persistence.js`. App developers then enable this behavior by, in the simplest case, setting `persistence: true` on the component. First use case is table, see [dash-table#566](https://github.com/plotly/dash-table/pull/566)

### Changed
- Bump dash-table version from 4.2.0 to [4.3.0](https://github.com/plotly/dash-table/blob/master/CHANGELOG.md#430---2019-09-17)
- Bump dash-core-components version from 1.1.2 to [1.2.0](https://github.com/plotly/dash-core-components/blob/master/CHANGELOG.md#120---2019-09-17)
- Bump dash-renderer version from 1.0.1 to [1.1.0](https://github.com/plotly/dash/blob/master/dash-renderer/CHANGELOG.md#110---2019-09-17)

### Fixed
- [#915](https://github.com/plotly/dash/issues/915) Fix `dash-generate-components` on Windows.
- [#829](https://github.com/plotly/dash/issues/829) Fix the `--remote` pytest argument which was not effective in the code, adding a new argument `--remote-url` to support the selenium grid usage in the cloud.
- [#910](https://github.com/plotly/dash/pull/910) Reduce the dash-renderer packages size on **PyPI** about 55% by removing the source maps. To do more advanced debugging, the source maps needs to be generated from source code with `npm run build:local` and pip install in editable mode, i.e. `pip install -e .`

## [1.2.0] - 2019-08-27
### Added
- [#860](https://github.com/plotly/dash/pull/860) Add a new arg `dev_tools_prune_errors` to `app.run_server` and `app.enable_dev_tools`. Default `True`, tracebacks only include user code and below. Set it `False` for the previous behavior showing all the Dash and Flask parts of the stack.

### Changed
- Bump dash-table version from 4.1.0 to [4.2.0](https://github.com/plotly/dash-table/blob/master/CHANGELOG.md#420---2019-08-27)
- Bump dash-core-components version from 1.1.1 to [1.1.2](https://github.com/plotly/dash-core-components/blob/master/CHANGELOG.md#112---2019-08-27)
- Bump dash-html-components version from 1.0.0 to [1.0.1](https://github.com/plotly/dash-html-components/blob/master/CHANGELOG.md#101---2019-08-27)
- Bump dash-renderer version from 1.0.0 to [1.0.1](https://github.com/plotly/dash/blob/dev/dash-renderer/CHANGELOG.md#101---2019-08-27)

### Fixed
- [#874](https://github.com/plotly/dash/pull/874) Clean all the binary assets in dash-renderer, add tool to build all the required bundles from fresh source code to avoid confusion of the assets and improve the release process. Fixes [#868](https://github.com/plotly/dash/pull/868) and [#734](https://github.com/plotly/dash/pull/734)

## [1.1.1] - 2019-08-06
### Changed
- Bump dash-core-components version from 1.1.0 to [1.1.1](https://github.com/plotly/dash-core-components/blob/master/CHANGELOG.md#111---2019-08-06)

## [1.1.0] - 2019-08-05
### Added
- [#827](https://github.com/plotly/dash/pull/827) Add support for dashR testing to the `dash.testing` pytest framework.

### Changed
- Bump dash-table version from 4.0.2 to [4.1.0](https://github.com/plotly/dash-table/blob/master/CHANGELOG.md#410---2019-08-05)
- Bump dash-core-components version from 1.0.0 to [1.1.0](https://github.com/plotly/dash-core-components/blob/master/CHANGELOG.md#110---2019-08-05)

## [1.0.2] - 2019-07-15
### Changed
- Bump dash-table version from 4.0.1 to [4.0.2](https://github.com/plotly/dash-table/blob/master/CHANGELOG.md#402---2019-07-15)

### Fixed
- [#821](https://github.com/plotly/dash/pull/821) Fix a bug with callback error reporting, [#791](https://github.com/plotly/dash/issues/791).

## [1.0.1] - 2019-07-09
### Changed
- 💥 [#808](https://github.com/plotly/dash/pull/808) Remove strong `dash.testing` dependencies per community feedback. Testing users should do `pip install dash[testing]` afterwards.

- [#805](https://github.com/plotly/dash/pull/805) Add headless mode for dash.testing, add `pytest_setup_options` hook for full configuration of `WebDriver Options`.

- Bump dash-table version from 4.0.0 to [4.0.1](https://github.com/plotly/dash-table/blob/master/CHANGELOG.md#401---2019-07-09)

## [1.0.0] - 2019-06-20
### Changed
- 💥 [#761](https://github.com/plotly/dash/pull/761) Several breaking changes to the `dash.Dash` API:
  - Remove two obsolete constructor kwargs: `static_folder` and `components_cache_max_age`
  - Remove the misspelled `supress_callback_exceptions` fallback
  - Remove the unused `resources.config.infer_from_layout`
  - Revamp `app.config`: ALL constructor args are now stored in `config`, with three exceptions: `server`, `index_string`, and `plugins`. None of these are stored in any other instance attributes anymore.
  - Change `hot_reload_interval` from msec to seconds, for consistency with `hot_reload_watch_interval`
  - When called from `enable_dev_tools`, `debug=True` by default. It's still `False` by default from `run_server`.

- ✨ [#744](https://github.com/plotly/dash/pull/744) Introducing Dash Testing (`dash.testing`) - read the full tutorial at http://dash.plotly.com/testing.

- [#753](https://github.com/plotly/dash/pull/753) `Component` no longer inherits `MutableMapping`, so `values`, `keys`, and more are no longer methods. Fixes an issue reported in [dcc#440](https://github.com/plotly/dash-core-components/issues/440) where components with certain prop names defined but not provided would cause a failure to render. During component generation we now disallow all props with leading underscores or matching a few remaining reserved words: `UNDEFINED`, `REQUIRED`, `to_plotly_json`, `available_properties`, and `available_wildcard_properties`.

- [#739](https://github.com/plotly/dash/pull/739) Allow the Flask app to be provided to Dash after object initialization. This allows users to define Dash layouts etc when using the app factory pattern, or any other pattern that inhibits access to the app object. This broadly complies with the flask extension API, allowing Dash to be considered as a Flask extension where it needs to be.

- [#774](https://github.com/plotly/dash/pull/774) Allow the Flask app to set the Dash app name if the name is not provided by users.

- [#722](https://github.com/plotly/dash/pull/722) Assets are served locally by default. Both JS scripts and CSS files are affected. This improves robustness and flexibility in numerous situations, but in certain cases initial loading could be slowed. To restore the previous CDN serving, set `app.scripts.config.serve_locally = False` (and similarly with `app.css`, but this is generally less important).

- [#724](https://github.com/plotly/dash/pull/724), [renderer#175](https://github.com/plotly/dash-renderer/pull/175) Undo/redo toolbar is removed by default, you can enable it with `app=Dash(show_undo_redo=true)`. The CSS hack `._dash-undo-redo:{display:none;}` is no longer needed

- 💥[#709](https://github.com/plotly/dash/pull/709) Merge the `dash-renderer` project into the main dash repo to simplify feature dev workflow. We will keep the [deprecated one](https://github.com/plotly/dash-renderer) for archive purpose.

## [0.43.0] - 2019-05-15
### Changed
- Bump dash-core-components version from 0.47.0 to [0.48.0](https://github.com/plotly/dash-core-components/blob/master/CHANGELOG.md#0480---2019-05-15)
- Bump dash-renderer version from 0.23.0 to [0.24.0](https://github.com/plotly/dash-renderer/blob/master/CHANGELOG.md#0240---2019-05-15)
- Bump dash-table version from 3.6.0 to [3.7.0](https://github.com/plotly/dash-table/blob/master/CHANGELOG.md#370---2019-05-15)

### Fixed
- [renderer#170](https://github.com/plotly/dash-renderer/pull/170) Fix regression on handling PreventUpdate (204 NO CONTENT)

## [0.42.0] - 2019-04-25
### Added
- [#687](https://github.com/plotly/dash/pull/687), [renderer#100](https://github.com/plotly/dash-renderer/pull/100) Dev Tools support. A new UI in the application that automatically display JavaScript & Python error messages, validates your component's properties, and displays a graph of your callback's dependencies. Only enabled in debug mode. Turn this on and off with two new config flags in `app.run_server`:
  - `dev_tools_props_check` - turn on/off property validation.
  - `dev_tools_ui` - turn on/off the UI.

### Fixed
- [renderer#148](https://github.com/plotly/dash-renderer/issues/148) Fix regression for `children=0` case.

## [0.41.0] - 2019-04-10
### Added
- [#672](https://github.com/plotly/dash/pull/672), [renderer#143](https://github.com/plotly/dash-renderer/pull/143) Support for "Clientside Callbacks" - an escape hatch to execute your callbacks in JavaScript instead of Python
- [#676](https://github.com/plotly/dash/pull/676) Add `dev_tools_ui` config flag in `app.run_server` (serialized in `<script id="_dash-config" type="application/json">`) to display or hide the forthcoming Dev Tools UI in Dash's front-end (dash-renderer).
- [#680](https://github.com/plotly/dash/pull/680) Partial updates: leave some multi-output updates unchanged while updating others

### Removed
- [renderer#145](https://github.com/plotly/dash-renderer/pull/145) Remove `dash_renderer._set_react_version` support for 15.4.2 and 16.2.0

### Changed
- Bump dash-core-components version from 0.45.0 to [0.46.0](https://github.com/plotly/dash-core-components/blob/master/CHANGELOG.md#0460---2019-04-10)
- [renderer#145](https://github.com/plotly/dash-renderer/pull/145) Update from React 15.4.2 to React 16.8.6

## [0.40.0] - 2019-03-25
### Changed
- Bump dash-core-components version from 0.44.0 to [0.45.0](https://github.com/plotly/dash-core-components/blob/master/CHANGELOG.md#0450---2019-03-25)
- Bump dash-html-components version from 0.14.0 to [0.15.0](https://github.com/plotly/dash-html-components/blob/master/CHANGELOG.md#0150---2019-03-25)
- [renderer#140](https://github.com/plotly/dash-renderer/pull/140), [renderer#126](https://github.com/plotly/dash-renderer/pull/126) Optimize rendering, and always assign `setProps` to components even with no callbacks to use it.

## [0.39.0] - 2019-03-04
### Added
- [#436](https://github.com/plotly/dash/pull/436) Allow multiple outputs from a single callback.
- [#367](https://github.com/plotly/dash/pull/367) Support custom javascript hooks to modify callback payloads and responses.
- [#623](https://github.com/plotly/dash/pull/623) Modify the flask response with custom cookies or headers, using `dash.callback_context.response`.
- [renderer#93](https://github.com/plotly/dash-renderer/pull/93) Loading states API

### Changed
- Bump dash-core-components version from 0.43.1 to [0.44.0](https://github.com/plotly/dash-core-components/blob/master/CHANGELOG.md#0440---2019-03-04)
- Bump dash-html-components version from 0.13.5 to [0.14.0](https://github.com/plotly/dash-html-components/blob/master/CHANGELOG.md#0140---2019-03-04)
- Bump dash-table version from 3.5.0 to [3.6.0](https://github.com/plotly/dash-table/blob/master/CHANGELOG.md#360---2019-03-04)

## [0.38.0] - 2019-02-25
### Added
- [#603](https://github.com/plotly/dash/pull/603) Add components libraries js/css distribution to hot reload watch.
- [#608](https://github.com/plotly/dash/pull/608), [renderer#124](https://github.com/plotly/dash-renderer/pull/124) Callback context:
  - Know which inputs caused a callback to fire: `dash.callback_context.triggered`
  - Input/State values by name `dash.callback_context.states.get('btn.n_clicks')`

### Changed
- Bump dash-table version from 3.4.0 to [3.5.0](https://github.com/plotly/dash-table/blob/master/CHANGELOG.md#350---2019-02-25)
- Bump dash-renderer version from 0.18.0 to [0.19.0](https://github.com/plotly/dash-renderer/blob/master/CHANGELOG.md#0190---2019-02-25)

### Fixed
- Fix missing indentation for generated metadata.json [#600](https://github.com/plotly/dash/issues/600)
- Fix missing component prop docstring error [#598](https://github.com/plotly/dash/issues/598)
- [#492](https://github.com/plotly/dash/pull/492) Move `__repr__` to base component instead of being generated.
- [#605](https://github.com/plotly/dash/pull/605) Raise exception when same input & output are used in a callback

## [0.37.0] - 2019-02-11
### Removed
- [renderer#118](https://github.com/plotly/dash-renderer/pull/118) Removed redux logger for the dev.

### Changed
- [#565](https://github.com/plotly/dash/pull/565) Add core libraries as version locked dependencies
- Bump dash-table version from 3.3.0 to [3.4.0](https://github.com/plotly/dash-table/blob/master/CHANGELOG.md#340---2019-02-08)
- Bump dash-renderer version from 0.17.0 to [0.18.0](https://github.com/plotly/dash-renderer/blob/master/CHANGELOG.md#0180---2019-02-11)
- Bump dash-core-components version from 0.43.0 to [0.43.1](https://github.com/plotly/dash-core-components/blob/master/CHANGELOG.md#0431---2019-02-11)

### Fixed
- [#563](https://github.com/plotly/dash/pull/563) Fix collections.abc deprecation warning for python 3.8

## [0.36.0] - 2019-01-25
### Removed
- [#550](https://github.com/plotly/dash/pull/550), [renderer#114](https://github.com/plotly/dash-renderer/pull/114) Remove support for `Event` system. Use event properties instead, for example the `n_clicks` property instead of the `click` event, see [#531](https://github.com/plotly/dash/issues/531). `dash_renderer` MUST be upgraded to >=0.17.0 together with this, and it is recommended to update `dash_core_components` to >=0.43.0 and `dash_html_components` to >=0.14.0.

## [0.35.3] - 2019-01-23
### Changed
- [#547](https://github.com/plotly/dash/pull/547)
  - `assets_folder` argument now defaults to 'assets'
  - The assets folder is now always relative to the given root path of `name` argument, the default of `__main__` will get the `cwd`.
  - No longer coerce the name argument from the server if the server argument is provided.

### Fixed
- [#547](https://github.com/plotly/dash/pull/547)
  - Asset blueprint takes routes prefix into it's static path.
  - Asset url path no longer strip routes from requests.
- [#548](https://github.com/plotly/dash/pull/548) Remove print statement from PreventUpdate error handler.
- [#524](https://github.com/plotly/dash/pull/524) Removed ComponentRegistry dist cache.

## [0.35.2] - 2019-01-11
### Fixed
- [#522](https://github.com/plotly/dash/pull/522) Fix typo in some exception names
- [renderer#110](https://github.com/plotly/dash-renderer/pull/110)
  - Keep the config store state on soft reload.
  - AppProvider returns `Loading...` if no configs as before [renderer#108](https://github.com/plotly/dash-renderer/pull/108).

## 0.35.1 - 2018-12-27
### Fixed
- [#518](https://github.com/plotly/dash/pull/518) Always skip `dynamic` resources from index resources collection.

## 0.35.0 - 2018-12-18
### Added
- [#483](https://github.com/plotly/dash/pull/483) Experimental `--r-prefix` option to `dash-generate-components`, optionally generates R version of components and corresponding R package.

## 0.34.0 - 2018-12-17
### Added
- [#490](https://github.com/plotly/dash/pull/490) Add `--ignore` option to `dash-generate-components`, defaults to `^_`.

### Removed
- [renderer#108](https://github.com/plotly/dash-renderer/pull/108) Unused login api and Authentication component

### Fixed
- Add `key` to rendered components, fixing [renderer#379](https://github.com/plotly/dash-core-components/issues/379)

## 0.33.0 - 2018-12-10
### Added
- [#487](https://github.com/plotly/dash/pull/487) Add specific Dash exception types to replace generic exceptions (`InvalidIndexException`, `DependencyException`, `ResourceException`)

## 0.32.2 - 2018-12-09
### Fixed
- [#485](https://github.com/plotly/dash/pull/485) Fix typo in missing events/inputs error message

## 0.32.1 - 2018-12-07
### Changed
- [#484](https://github.com/plotly/dash/pull/484) Mute dash related missing props docstring from extract-meta warnings

## 0.32.0 - 2018-12-07
### Added
- [#478](https://github.com/plotly/dash/pull/478), [renderer#104](https://github.com/plotly/dash-renderer/issues/104) Support for .map file extension and dynamic (on demand) loading
- [renderer#107](https://github.com/plotly/dash-renderer/pull/107) [Redux devtools](https://github.com/zalmoxisus/redux-devtools-extension) support

## 0.31.1 - 2018-11-29
### Fixed
- [#473](https://github.com/plotly/dash/pull/473) Fix `_imports_.py` indentation generation.

## 0.31.0 - 2018-11-29
### Added
- [#451](https://github.com/plotly/dash/pull/451) Combine `extract-meta` and Python component files generation in a cli

### Fixed
- Fix a bug [renderer#66](https://github.com/plotly/dash-renderer/issues/66) in the ON_PROP_CHANGE callback where history was not correctly set when acting on more than one component. In particular, the 'undo' button should now work as expected.

## 0.30.0 - 2018-11-14
### Added
- [#362](https://github.com/plotly/dash/pull/362), [renderer#73](https://github.com/plotly/dash-renderer/pull/73) Hot reloading from the browser.
- Silence routes logging with `dev_tools_silence_routes_logging`.

## 0.29.0 - 2018-11-06
### Added
- [#444](https://github.com/plotly/dash/pull/444) Add component namespaces registry, collect the resources needed by component library when they are imported instead of crawling the layout.

## 0.28.7 - 2018-11-05
### Fixed
- [#450](https://github.com/plotly/dash/pull/450) Use the same prop name black list for component generation in all supported Python versions. Closes [#361](https://github.com/plotly/dash/issues/361).

## 0.28.6 - 2018-11-05
### Fixed
- [#443](https://github.com/plotly/dash/pull/443) `Dash.registered_paths` changed to a `collections.defaultdict(set)`, was appending the same package paths on every index.

## 0.28.5 - 2018-10-18
### Fixed
- [#431](https://github.com/plotly/dash/pull/431) Replace windows endline when generating components class docstrings.

## 0.28.4 - 2018-10-18
### Fixed
- [#430](https://github.com/plotly/dash/pull/430) Fix `Component.traverse()` and `Component.traverse_with_paths()` for components with `children` of type `tuple`, not just `list`.

## 0.28.3 - 2018-10-17
### Fixed
- [#418](https://github.com/plotly/dash/pull/418) Fix http-equiv typo
- Include missing polyfills to restore Internet Explorer support, restore whatwg-fetch [renderer#87](https://github.com/plotly/dash-renderer/issues/87)

## 0.28.2 - 2018-10-05
### Changed
- [#377](https://github.com/plotly/dash/pull/377) Move `add_url` function definition out of `Dash.__init__`

## 0.28.1 - 2018-09-26
### Fixed
- [#407](https://github.com/plotly/dash/pull/407) Missing favicon package_data from setup.py

## 0.28.0 - 2018-09-26
### Added
- [#406](https://github.com/plotly/dash/pull/406) Default favicon for dash apps.
- Bust the cache of the assets favicon.

### Fixed
- [#403](https://github.com/plotly/dash/pull/403) Remove the first and last blank lines from the HTML index string.

## 0.27.0 - 2018-09-20
### Added
- [#369](https://github.com/plotly/dash/pull/369), [renderer#77](https://github.com/plotly/dash-renderer/pull/77) Allow serving dev bundles from the components suite, enable with `app.run_server(dev_tools_serve_dev_bundles=True)`

### Fixed
- [#350](https://github.com/plotly/dash/pull/350) Use HTML5 syntax for the meta tag

## 0.26.6 - 2018-09-19
### Fixed
- [#387](https://github.com/plotly/dash/pull/387) Add `Cache-Control` headers to files served by `Dash.serve_component_suites`, and time modified query string to collected components suites resources.
- [#394](https://github.com/plotly/dash/pull/394) Add `InvalidResourceError` error and a Flask error handler so unregistered paths in `serve_component_suites` return a 404 instead of 500.

## 0.26.5 - 2018-09-10
### Fixed
- [#374](https://github.com/plotly/dash/pull/374) Fix `get_asset_url` with a different `assets_url_path`.

## 0.26.4 - 2018-08-28
### Fixed
- Set `url_base_pathname` to `None` in `Dash.__init__`. Fix [#364](https://github.com/plotly/dash/issues/364)

## 0.26.3 - 2018-08-27
### Added
- `Dash.get_asset_url` will give the prefixed url for the asset file.

### Fixed
- [#351](https://github.com/plotly/dash/pull/351) Prefix assets files with `requests_pathname_prefix`.

## 0.26.2 - 2018-08-26
### Fixed
- [#343](https://github.com/plotly/dash/pull/343) Only create the assets blueprint once for apps that provide the same flask instance to multiple dash instances.

## 0.26.1 - 2018-08-26
### Fixed
- [#336](https://github.com/plotly/dash/pull/336) Fix bug in `_validate_layout` which would not let a user set `app.layout` to be a function that returns a layout [(fixes #334)](https://github.com/plotly/dash/issues/334).

## 0.26.0 - 2018-08-20
### Added
- [#318](https://github.com/plotly/dash/pull/318) Add `assets_ignore` init keyword, regex filter for the assets files.

## 0.25.1 - 2018-08-20
### Fixed
- [#335](https://github.com/plotly/dash/pull/335) Ensure CSS/JS external resources are loaded before the assets.

## 0.25.0 - 2018-08-14
### Added
- [#322](https://github.com/plotly/dash/pull/322) Take config values from init or environ variables (Prefixed with `DASH_`).

### Fixed
- Take `requests_pathname_prefix` config when creating scripts tags.
- `requests/routes_pathname_prefix` must start and end with `/`.
- `requests_pathname_prefix` must end with `routes_pathname_prefix`. If you supplied both `requests` and `routes` pathname before this update, make sure `requests_pathname_prefix` ends with the same value as `routes_pathname_prefix`.
- `url_base_pathname` sets both `requests/routes` pathname, cannot supply it with either `requests` or `routes` pathname prefixes.


## 0.24.2 - 2018-08-13
### Fixed
- [#320](https://github.com/plotly/dash/pull/320) Disallow duplicate component ids in the initial layout.

## 0.24.1 - 2018-08-10
### Fixed
- Fix bug [#321](https://github.com/plotly/dash/issues/321) where importing Dash components with no props would result in an error.
- Fix a bug in 0.23.1 where importing components with arguments that are python keywords could cause an error. In particular, this fixes `dash-html-components` with Python 3.7.

## 0.24.0 - 2018-08-10
### Added
- [#319](https://github.com/plotly/dash/pull/309) Add a modified time query string to assets included in the index in order to bust the cache.


## 0.23.1 - 2018-08-02
### Added
- [#316](https://github.com/plotly/dash/pull/316) Add `ie-compat` meta tag to the index by default.
- [#305](https://github.com/plotly/dash/pull/305) Add `external_script` and `external_css` keywords to dash `__init__`.
- Dash components are now generated at build-time and then imported rather than generated when a module is imported. This should reduce the time it takes to import Dash component libraries, and makes Dash compatible with IDEs.

## 0.22.1 - 2018-08-01
### Fixed
- [#273](https://github.com/plotly/dash/pull/273) Raise a more informative error if a non-JSON-serializable value is returned from a callback.

## 0.22.0 - 2018-07-25
### Added
- [#286](https://github.com/plotly/dash/pull/286) Asset files & index customization.
- [#294](https://github.com/plotly/dash/pull/294) Raise an error if there is no layout present when the server is run.
- [renderer#55](https://github.com/plotly/dash-renderer/pull/55) Add `_dash-error` class to the "Error loading layout" and "Error loading dependencies" messages.

### Fixed
- Attempting to render a `Boolean` value to the page no longer crashes the app.
- [renderer#57](https://github.com/plotly/dash-renderer/issues/57) If a callback references an `id` which does not exist in the DOM tree at the time it is executed, throw a more informative front-end exception.
- [renderer#54](https://github.com/plotly/dash-renderer/pull/54) Previously, if a component called `updateProps` with multiple properties, Dash would fire the callback multiple times (once for each property). Now the callback only fires once.

## 0.21.1 - 2018-04-10
### Added
- [#237](https://github.com/plotly/dash/pull/237) Support `aria-*` and `data-*` attributes in all dash html components. These new keywords can be added using a dictionary expansion, e.g. `html.Div(id="my-div", **{"data-toggle": "toggled", "aria-toggled": "true"})`
- [renderer#45](https://github.com/plotly/dash-renderer/pull/45) Allow user to choose between React versions '15.4.2' and '16.2.0':
```python
import dash_renderer

# Set the react version before setting up the Dash application
dash_renderer._set_react_version('16.2.0')

app = dash.Dash(...)
```

### Fixed
- [renderer#50](https://github.com/plotly/dash-renderer/pull/50) Update MANIFEST.in to include `react` and `react-dom` bundles for development mode

## 0.21.0 - 2018-02-21
### Added
- [#207](https://github.com/plotly/dash/pull/207) Support React components using [Flow](https://flow.org/en/docs/react/) types. `component_loader` now has the following behavior to create docstrings as determined in discussion in [#187](https://github.com/plotly/dash/issues/187):
  1. If a Dash component has `PropTypes`-generated typing, the docstring uses the `PropTypes`, _regardless of whether the component also has Flow types (current behavior)._
  2. Otherwise if a Dash component has Flow types but _not `PropTypes`_, the docstring now uses the objects generated by `react-docgen` from the Flow types.

### Fixed
- [renderer#42](https://github.com/plotly/dash-renderer/pull/42) Fix [renderer#41](https://github.com/plotly/dash-renderer/issues/41) and [renderer#44](https://github.com/plotly/dash-renderer/issues/44).
  - In some cases, during initialization, callbacks may fired multiple times instead of just once. This only happens in certain scenarios where outputs have overlapping inputs and those inputs are leaves (they don't have any inputs of their own).
  - If an output component is returned from a callback and its inputs were _not_ returned from the same input (i.e. they were already visible), then the callback to update the output would not fire. This has now been fixed. A common scenario where this app structure exists is within a Tabbed app, where there are global controls that update each tab's contents and the tab's callback just displays new output containers.

## 0.20.0 - 2018-01-19
### Added
- [#190](https://github.com/plotly/dash/pull/190) `exceptions.PreventUpdate` can be raised inside a callback to prevent the callback from updating the app. See https://community.plotly.com/t/improving-handling-of-aborted-callbacks/7536/2.

### Removed
- Removes logging from redux middleware from production build based on process.env.NODE_ENV.

### Changed
- Many pylint style fixes: [#163](https://github.com/plotly/dash/pull/163), [#164](https://github.com/plotly/dash/pull/164), [#165](https://github.com/plotly/dash/pull/165), [#166](https://github.com/plotly/dash/pull/166), [#167](https://github.com/plotly/dash/pull/167), [#168](https://github.com/plotly/dash/pull/168), [#169](https://github.com/plotly/dash/pull/169), [#172](https://github.com/plotly/dash/pull/172), [#173](https://github.com/plotly/dash/pull/173), [#181](https://github.com/plotly/dash/pull/181), [#185](https://github.com/plotly/dash/pull/185), [#186](https://github.com/plotly/dash/pull/186), [#193](https://github.com/plotly/dash/pull/193)
- [#184](https://github.com/plotly/dash/pull/184) New integration test framework.
- [#174](https://github.com/plotly/dash/pull/174) Submodules are now imported into the `dash` namespace for better IDE completion.

## 0.19.0 - 2017-10-16
### Changed
- 🔒  Remove CSRF protection measures. CSRF-style attacks are not relevant to Dash apps. Dash's API uses `POST` requests with content type `application/json` which are not susceptible to unwanted requests from 3rd party sites. See [#141](https://github.com/plotly/dash/issues/141).
- 🔒  `app.server.secret_key` is no longer required since CSRF protection was removed. Setting `app.server.secret_key` was difficult to document and a very common source of confusion, so it's great that users won't get bitten by this anymore :tada:
- 🐞 [renderer#22](https://github.com/plotly/dash-renderer/pull/22), [renderer#28](https://github.com/plotly/dash-renderer/pull/28) Previously, old requests could override new requests if their response was longer than the new one. This caused subtle bugs when apps are deployed on multiple processes or threads with component callbacks that update at varying rates like urls. Originally reported in [#133](https://github.com/plotly/dash/issues/133). This fix should also improve performance when many updates happen at once as outdated requests will get dropped instead of updating the UI. Performance issue with the first PR reported in [renderer#27](https://github.com/plotly/dash-renderer/issues/27) and fixed in the second PR.
- [renderer#21](https://github.com/plotly/dash-renderer/pull/21) Fix an issue where a callback would be fired excessively. Previously, the callback would be called as many times as it had inputs. Now, it is called less.

## 0.18.3 - 2017-09-08
### Added
- `app.config` is now a `dict` instead of a class. You can set config variables with `app.config['suppress_callback_exceptions'] = True` now. The previous class-based syntax (e.g. `app.config.suppress_callback_exceptions`) has been maintained for backwards compatibility.
- 🐌 Experimental behaviour for a customizable "loading state". When a callback is in motion, Dash now appends a `<div class="_dash-loading-callback"/>` to the DOM. Users can style this element using custom CSS to display loading screen overlays. This feature is in alpha, we may remove it at any time.

### Fixed
- Fix a bug from 0.18.2 that removed the ability for dash to serve the app on any route besides `/`.
- Fix a bug from 0.18.0 with the new config variables when used in a multi-app setting, causing config to be shared across apps. Originally reported in https://community.plotly.com/t/flask-endpoint-error/5691/7
- Rename config setting `supress_callback_exceptions` to `suppress_callback_exceptions`. The original spelling is kept for backward compatibility.
- 🐞 (renderer) Fix a bug where Dash would fire updates for each parent of a grandchild node that shared the same grandparent. Originally reported in https://community.plotly.com/t/specifying-dependency-tree-traversal/5080/5
- 🐞 (renderer) Fix a bug where the document title that displays "Updating..." wouldn't change if the callback raised an Exception. Now it will be removed on any response, even a failure.

## 0.18.2 - 2017-09-07
### Added
- [#70](https://github.com/plotly/dash/pull/70) 🔧 Add an `endpoint` to each of the URLs to allow for multiple routes.

## 0.18.1 - 2017-09-07
### Fixed
- [#128](https://github.com/plotly/dash/pull/128) 🐛 If `app.layout` is a function, then it used to be called excessively. Now it is called just once on startup and just once on page load.

## 0.18.0 - 2017-09-07
### Changed
- 🔒  Remove the `/static/` folder and endpoint that is implicitly initialized by flask. This is too implicit for my comfort level: I worry that users will not be aware that their files in their `static` folder are accessible
- ⚡️  Remove all API calls to the Plotly API (https://api.plotly.com/), the authentication endpoints and decorators, and the associated `filename`, `sharing` and `app_url` arguments. This was never documented or officially supported. Authentication has been moved to the [`dash-auth` package](https://github.com/plotly/dash-auth).
- [#107](https://github.com/plotly/dash/pull/107) ✏️ Sort prop names in exception messages.

### Added
- 🔧 Add two new `config` variables: `routes_pathname_prefix` and `requests_pathname_prefix` to provide more flexibility for API routing when Dash apps are run behind proxy servers. `routes_pathname_prefix` is a prefix applied to the backend routes and `requests_pathname_prefix` prefixed in requests made by Dash's front-end. `dash-renderer==0.8.0rc3` uses these endpoints.
- [#112](https://github.com/plotly/dash/pull/112) 🔧 Add `id` to `KeyError` exceptions in components.


### Fixed
- ✏️  Fix a typo in an exception.
- 🔧 Replaced all illegal characters in environment variables.

### 🔧 Maintenance
- 📝  Update README.md
- ✅  Fix CircleCI tests. Note that the [`dash-renderer`](https://github.com/plotly/dash-renderer) contains the bulk of the integration tests.
- 💄 Flake8 fixes and tests (fixes [#99](https://github.com/plotly/dash/issues/99))
- ✨ Add this CHANGELOG.md.

## 0.17.3 - 2017-06-22
✨ This is the initial open-source release of Dash.<|MERGE_RESOLUTION|>--- conflicted
+++ resolved
@@ -2,11 +2,10 @@
 All notable changes to `dash` will be documented in this file.
 This project adheres to [Semantic Versioning](http://semver.org/).
 
-<<<<<<< HEAD
 ## [UNRELEASED]
 ### Changed
-- [#1180](https://github.com/plotly/dash/pull/1180) Single `Input` in callbacks doesn't need to be in a list
-=======
+- [#1180](https://github.com/plotly/dash/pull/1180) `Input`, `Output`, and `State` in callback definitions don't need to be in lists. You still need to provide `Output` items first, then `Input` items, then `State`, and the list form is still supported. In particular, if you want to return a single output item wrapped in a length-1 list, you should still wrap the `Output` in a list. This can be useful for procedurally-generated callbacks.
+
 ## [1.13.3] - 2020-06-19
 
 ## [1.13.2] - 2020-06-18
@@ -32,7 +31,6 @@
 - [#1248](https://github.com/plotly/dash/pull/1248) Fixes [#1245](https://github.com/plotly/dash/issues/1245), so you can use prop persistence with components that have dict IDs, ie for pattern-matching callbacks.
 - [#1185](https://github.com/plotly/dash/pull/1185) Sort asset directories, same as we sort files inside those directories. This way if you need your assets loaded in a certain order, you can add prefixes to subdirectory names and enforce that order.
 - [#1288](https://github.com/plotly/dash/pull/1288) Closes [#1285](https://github.com/plotly/dash/issues/1285): Debug=True should work in the __main__ module.
->>>>>>> e3624443
 
 ## [1.12.0] - 2020-05-05
 ### Added
