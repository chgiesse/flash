--- conflicted
+++ resolved
@@ -3,13 +3,11 @@
 This project adheres to [Semantic Versioning](https://semver.org/).
 
 ## [UNRELEASED]
-<<<<<<< HEAD
 ### Added
 - [#1371](https://github.com/plotly/dash/pull/1371) You can now get [CSP `script-src` hashes](https://developer.mozilla.org/en-US/docs/Web/HTTP/Headers/Content-Security-Policy/script-src) of all added inline scripts by calling `app.csp_hashes()` (both Dash internal inline scripts, and those added with `app.clientside_callback`) .
-=======
+
 ### Changed
 - [#1385](https://github.com/plotly/dash/pull/1385) Closes [#1350](https://github.com/plotly/dash/issues/1350) and fixes a previously undefined callback behavior when multiple elements are stacked on top of one another and their `n_clicks` props are used as inputs of the same callback. The callback will now trigger once with all the triggered `n_clicks` props changes.
->>>>>>> d87335b0
 
 ### Fixed
 - [#1384](https://github.com/plotly/dash/pull/1384) Fixed a bug introduced by [#1180](https://github.com/plotly/dash/pull/1180) breaking use of `prevent_initial_call` as a positional arg in callback definitions
