--- conflicted
+++ resolved
@@ -2,19 +2,16 @@
 All notable changes to `dash` will be documented in this file.
 This project adheres to [Semantic Versioning](https://semver.org/).
 
-<<<<<<< HEAD
 ## [UNRELEASED]
-=======
+### Changed
+- [#1180](https://github.com/plotly/dash/pull/1180) `Input`, `Output`, and `State` in callback definitions don't need to be in lists. You still need to provide `Output` items first, then `Input` items, then `State`, and the list form is still supported. In particular, if you want to return a single output item wrapped in a length-1 list, you should still wrap the `Output` in a list. This can be useful for procedurally-generated callbacks.
+
 ## [1.14.0] - 2020-07-27
->>>>>>> 94144a56
 ### Added
 - [#1343](https://github.com/plotly/dash/pull/1343) Add `title` parameter to set the
 document title. This is the recommended alternative to setting app.title or overriding
 the index HTML.
 - [#1315](https://github.com/plotly/dash/pull/1315) Add `update_title` parameter to set or disable the "Updating...." document title during updates. Closes [#856](https://github.com/plotly/dash/issues/856) and [#732](https://github.com/plotly/dash/issues/732)
-
-### Changed
-- [#1180](https://github.com/plotly/dash/pull/1180) `Input`, `Output`, and `State` in callback definitions don't need to be in lists. You still need to provide `Output` items first, then `Input` items, then `State`, and the list form is still supported. In particular, if you want to return a single output item wrapped in a length-1 list, you should still wrap the `Output` in a list. This can be useful for procedurally-generated callbacks.
 
 ## [1.13.4] - 2020-06-25
 ### Fixed
