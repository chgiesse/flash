--- conflicted
+++ resolved
@@ -10,11 +10,8 @@
 - [#1237](https://github.com/plotly/dash/pull/1237) Closes [#920](https://github.com/plotly/dash/issues/920): Converts hot reload fetch failures into a server status indicator showing whether the latest fetch succeeded or failed. Callback fetch failures still appear as errors but have a clearer message.
 
 ### Fixed
-<<<<<<< HEAD
 - [#1249](https://github.com/plotly/dash/pull/1249) Fixes [#919](https://github.com/plotly/dash/issues/919) so `dash.testing` is compatible with more `pytest` plugins, particularly `pytest-flake8` and `pytest-black`.
-=======
 - [#1248](https://github.com/plotly/dash/pull/1248) Fixes [#1245](https://github.com/plotly/dash/issues/1245), so you can use prop persistence with components that have dict IDs, ie for pattern-matching callbacks.
->>>>>>> 308deced
 
 ## [1.12.0] - 2020-05-05
 ### Added
