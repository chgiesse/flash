--- conflicted
+++ resolved
@@ -15,13 +15,9 @@
 - [#2735](https://github.com/plotly/dash/pull/2735) Configure CI for Python 3.8 and 3.12, drop support for Python 3.6 and Python 3.7 [#2736](https://github.com/plotly/dash/issues/2736)
 
 ## Added
-<<<<<<< HEAD
-
 - [#2758](https://github.com/plotly/dash/pull/2758)
   - exposing `setProps` to `dash_clientside.clientSide_setProps` to allow for JS code to interact directly with the dash eco-system
-=======
 - [#2730](https://github.com/plotly/dash/pull/2721) Load script files with `.mjs` ending as js modules
->>>>>>> a7daa0d3
 
 ## [2.15.0] - 2024-01-31
 
