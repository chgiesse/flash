# Change Log for Dash
All notable changes to `dash` will be documented in this file.
This project adheres to [Semantic Versioning](https://semver.org/).

## [UNRELEASED]

## Fixed

- [#2994](https://github.com/plotly/dash/pull/2994) Keep generated doc-string order for shape or exact props. Fixes [#2990](https://github.com/plotly/dash/issues/2990)
- [#3011](https://github.com/plotly/dash/pull/3011) Fixed an exception error caused by assigning `None` to array properties with `exact` or `shape` element types. Fixes [#3010](https://github.com/plotly/dash/issues/3010)

## [2.18.1] - 2024-09-12

## Fixed

- [#2987](https://github.com/plotly/dash/pull/2987) Fix multioutput requiring same number of no_update. Fixes [#2986](https://github.com/plotly/dash/issues/2986)
- [2988](https://github.com/plotly/dash/pull/2988) Fix error handler and grouped outputs. Fixes [#2983](https://github.com/plotly/dash/issues/2983)
- [#2841](https://github.com/plotly/dash/pull/2841) Fix typing on Dash init.
- [#1548](https://github.com/plotly/dash/pull/1548) Enable changing of selenium url, fix for selenium grid support.

## Deprecated

- [#2985](https://github.com/plotly/dash/pull/2985) Deprecate dynamic component loader.
- [#2985](https://github.com/plotly/dash/pull/2985) Deprecate `run_server`, use `run` instead.
- [#2899](https://github.com/plotly/dash/pull/2899) Deprecate `dcc.LogoutButton`, can be replaced with a `html.Button` or `html.A`. eg: `html.A(href=os.getenv('DASH_LOGOUT_URL'))` on a Dash Enterprise instance.
- [#2995](https://github.com/plotly/dash/pull/2995) Deprecate `Dash.__init__` keywords:
  - The `plugins` keyword will be removed.
  - Old `long_callback_manager` keyword will be removed, can use `background_callback_manager` instead.

## [2.18.0] - 2024-09-04

## Added

- [#2881](https://github.com/plotly/dash/pull/2881) Add outputs_list to window.dash_clientside.callback_context. Fixes [#2877](https://github.com/plotly/dash/issues/2877).
<<<<<<< HEAD
- [#2991](https://github.com/plotly/dash/pull/2991) Add support for URL decoding of the search parameter for pages.
=======
- [#2903](https://github.com/plotly/dash/pull/2903) Add callback on_error handler, either globally on Dash init or per callback basis. Receives the exception as first argument, can return output(s) or None for `no_update`. Access to original callback context is preserved and `set_props` works inside the error handler.
- [#2936](https://github.com/plotly/dash/pull/2936) Adds support for TypeScript 5.5+.
- [#2789](https://github.com/plotly/dash/pull/2789) Add library loading capacity to `_allow_dynamic_callbacks`
>>>>>>> ef003236

## Fixed

- [#2898](https://github.com/plotly/dash/pull/2898) Fix error thrown when using non-existent components in callback running keyword. Fixes [#2897](https://github.com/plotly/dash/issues/2897).
- [#2892](https://github.com/plotly/dash/pull/2860) Fix ensures dcc.Dropdown menu maxHeight option works with Datatable. Fixes [#2529](https://github.com/plotly/dash/issues/2529) [#2225](https://github.com/plotly/dash/issues/2225)
- [#2896](https://github.com/plotly/dash/pull/2896) The tabIndex parameter of Div can accept number or string type. Fixes [#2891](https://github.com/plotly/dash/issues/2891)
- [#2900](https://github.com/plotly/dash/pull/2900) Allow strings in layout list. Fixes [#2890](https://github.com/plotly/dash/issues/2890)
- [#2908](https://github.com/plotly/dash/pull/2908) Fix when environment variables are ignored by Dash.run() at runtime. Fixes [#2902](https://github.com/plotly/dash/issues/2902)
- [#2888](https://github.com/plotly/dash/pull/2888) Add id to dcc.Loading DOM. Fixes [#2878](https://github.com/plotly/dash/issues/2878)
- [#2922](https://github.com/plotly/dash/pull/2922) Fix background callback hash_function when source is unavailable. Fixes [#1885](https://github.com/plotly/dash/issues/1885)
- [#2915](https://github.com/plotly/dash/pull/2915) Fix 'AttributeError' when layout is a function that returns a list of components. Fixes [#2905](https://github.com/plotly/dash/issues/2905)
- [#2956](https://github.com/plotly/dash/pull/2956) Add missing useEffect dependency to dcc.Loading component.
- [#2909](https://github.com/plotly/dash/pull/2909) Rehighlights dcc.Markdown when it is updated, fixes [#2895](https://github.com/plotly/dash/issues/2895)

## [2.17.1] - 2024-06-12

## Fixed

- [#2860](https://github.com/plotly/dash/pull/2860) Fix dcc.Loading to apply overlay_style only to the children and not the spinner. Fixes [#2858](https://github.com/plotly/dash/issues/2858)
- [#2854](https://github.com/plotly/dash/pull/2854) Fix dcc.Dropdown resetting empty values to null and triggering callbacks. Fixes [#2850](https://github.com/plotly/dash/issues/2850)
- [#2859](https://github.com/plotly/dash/pull/2859) Fix base patch operators. fixes [#2855](https://github.com/plotly/dash/issues/2855)
- [#2856](https://github.com/plotly/dash/pull/2856) Fix multiple consecutive calls with same id to set_props only keeping the last props. Fixes [#2852](https://github.com/plotly/dash/issues/2852)
- [#2867](https://github.com/plotly/dash/pull/2867) Fix clientside no output callback. Fixes [#2866](https://github.com/plotly/dash/issues/2866)
- [#2876](https://github.com/plotly/dash/pull/2876) Fix pattern matching in callback running argument. Fixes [#2863](https://github.com/plotly/dash/issues/2863)

## [2.17.0] - 2024-05-03

## Added

- [#2832](https://github.com/plotly/dash/pull/2832) Add dash startup route setup on Dash init.
- [#2819](https://github.com/plotly/dash/pull/2819) Add dash subcomponents receive additional parameters passed by the parent component. Fixes [#2814](https://github.com/plotly/dash/issues/2814).
- [#2826](https://github.com/plotly/dash/pull/2826) When using Pages, allows for `app.title` and (new) `app.description` to be used as defaults for the page title and description. Fixes [#2811](https://github.com/plotly/dash/issues/2811).
- [#2795](https://github.com/plotly/dash/pull/2795) Allow list of components to be passed as layout.
- [#2760](https://github.com/plotly/dash/pull/2760) New additions to dcc.Loading resolving multiple issues:
  - `delay_show` and `delay_hide` props  to prevent flickering during brief loading periods (similar to Dash Bootstrap Components dbc.Spinner)
  - `overlay_style` for styling the loading overlay,  such as setting  visibility and opacity for children
  - `target_components` specifies components/props triggering the loading spinner
  - `custom_spinner`  enables using a custom component for loading messages instead of built-in spinners
  - `display`  overrides the loading status with options for "show," "hide," or "auto"

- [#2822](https://github.com/plotly/dash/pull/2822) Support no output callbacks. Fixes [#1549](https://github.com/plotly/dash/issues/1549)
- [#2822](https://github.com/plotly/dash/pull/2822) Add global set_props. Fixes [#2803](https://github.com/plotly/dash/issues/2803)

## Fixed

- [#2362](https://github.com/plotly/dash/pull/2362) Global namespace not polluted any more when loading clientside callbacks.
- [#2833](https://github.com/plotly/dash/pull/2833) Allow data url in link props. Fixes [#2764](https://github.com/plotly/dash/issues/2764) 
- [#2822](https://github.com/plotly/dash/pull/2822) Fix side update (running/progress/cancel) dict ids. Fixes [#2111](https://github.com/plotly/dash/issues/2111)
- [#2817](https://github.com/plotly/dash/pull/2817) Change hashing algorithm from md5 to sha256, Fixes [#2697](https://github.com/plotly/dash/issues/2697).
- [#2816](https://github.com/plotly/dash/pull/2816) Fix dcc.Dropdown value not updated when option is removed. Fixes [#2733](https://github.com/plotly/dash/issues/2733).
- [#2823](https://github.com/plotly/dash/pull/2823) Fix None in "wait" methods causing incorrectly passing tests. Fixes [#2818](https://github.com/plotly/dash/issues/2818)

## [2.16.1] - 2024-03-06

## Fixed

- [#2783](https://github.com/plotly/dash/pull/2783) Remove dynamic loading.

## [2.16.0] - 2024-03-01

## Fixed

- [#2756](https://github.com/plotly/dash/pull/2756) Prevent false dangerous link warning. Fixes [#2743](https://github.com/plotly/dash/issues/2743)
- [#2752](https://github.com/plotly/dash/pull/2752) Fixed issue with Windows build, for first time build on Windows, the dev needs to use `npm run first-build`

## Changed

- [#2734](https://github.com/plotly/dash/pull/2734) Configure CI for Python 3.10 [#1863](https://github.com/plotly/dash/issues/1863)
- [#2735](https://github.com/plotly/dash/pull/2735) Configure CI for Python 3.8 and 3.12, drop support for Python 3.6 and Python 3.7 [#2736](https://github.com/plotly/dash/issues/2736)

## Added
- [#2762](https://github.com/plotly/dash/pull/2762) Add dynamic loading of component libraries.
  - Add `dynamic_loading=True` to dash init.
  - Add `preloaded_libraries=[]` to dash init, included libraries names will be loaded on the index like before. 
- [#2758](https://github.com/plotly/dash/pull/2758)
  - exposing `setProps` to `dash_clientside.clientSide_setProps` to allow for JS code to interact directly with the dash eco-system
- [#2730](https://github.com/plotly/dash/pull/2721) Load script files with `.mjs` ending as js modules
- [#2770](https://github.com/plotly/dash/pull/2770) Add running to regular callbacks.

## [2.15.0] - 2024-01-31

## Added
- [#2695](https://github.com/plotly/dash/pull/2695) Adds  `triggered_id` to `dash_clientside.callback_context`.  Fixes [#2692](https://github.com/plotly/dash/issues/2692)
- [#2723](https://github.com/plotly/dash/pull/2723) Improve dcc Slider/RangeSlider tooltips. Fixes [#1846](https://github.com/plotly/dash/issues/1846)
  - Add `tooltip.template` a string for the format template, {value} will be formatted with the actual value.
  - Add `tooltip.style` a style object to give to the div of the tooltip.
  - Add `tooltip.transform` a reference to a function in the `window.dccFunctions` namespace.
- [#2732](https://github.com/plotly/dash/pull/2732) Add special key `_dash_error` to `setProps`, allowing component developers to send error without throwing in render. Usage `props.setProps({_dash_error: new Error("custom error")})`

## Fixed

- [#2732](https://github.com/plotly/dash/pull/2732) Sanitize html props that are vulnerable to xss vulnerability if user data is inserted. Fix Validate url to prevent XSS attacks [#2729](https://github.com/plotly/dash/issues/2729)

## Changed
- [#2652](https://github.com/plotly/dash/pull/2652) dcc.Clipboard supports htm_content and triggers a copy to clipboard when n_clicks are changed
- [#2721](https://github.com/plotly/dash/pull/2721) Remove ansi2html, fixes [#2613](https://github.com/plotly/dash/issues/2713)

## [2.14.2] - 2023-11-27

## Fixed

- [#2700](https://github.com/plotly/dash/pull/2700) Fix `_allow_dynamic_callbacks` for newly-added components.

## [2.14.1] - 2023-10-26

## Fixed

- [#2672](https://github.com/plotly/dash/pull/2672) Fix `get_caller_name` in case the source is not available.

## Changed

- [#2674](https://github.com/plotly/dash/pull/2674) Raise flask & werkzeug limits to <3.1

## [2.14.0] - 2023-10-11

## Fixed

- [#2634](https://github.com/plotly/dash/pull/2634) Fix deprecation warning on pkg_resources, fix [#2631](https://github.com/plotly/dash/issues/2631)

## Changed

- [#2635](https://github.com/plotly/dash/pull/2635) Get proper app module name, remove need to give `__name__` to Dash constructor.

## Added

- [#2647](https://github.com/plotly/dash/pull/2647) `routing_callback_inputs` allowing to pass more Input and/or State arguments to the pages routing callback
- [#2649](https://github.com/plotly/dash/pull/2649) Add `_allow_dynamic_callbacks`, register new callbacks inside other callbacks.
  **WARNING: dynamic callback creation can be dangerous, use at you own risk. It is not intended for use in a production app, multi-user or multiprocess use as it only works for a single user.**

## [2.13.0] 2023-08-28
## Changed

- [#2610](https://github.com/plotly/dash/pull/2610) Load plotly.js bundle/version from plotly.py

## Added

- [#2630](https://github.com/plotly/dash/pull/2630) New layout hooks in the renderer

## [2.12.1] - 2023-08-16

## Fixed

- [#2625](https://github.com/plotly/dash/pull/2625) Fix background callbacks without cancel arguments failing setup, fix [#2624](https://github.com/plotly/dash/issues/2624)

## [2.12.0] - 2023-08-14

## Fixed

- [#2619](https://github.com/plotly/dash/pull/2619) Fix for dash-table column IDs containing special characters
- [#2616](https://github.com/plotly/dash/pull/2616) Add mapping of tsconfig compiler option `moduleResolution`, fixes [#2618](https://github.com/plotly/dash/issues/2618)
- [#2596](https://github.com/plotly/dash/pull/2596) Fix react-dom throwing unique key prop error for markdown table, fix [#1433](https://github.com/plotly/dash/issues/1433)
- [#2589](https://github.com/plotly/dash/pull/2589) CSS for input elements not scoped to Dash application
- [#2599](https://github.com/plotly/dash/pull/2599) Fix background callback cancel inputs used in multiple callbacks and mixed cancel inputs across pages.

## Changed

- [#2593](https://github.com/plotly/dash/pull/2593) dcc.Input accepts a number for its debounce argument

## Updated

- [#2621](https://github.com/plotly/dash/pull/2621) Update plotly.js to 2.25.2 from 2.24.2
  - Feature release [2.25.0](https://github.com/plotly/plotly.js/releases/tag/v2.25.0), Add "Equal Earth" project, options to include legends for shapes, Plotly.deleteActivateShape.
  - Patch release [2.24.3](https://github.com/plotly/plotly.js/releases/tag/v2.24.3) Fix for doubles clicks and legend group.
  - Patch release [2.25.1](https://github.com/plotly/plotly.js/releases/tag/v2.25.1) Fix clearing legend using react.
  - Patch release [2.25.2](https://github.com/plotly/plotly.js/releases/tag/v2.25.2) Fix potential prototype pollution in plot API calls.

## [2.11.1] - 2023-06-29

## Fixed

- [#2573](https://github.com/plotly/dash/pull/2578) Disable jupyter dash in Databricks, as the implementation here does not work in a Databricks notebook. Dash Enterprise customers can use the separate databricks-dash package for this purpose.

## Changed

- [#2573](https://github.com/plotly/dash/pull/2573) Use `julia --project` command inside `JuliaRunner`.
- [#2579](https://github.com/plotly/dash/pull/2579) Add warning if using `JupyterDash`

## [2.11.0] - 2023-06-23

## Added

- [#2530](https://github.com/plotly/dash/pull/2530) Merge JupyterDash repository with Dash.
  - Add `jupyter_mode` argument to `app.run`, defaults to `inline` and configurable via `jupyter_dash.default_mode`.
  - Add prefixed arguments from `JupyterDash` to `app.run`: `jupyter_width`, `jupyter_height`, `jupyter_server_url`.

## Fixed

- [#2555](https://github.com/plotly/dash/pull/2555) Fix browser back button when removing one of multiple location components from layout, fix [#1312](https://github.com/plotly/dash/issues/1312)
- [#2565](https://github.com/plotly/dash/pull/2565) Fix sorting for > 10 pages, fix [#2564](https://github.com/plotly/dash/issues/2564)

## Updated

- [#2474](https://github.com/plotly/dash/pull/2574) Update plotly js to 2.24.2 from 2.23.2
  - Feature release [2.24.0](https://github.com/plotly/plotly.js/releases/tag/v2.24.0) add pattern to pie, funnelarea, sunburst, icicle and treemap traces
  - Patch release [2.24.1](https://github.com/plotly/plotly.js/releases/tag/v2.24.1) and [2.24.2](https://github.com/plotly/plotly.js/releases/tag/v2.24.2)

## [2.10.2] - 2023-05-31

## Changed

- Set Flask and Werkzeug version upper bound to `<2.3`.

## [2.10.1] - 2023-05-30

## Fixed

- [#2545](https://github.com/plotly/dash/pull/2545) Fix typescript objectOf generation.
- [#2548](https://github.com/plotly/dash/pull/2548) Fix component as props callback triggering other callbacks not in response, fix [#2487](https://github.com/plotly/dash/issues/2487).

## [2.10.0] - 2023-05-25

## Changed

- [#2538](https://github.com/plotly/dash/pull/2538) Add an upper bound to Flask and Werkzeug versions at `<2.2.3` because we expect the Dash ecosystem to be incompatible with the next minor release of Flask (this excludes the current latest Flask release 2.3.x). We will raise the upper bound to `<2.4` after we fix incompatibilities elsewhere in the Dash ecosystem.

## Added

- [#2540](https://github.com/plotly/dash/pull/2540) Add `include_pages_meta=True` to `Dash` constructor, and fix a security issue in pages meta tags [#2536](https://github.com/plotly/dash/issues/2536).

## Fixed

- [#2508](https://github.com/plotly/dash/pull/2508) Fix error message, when callback output has different length than spec
- [#2207](https://github.com/plotly/dash/pull/2207) Fix object of components support.
- [#2500](https://github.com/plotly/dash/pull/2500) Passing customdata by click for scattermapbox, fix [#2493](https://github.com/plotly/dash/issues/2493)
- [#2513](https://github.com/plotly/dash/pull/2513) Raise error when iterating over patch objects, fix [#2512](https://github.com/plotly/dash/issues/2512)

## Updated

- [#2533](https://github.com/plotly/dash/pull/2533) and [#2538](https://github.com/plotly/dash/pull/2538) Update Plotly.js to v2.23.2 from v2.20.0.
  - Feature release [2.23.0](https://github.com/plotly/plotly.js/releases/tag/v2.23.0) adds legend/colorbar xref/yref.
  - Feature release [2.22.0](https://github.com/plotly/plotly.js/releases/tag/v2.22.0) adds `legend` references to traces.
  - Feature release [2.21.0](https://github.com/plotly/plotly.js/releases/tag/v2.21.0) adds `label.texttemplate` to parametric shapes.
  - Patch releases [2.23.1](https://github.com/plotly/plotly.js/releases/tag/v2.23.1) and [2.23.2](https://github.com/plotly/plotly.js/releases/tag/v2.23.2) fix heatmap rendering on iOS and Safari when zsmooth is set to false and shape text when drawing a new shape.

- [#2538](https://github.com/plotly/dash/pull/2538) Update JS dependencies in dcc, html, dash-table, dash-renderer, and dash

## [2.9.3] - 2023-04-13

## Fixed

- [#2489](https://github.com/plotly/dash/pull/2489) Fix location change event handling when `Location` objects are removed from the layout. Event handlers would not be removed and eventually change props of a random DOM element, fix [#1346](https://github.com/plotly/dash/issues/1346)
- [#2498](https://github.com/plotly/dash/pull/2498) Fix error when caching callbacks which return `Patch` objects by making `Patch` objects picklable
- [#2491](https://github.com/plotly/dash/pull/2491) Fix clientside inline function name not found, fix [#2488](https://github.com/plotly/dash/issues/2488)

## [2.9.2] - 2023-03-29

## Fixed

- [#2479](https://github.com/plotly/dash/pull/2479) Fix `KeyError` "Callback function not found for output [...], , perhaps you forgot to prepend the '@'?" issue when using duplicate callbacks targeting the same output. This issue would occur when the app is restarted or when running with multiple `gunicorn` workers.
- [#2471](https://github.com/plotly/dash/pull/2471) Fix `allow_duplicate` output with clientside callback, fix [#2467](https://github.com/plotly/dash/issues/2467)
- [#2473](https://github.com/plotly/dash/pull/2473) Fix background callbacks with different outputs but same function, fix [#2221](https://github.com/plotly/dash/issues/2221)

## [2.9.1] - 2023-03-17

## Fixed

- [#2461](https://github.com/plotly/dash/pull/2461) Fix pytest plugin make report when testing not installed, fix [#2420](https://github.com/plotly/dash/issues/2420)

## [2.9.0] - 2023-03-16

## Breaking
- [#2450](https://github.com/plotly/dash/pull/2450) Set label style `display: block` if `inline` is false in RadioItems & Checklist components. To keep previous behavior, set `inline=True`. This is already how it was described and worked in our documentation and other places with CSS stylesheets that set the default orientation of RadioItems and Checklist options to vertical (including Dash Design Kit), but for unstyled pages it is a breaking change.

## Added

- [#2392](https://github.com/plotly/dash/pull/2392) Improved pages feature:
  - Accept an absolute path or a `pathlib.path` for `pages_folder`, to match `assets_folder`
  - Fix inferring `use_pages=True` when you supply a custom `pages_folder`
  - Fix for `pages_folder` that includes special characters
  - New test fixture `clear_pages_state`
  - Make imported pages act more like regular Python modules
- [#2068](https://github.com/plotly/dash/pull/2068) Added `refresh="callback-nav"` in `dcc.Location`. This allows for navigation without refreshing the page when url is updated in a callback.
- [#2417](https://github.com/plotly/dash/pull/2417) Add wait_timeout property to customize the behavior of the default wait timeout used for by wait_for_page, fix [#1595](https://github.com/plotly/dash/issues/1595)
- [#2417](https://github.com/plotly/dash/pull/2417) Add the element target text for wait_for_text* error message, fix [#945](https://github.com/plotly/dash/issues/945)
- [#2425](https://github.com/plotly/dash/pull/2425) Add `add_log_handler=True` to Dash init, if you don't want a log stream handler at all.
- [#2260](https://github.com/plotly/dash/pull/2260) Experimental support for React 18. The default is still React v16.14.0, but to use React 18 you can either set the environment variable `REACT_VERSION=18.2.0` before running your app, or inside the app call `dash._dash_renderer._set_react_version("18.2.0")`. THIS FEATURE IS EXPERIMENTAL. It has not been tested with component suites outside the Dash core, and we may add or remove available React versions in any future release.
- [#2414](https://github.com/plotly/dash/pull/2414) Add `dash.Patch`for partial update Output props without transferring the previous value in a State.
- [#2414](https://github.com/plotly/dash/pull/2414) Add `allow_duplicate` to `Output` arguments allowing duplicate callbacks to target the same prop.
- [#2349](https://github.com/plotly/dash/pull/2349) Added new `dcc.Geolocation` component

## Fixed

- [#2429](https://github.com/plotly/dash/pull/2429) Fix side effect on updating possible array children triggering callbacks, fix [#2411](https://github.com/plotly/dash/issues/2411).
- [#2417](https://github.com/plotly/dash/pull/2417) Disable the pytest plugin if `dash[testing]` not installed, fix [#946](https://github.com/plotly/dash/issues/946).
- [#2417](https://github.com/plotly/dash/pull/2417) Do not swallow the original error to get the webdriver, easier to know what is wrong after updating the browser but the driver.
- [#2425](https://github.com/plotly/dash/pull/2425) Fix multiple log handler added unconditionally to the logger, resulting in duplicate log message.
- [#2415](https://github.com/plotly/dash/pull/2415) Fix background callbacks progress not deleted after fetch.
- [#2426](https://github.com/plotly/dash/pull/2426) Set default interval to 1 second for app.long_callback, restoring the behavior it had before v2.6.0 when we introduced `backround=True` callbacks.

## Changed

- [#2425](https://github.com/plotly/dash/pull/2425) Moved the logger namespace to `dash.dash`, as library logger it should be on that namespace instead of the user app.

## Updated

- [#2241](https://github.com/plotly/dash/pull/2441) Update Plotly.js to v2.20.0 from v2.18.0.
  - Feature release [2.20.0](https://github.com/plotly/plotly.js/releases/tag/v2.20.0) adds `automargin` to the main plot title.
  - Feature release [2.19.0](https://github.com/plotly/plotly.js/releases/tag/v2.19.0) adds text labels to `layout.shapes`, and adds a `labelalias` property to replace specific axis tick labels.
  - Patch releases [2.18.1](https://github.com/plotly/plotly.js/releases/tag/v2.18.1),
    [2.18.2](https://github.com/plotly/plotly.js/releases/tag/v2.18.2),
    [2.19.1](https://github.com/plotly/plotly.js/releases/tag/v2.19.1) fix various bugs.

## [2.8.1] - 2023-01-30

## Fixed

- [#2400](https://github.com/plotly/dash/pull/2400) Added `disable_n_clicks=True` to the `html.Div` components in `page_container`.

## [2.8.0] - 2023-01-24

### Added

- [#2389](https://github.com/plotly/dash/pull/2389) Added `disable_n_clicks` prop to all html components to make it possible to remove onclick event listeners

## Fixed

- [#2388](https://github.com/plotly/dash/pull/2388) Fix [#2368](https://github.com/plotly/dash/issues/2368) ordering or Pattern Matching ALL after update to the subtree.

### Updated

- [#2367](https://github.com/plotly/dash/pull/2367) Updated the default `favicon.ico` to the current Plotly logo
- [#2394](https://github.com/plotly/dash/pull/2394) Update Plotly.js to v2.18.0 from v2.16.4.
  - Feature release [2.18.0](https://github.com/plotly/plotly.js/releases/tag/v2.18.0) adds `sync` tickmode, so several axes can share ticks and gridlines
  - Feature release [2.17.0](https://github.com/plotly/plotly.js/releases/tag/v2.17.0) adds automargin for multiple Y axes, a grouped mode for `scatter` traces, and rounded corners on `treemap` traces
  - Patch releases [2.17.1](https://github.com/plotly/plotly.js/releases/tag/v2.17.1) and [2.16.5](https://github.com/plotly/plotly.js/releases/tag/v2.16.5) fix various bugs

## [2.7.1] - 2022-12-12

### Fixed

- [#2344](https://github.com/plotly/dash/pull/2344) Fix [#1519](https://github.com/plotly/dash/issues/1519), a case where dependent callbacks can be called too many times and with inconsistent inputs
- [#2332](https://github.com/plotly/dash/pull/2332) Add key to wrapped children props in list.
- [#2336](https://github.com/plotly/dash/pull/2336) Fix inserted dynamic ids in component as props.

### Updated

- [#2361](https://github.com/plotly/dash/pull/2361) Dependencies upgrade.
  - Update Plotly.js to v2.16.4 (from v2.16.1): fix several bugs, particularly related to updating mapbox graphs.
    - Patch release [2.16.4](https://github.com/plotly/plotly.js/releases/tag/v2.16.4)
    - Patch release [2.16.3](https://github.com/plotly/plotly.js/releases/tag/v2.16.3)
    - Patch release [2.16.2](https://github.com/plotly/plotly.js/releases/tag/v2.16.2)
- [#2363](https://github.com/plotly/dash/pull/2363) Update html attributes for ol

## [2.7.0] - 2022-11-03

### Removed

- [#2282](https://github.com/plotly/dash/pull/2282) Dropped support for Internet Explorer. Our build process now targets vendor-supported browsers released in the last 7 years. Currently this means ES2015 but over time this will natually advance as older browser versions pass the 7-year threshold.

### Added

- [#2261](https://github.com/plotly/dash/pull/2261) Added new `placeholder_text` property to `filterOptions` for DataTable which allows overriding the default filter field placeholder.

### Updated

- [#2282](https://github.com/plotly/dash/pull/2282) Widespread dependency upgrades
  - Update Plotly.js to v2.16.1 (from v2.13.3)
    - Feature release [2.14.0](https://github.com/plotly/plotly.js/releases/tag/v2.14.0) adds arrows to `sankey` links, and `editSelection` option to config.
    - Feature release [2.15.0](https://github.com/plotly/plotly.js/releases/tag/v2.15.0) adds directed arrowheads and markers to `scatter` and scatter-like traces and increased control of automargin and legend sizing
    - Feature release [2.16.0](https://github.com/plotly/plotly.js/releases/tag/v2.16.0) adds clustering to `scattermapbox` traces and restricted bounds to `mapbox` plots.
    - Patch releases [2.15.1](https://github.com/plotly/plotly.js/releases/tag/v2.15.1) and [2.16.1](https://github.com/plotly/plotly.js/releases/tag/v2.16.1) fix several bugs.

### Fixed

- [#2292](https://github.com/plotly/dash/pull/2292) Pages: find the 404 page even if `pages_folder` is nested, or the 404 page is nested inside `pages_folder`.
- [#2265](https://github.com/plotly/dash/pull/2265) Removed deprecated `before_first_request` as reported in [#2177](https://github.com/plotly/dash/issues/2177).
- [#2257](https://github.com/plotly/dash/pull/2257) Fix tuple types in the TypeScript component generator.
- [#2293](https://github.com/plotly/dash/pull/2293) Fix Dropdown useMemo not detecting equal objects
- [#2277](https://github.com/plotly/dash/pull/2277) Use dropdown styles from node_modules, instead of from stored css file
- [#2105](https://github.com/plotly/dash/pull/2105) Fix order of dash component libraries imports.

### Changed

- [#2291](https://github.com/plotly/dash/pull/2291) Move `flask-compress` dependency to new extras requires `dash[compress]`

## [2.6.2] - 2022-09-23

### Fixed

- [#2237](https://github.com/plotly/dash/pull/2237) Ensure calls to `plotly.js` from `dcc.Graph` are properly sequenced even if React initiates multiple render cycles in quick succession.
- [#2218](https://github.com/plotly/dash/pull/2218) Fix bug [#1348](https://github.com/plotly/dash/issues/1348) Validate children prop (required or not).
- [#2223](https://github.com/plotly/dash/pull/2223) Exclude hidden folders when building `dash.page_registry`.
- [#2182](https://github.com/plotly/dash/pull/2182) Fix [#2172](https://github.com/plotly/dash/issues/2172)  Make it so that when using pages, if `suppress_callback_exceptions=True` the `validation_layout` is not set.
- [#2152](https://github.com/plotly/dash/pull/2152) Fix bug [#2128](https://github.com/plotly/dash/issues/2128) preventing rendering of multiple components inside a dictionary.
- [#2187](https://github.com/plotly/dash/pull/2187) Fix confusing error message when trying to use pytest fixtures but `dash[testing]` is not installed.
- [#2202](https://github.com/plotly/dash/pull/2202) Fix bug [#2185](https://github.com/plotly/dash/issues/2185) when you copy text with multiple quotes into a table
- [#2226](https://github.com/plotly/dash/pull/2226) Fix [#2219](https://github.com/plotly/dash/issues/2219) pages register & background callbacks.

## [2.6.1] - 2022-08-01

### Fixed

- [#2175](https://github.com/plotly/dash/pull/2175) Fix [#2173](https://github.com/plotly/dash/issues/2173) callback output of ndarray and no_update check.
- [#2146](https://github.com/plotly/dash/pull/2146) Remove leftover debug console.log statement.
- [#2168](https://github.com/plotly/dash/pull/2168)  Reverts [#2126](https://github.com/plotly/dash/pull/2126) (supporting redirect from root when using pages) until the new bugs introduced by that PR are fixed.

### Updated

- [#2167](https://github.com/plotly/dash/pull/2167) Update Plotly.js to v2.13.3 (from v2.13.1) including [patch release v2.13.2](https://github.com/plotly/plotly.js/releases/tag/v2.13.2) and [patch release v2.13.3](https://github.com/plotly/plotly.js/releases/tag/v2.13.3).
  - Emit `plotly_selected` event on plot API calls and GUI edits.
  - Fix `sankey` select error (regression introduced in 2.13.0).
  - Handle missing drag layer of invisible `sankey` traces to fix select error.
  - Emit selection event in shape drawing `dragmode`s when an existing selection is modified.

## [2.6.0] - 2022-07-14

### Added
- [#2109](https://github.com/plotly/dash/pull/2109) Add `maxHeight` to Dropdown options menu.
- [#2039](https://github.com/plotly/dash/pull/2039) Long callback changes:
  - Add `background=False` to `dash.callback` to use instead of `app.long_callback`.
  - Add previous `app.long_callback` arguments to `dash.callback` (`interval`, `running`, `cancel`, `progress`, `progress_default`, `cache_args_to_ignore`, `manager`)
- [#2110](https://github.com/plotly/dash/pull/2110) Add `search` prop to `dcc.Dropdown` options, allowing to search the dropdown options with something other than the label or value.

### Fixed
- [#2126](https://github.com/plotly/dash/pull/2126) Fix bug where it was not possible to redirect from root when using pages.
- [#2114](https://github.com/plotly/dash/pull/2114) Fix bug [#1978](https://github.com/plotly/dash/issues/1978) where text could not be copied from cells in tables with `cell_selectable=False`.
- [#2102](https://github.com/plotly/dash/pull/2102) Fix bug as reported in [dash-labs #113](https://github.com/plotly/dash-labs/issues/113) where files starting with `.` were not excluded when building `dash.page_registry`.
- [#2100](https://github.com/plotly/dash/pull/2100) Fixes bug where module name in for a custom `not_found_404` page is incorrect in the `dash.page_registry` when not using the `pages` folder.
- [#2098](https://github.com/plotly/dash/pull/2098) Accept HTTP code 400 as well as 401 for JWT expiry
- [#2097](https://github.com/plotly/dash/pull/2097) Fix bug [#2095](https://github.com/plotly/dash/issues/2095) with TypeScript compiler and `React.FC` empty valueDeclaration error & support empty props components.
- [#2104](https://github.com/plotly/dash/pull/2104) Fix bug [#2099](https://github.com/plotly/dash/issues/2099) with Dropdown clearing search value when a value is selected.
- [#2039](https://github.com/plotly/dash/pull/2039) Fix bugs in long callbacks:
  - Fix [#1769](https://github.com/plotly/dash/issues/1769) and [#1852](https://github.com/plotly/dash/issues/1852) short interval makes job run in loop.
  - Fix [#1974](https://github.com/plotly/dash/issues/1974) returning `no_update` or raising `PreventUpdate` not supported with celery.
  - Fix use of the callback context in celery long callbacks.
  - Fix support of pattern matching for long callbacks.
- [#2110](https://github.com/plotly/dash/pull/2110) Fix `dcc.Dropdown` search with component as prop for option label.
- [#2131](https://github.com/plotly/dash/pull/2131) Add encoding to file open calls. Fix bug [#2127](https://github.com/plotly/dash/issues/2127).

## Changed

- [#2116](https://github.com/plotly/dash/pull/2116) Rename long callbacks to background callbacks
  - Deprecated `dash.long_callback.managers.CeleryLongCallbackManager`, use `dash.CeleryManager` instead.
  - Deprecated `dash.long_callback.managers.DiskcacheLongCallbackManager`, use `dash.DiskcacheManager` instead.
  - Deprecated dash constructor argument `long_callback_manager` in favor of `background_callback_manager`.

### Updated
- [#2134](https://github.com/plotly/dash/pull/2134) Upgrade Plotly.js to v2.13.1 (from v2.12.1) including [feature release 2.13.0](https://github.com/plotly/plotly.js/releases/tag/v2.13.0) and [patch release 2.13.1](https://github.com/plotly/plotly.js/releases/tag/v2.13.1)
  - Add persistent selections via layout attributes `selections`, `newselection`, and `activeselection`, along with an updated UI allowing you to modify a selection you created.
  - Add unselected line styling to `parcoords` traces.
  - Add more quartile algorithms to `violin` traces.
  - More flexible axis `automargin` behavior.
  - And several other enhancements and bug fixes.

## [2.5.1] - 2022-06-13

### Fixed

- [#2087](https://github.com/plotly/dash/pull/2087) Fix bug [#2086](https://github.com/plotly/dash/issues/2086) in which using id as a key within a component's id breaks the new callback context's `args_grouping` function.
- [#2084](https://github.com/plotly/dash/pull/2084) In dash 2.5.0, a default viewport meta tag was added as recommended for mobile-optimized sites by [mdn](https://developer.mozilla.org/en-US/docs/Web/HTML/Viewport_meta_tag)
This feature can be disabled by providing an empty viewport meta tag.  e.g. `app = Dash(meta_tags=[{"name": "viewport"}])`
- [#2090](https://github.com/plotly/dash/pull/2090), [#2092](https://github.com/plotly/dash/pull/2092).  Fixed bug where the `path` to the `pages_folder` was incorrect on Windows.

### Removed

- [#2087](https://github.com/plotly/dash/pull/2087) Removed the undocumented callback context `args_grouping_values` property which was incompatible with pattern-matching callbacks.

## [2.5.0] - 2022-06-07

### Added

- [#1947](https://github.com/plotly/dash/pull/1947)  Added `pages` - a better way to build multi-page apps. For more information see the [forum post.](https://community.plotly.com/t/introducing-dash-pages-a-dash-2-x-feature-preview/57775)
- [#1965](https://github.com/plotly/dash/pull/1965) Add component as props.
- [#2049](https://github.com/plotly/dash/pull/2049) Added `wait_for_class_to_equal` and `wait_for_contains_class` methods to `dash.testing`

### Changed

- [#2050](https://github.com/plotly/dash/pull/2050) Changed `find_element` and `find_elements` to accept an `attribute` argument that aligns with Selenium's `By` class, allowing you to search elements by other attributes. Default value is `CSS_SELECTOR` to maintain backwards compatibility with previous `find_elements`.

### Fixed

- [#2043](https://github.com/plotly/dash/pull/2043) Fix bug
[#2003](https://github.com/plotly/dash/issues/2003) in which
`dangerously_allow_html=True` + `mathjax=True` works in some cases, and in some cases not.
- [#2065](https://github.com/plotly/dash/pull/2065) Fix bug [#2064](https://github.com/plotly/dash/issues/2064) rendering of `dcc.Dropdown` with a value but no options.
- [#2047](https://github.com/plotly/dash/pull/2047) Fix bug [#1979](https://github.com/plotly/dash/issues/1979) in which `DASH_DEBUG` as environment variable gets ignored.
- [#2070](https://github.com/plotly/dash/pull/2070) Fix bug [#2066](https://github.com/plotly/dash/issues/2066) nested types triggering maximum call stack error when building typescript components.

## [2.4.1] - 2022-05-11

### Fixed

- Fix [#2045](https://github.com/plotly/dash/issues/2045) import error when using pytest but `dash[testing]` is not installed.

## [2.4.0] - 2022-05-11

### Added
- [#1952](https://github.com/plotly/dash/pull/1952) Improved callback_context
  - Closes [#1818](https://github.com/plotly/dash/issues/1818) Closes [#1054](https://github.com/plotly/dash/issues/1054)
  - adds `dash.ctx`, a more concise name for `dash.callback_context`
  - adds `ctx.triggered_prop_ids`, a dictionary of the component ids and props that triggered the callback.
  - adds `ctx.triggered_id`, the `id` of the component that triggered the callback.
  - adds `ctx.args_grouping`, a dict of the inputs used with flexible callback signatures.

- [#2009](https://github.com/plotly/dash/pull/2009) Add support for Promises within Client-side callbacks as requested in [#1364](https://github.com/plotly/dash/pull/1364).

- [#1956](https://github.com/plotly/dash/pull/1956) Add TypeScript components generation.

- [#2034](https://github.com/plotly/dash/pull/2034) Add `link_target` prop to dcc.Markdown component. Closes [#1827](https://github.com/plotly/dash/issues/1827)

- [#2035](https://github.com/plotly/dash/pull/2036) Add type annotations to testing fixtures.

### Fixed

- [#2029](https://github.com/plotly/dash/pull/2029) Restrict the number of props listed explicitly in generated component constructors - default is 250. This prevents exceeding the Python 3.6 limit of 255 arguments. The omitted props are still in the docstring and can still be provided the same as before, they just won't appear in the signature so autocompletion may be affected.

- [#1968](https://github.com/plotly/dash/pull/1968) Fix bug [#1877](https://github.com/plotly/dash/issues/1877), code which uses `merge_duplicate_headers` and `style_header_conditional` to highlight columns, it incorrectly highlights header cells.

- [#2015](https://github.com/plotly/dash/pull/2015) Fix bug [#1854](https://github.com/plotly/dash/issues/1854) in which the combination of row_selectable="single or multi" and filter_action="native" caused the JS error.

- [#1976](https://github.com/plotly/dash/pull/1976) Fix [#1962](https://github.com/plotly/dash/issues/1962) in which DatePickerSingle and DatePickerRange are extremely slow when provided a long list of disabled_days.

- [#2035](https://github.com/plotly/dash/pull/2035) Fix [#2033](https://github.com/plotly/dash/issues/2033) In-App error reporting does not render HTML.

- [#1970](https://github.com/plotly/dash/pull/1970) dcc.Dropdown Refactor fixes:
  - Fix bug [#1868](https://github.com/plotly/dash/issues/1868) value does not update when selected option removed from options.
  - Fix bug [#1908](https://github.com/plotly/dash/issues/1908) Selected options not showing when the value contains a comma.

### Changed

- [#1751](https://github.com/plotly/dash/pull/1751) Rename `app.run_server` to `app.run` while preserving `app.run_server` for backwards compatibility.

- [#1839](https://github.com/plotly/dash/pull/1839) The `callback` decorator returns the original function, not the wrapped function, so that you can still call these functions directly, for example in tests. Note that in this case there will be no callback context so not all callbacks can be tested this way.

- [#2016](https://github.com/plotly/dash/pull/2016) Drop the 375px width from default percy_snapshot calls, keep only 1280px

- [#2027](https://github.com/plotly/dash/pull/1751) Improve the error message when a user doesn't wrap children in a list

### Updated
- [#2016](https://github.com/plotly/dash/pull/2016), [#2032](https://github.com/plotly/dash/pull/2032), and [#2042](https://github.com/plotly/dash/pull/2042) Widespread dependency upgrades
  - Upgrade Plotly.js to v2.12.1 (from v2.11.0).
    - Feature release [2.12.0](https://github.com/plotly/plotly.js/releases/tag/v2.12.0) adds minor ticks and gridlines, as well as dashed gridlines.
    - Patch release [2.11.1](https://github.com/plotly/plotly.js/releases/tag/v2.11.1) fixes regl-based traces in strict CSP mode, however you must manually switch to the strict bundle to use this.
    - Patch release [2.12.1](https://github.com/plotly/plotly.js/releases/tag/v2.12.1) fixes several bugs.
  - Upgrade `black` to v22.3.0 for Python 3.7+ - if you use `dash[ci]` and you call `black`, this may alter your code formatting slightly, including more consistently breaking Python 2 compatibility.
  - Many other mainly JS dependency upgrades to the internals of Dash renderer and components. These may patch bugs or improve performance.


## [2.3.1] - 2022-03-29

### Fixed

- [#1963](https://github.com/plotly/dash/pull/1963) Fix [#1780](https://github.com/plotly/dash/issues/1780) flask shutdown deprecation warning when running dashduo threaded tests.
- [#1995](https://github.com/plotly/dash/pull/1995) Fix [#1992](https://github.com/plotly/dash/issues/1992) ImportError: cannot import name 'get_current_traceback' from 'werkzeug.debug.tbtools'.

## [2.3.0] - 2022-03-13

### Added
- [#1949](https://github.com/plotly/dash/pull/1915) Add built-in MathJax support to both `dcc.Markdown` and `dcc.Graph`. A new boolean prop `mathjax` was added to these two components, defaulting to `False`. Set `mathjax=True` to enable math rendering. This work uses MathJax v3, although `dcc.Graph` and Plotly.js can also be used with MathJax v2.
  - In `dcc.Markdown` this has two flavors: inline math is any content between single dollar signs, for example `"$E=mc^2$"`, and "display" math (on its own line, potentially multi-line) is delimited by double dollar signs.
  - In `dcc.Graph`, most text fields (graph and axis titles, trace names, scatter and bar text) can use math, and it's enabled with single dollar sign delimiters. A limitation here is that currently a given piece of text can only be one or the other: if math is found, everything outside the delimiters is ignored. See https://plotly.com/python/LaTeX/ for details.
  - For an intro to LaTeX math, see https://en.wikibooks.org/wiki/LaTeX/Mathematics.
  - Big thanks to [Equinor](https://www.equinor.com/) for sponsoring this development, including the related work in Plotly.js!

### Updated
- [#1949](https://github.com/plotly/dash/pull/1915) Upgrade Plotly.js to v2.11.0 (from v2.9.0)
  - [Feature release 2.10.0](https://github.com/plotly/plotly.js/releases/tag/v2.10.0):
    - Support for MathJax v3
    - `fillpattern` for `scatter` traces with filled area
  - [Feature release 2.11.0](https://github.com/plotly/plotly.js/releases/tag/v2.11.0):
    - Every trace type can now be rendered in a stricter CSP environment, specifically avoiding `unsafe-eval`. Please note: the `regl`-based traces (`scattergl`, `scatterpolargl`, `parcoords`, and `splom`) are only strict in the `strict` bundle, which is NOT served by default in Dash. To use this bundle with Dash, you must either download it and put it in your `assets/` folder, or include it as an `external_script` from the CDN: https://cdn.plot.ly/plotly-strict-2.11.0.min.js. All other trace types are strict in the normal bundle.
  - Patch release [2.10.1](https://github.com/plotly/plotly.js/releases/tag/v2.10.1) containing a bugfix for `mesh3d` traces.


### Fixed
- [#1915](https://github.com/plotly/dash/pull/1915) Fix bug [#1474](https://github.com/plotly/dash/issues/1474) when both dcc.Graph and go.Figure have animation, and when the second animation in Figure is executed, the Frames from the first animation are played instead of the second one.

- [#1953](https://github.com/plotly/dash/pull/1953) Fix bug [#1783](https://github.com/plotly/dash/issues/1783) in which a failed hot reloader blocks the UI with alerts.

- [#1942](https://github.com/plotly/dash/pull/1942) Fix bug [#1663](https://github.com/plotly/dash/issues/1663) preventing pie traces from sending `customdata` with `clickData` and other events.

## [2.2.0] - 2022-02-18

### Added
- [#1923](https://github.com/plotly/dash/pull/1923):
  - `dash.get_relative_path`
  - `dash.strip_relative_path`
  - `dash.get_asset_url`
  This is similar to `dash.callback` where you don't need the `app` object. It makes it possible to use these
  functions in the `pages` folder of a multi-page app without running into the circular `app` imports issue.

### Updated
- [#1911](https://github.com/plotly/dash/pull/1911) Upgrade Plotly.js to v2.9.0 (from v2.8.3).
  - Adds `ticklabelstep` to axes to reduce tick labels while still showing all ticks.
  - Displays the plotly.js version when hovering on the modebar. This helps debugging situations where there might be multiple sources of plotly.js, for example `/assets` vs the versions built into `dcc` or `ddk`.

- [#1930](https://github.com/plotly/dash/pull/1930) Upgrade JavaScript dependencies across renderer and all components.

### Fixed
- [#1932](https://github.com/plotly/dash/pull/1932) Fixes several bugs:
  - Restores compatibility with IE11 [#1925](https://github.com/plotly/dash/issues/1925)
  - Restores `style_header` text alignment in Dash Table [#1914](https://github.com/plotly/dash/issues/1914)
  - Clears the unneeded `webdriver-manager` requirement from `dash[testing]` [#1919](https://github.com/plotly/dash/issues/1925)

## [2.1.0] - 2022-01-22

### Changed
- [#1876](https://github.com/plotly/dash/pull/1876) Delays finalizing `Dash.config` attributes not used in the constructor until `init_app()`.
- [#1869](https://github.com/plotly/dash/pull/1869), [#1873](https://github.com/plotly/dash/pull/1873) Upgrade Plotly.js to v2.8.3. This includes:
  - [Feature release 2.5.0](https://github.com/plotly/plotly.js/releases/tag/v2.5.0):
    - 3D traces are now compatible with `no-unsafe-eval` CSP rules.
  - [Feature release 2.6.0](https://github.com/plotly/plotly.js/releases/tag/v2.6.0):
    - Add `smith` subplots and `scattersmith` traces, for drawing Smith charts.
  - [Feature release 2.7.0](https://github.com/plotly/plotly.js/releases/tag/v2.7.0):
    - Add text data for `histogram` traces.
    - Fix an interaction between `uirevision` and `autorange` that pops up in some cases of mixed clientside / serverside figure generation.
  - [Feature release 2.8.0](https://github.com/plotly/plotly.js/releases/tag/v2.8.0):
    - Add horizontal colorbars.
    - Add text data on `heatmap` and related trace types.
    - Control legend group title fonts.
  - Patch releases [2.5.1](https://github.com/plotly/plotly.js/releases/tag/v2.5.1), [2.6.1](https://github.com/plotly/plotly.js/releases/tag/v2.6.1), [2.6.2](https://github.com/plotly/plotly.js/releases/tag/v2.6.2), [2.6.3](https://github.com/plotly/plotly.js/releases/tag/v2.6.3), [2.6.4](https://github.com/plotly/plotly.js/releases/tag/v2.6.4), [2.8.1](https://github.com/plotly/plotly.js/releases/tag/v2.8.1), [2.8.2](https://github.com/plotly/plotly.js/releases/tag/v2.8.2), and [2.8.3](https://github.com/plotly/plotly.js/releases/tag/v2.8.3) containing bugfixes.
  - This PR also upgrades various other dependencies of dash renderer and component suites.

- [#1745](https://github.com/plotly/dash/pull/1745):
    Improve our `extras_require`: there are now five options here, each with a well-defined role:
    - `dash[dev]`: for developing and building dash components.
    - `dash[testing]`: for using the `pytest` plugins in the `dash.testing` module
    - `dash[diskcache]`: required if you use `DiskcacheLongCallbackManager`
    - `dash[celery]`: required if you use `CeleryLongCallbackManager`
    - `dash[ci]`: mainly for internal use, these are additional requirements for the Dash CI tests, exposed for other component libraries to use a matching configuration.

### Added
- [#1883](https://github.com/plotly/dash/pull/1883) in DataTable added `page_current` to `persisted_props` as requested in [#1860](https://github.com/plotly/dash/issues/1860)



- [#1763](https://github.com/plotly/dash/pull/1763):
    ## Dash and Dash Renderer

    - `Input`, `State`, and `Output` now accept components instead of ID strings and Dash `callback` will auto-generate the component's ID under-the-hood if not supplied. This allows usage like:

    ```python
    my_input = dcc.Input()
    my_output = html.Div()
    app.layout = html.Div([my_input, my_output])

    @dash.callback(Output(my_output, 'children'), Input(my_input, 'value'))
    def update(value):
        return f'You have entered {value}'
    ```

    Or, if using Python >=3.8 you can use the `:=` walrus operator:
    ```python
    app.layout = html.Div([
        my_input := dcc.Input(),
        my_output := html.Div()
    ])

    @dash.callback(Output(my_output, 'children'), Input(my_input, 'value'))
    def update(value):
        return f'You have entered {value}'
    ```

  [#1894](https://github.com/plotly/dash/pull/1894) restricted this feature so auto-generated IDs are not allowed if the app uses `dash_snapshots` (a Dash Enterprise package) or if the component uses `persistence`, as this can create confusing errors. Callback definitions can still reference components in these cases, but those components must have explicit IDs.

    ## Dash Core Components

    ### Rearranged Keyword Arguments & Flexible Types
    **`Dropdown`, `RadioItem`, and `Checklist`**
    - Rearranged Keyword Arguments - `options` & `value` are now the first two keywords which means they can be supplied as positional arguments without the keyword. Supplying the keywords (`options=` and `value=`) is still supported.
    - Flexible Types - `options` can be supplied in two new forms:
      1. An array of `string|number|bool` where `label` and `value` are equal to the items in the list.
      2. A dictionary where the keys and values set as `value` and `label` respectively.

    Before:

    ```python
    dcc.Dropdown(
        options=[
            {'label': 'New York', 'value': 'New York'},
            {'label': 'Montreal', 'value': 'Montreal'},
        ],
        value='New York'
    )
    ```

    or

    ```python
    dcc.Dropdown(
        options=[
            {'label': 'New York', 'value': 'NYC'},
            {'label': 'Montreal', 'value': 'MTL'},
        ],
        value='New York'
    )
    ```

    After:

    ```python
    dcc.Dropdown(['New York', 'Montreal'], 'New York')
    ```

    Or

    ```python
    dcc.Dropdown({'NYC': 'New York', 'MTL': 'Montreal'}, 'New York')
    ```

    **`RangeSlider` & `Slider`**
    - Rearranged Keyword Arugments - `min`, `max`, and `step` are now the first three keyword arguments which means they can be supplied as positional arguments without the keyword.
    - Flexible Types
      - `step` will be calculated implicitly if not given.
      - `marks` will be auto generated if not given. It will use `min` and `max` and will respect `step` if supplied. Auto generated marks labels are SI unit formatted. Around 5 human-readable marks will be created.
      - To remove the Slider's marks, set `marks=None`.

    Before:

    ```python
    dcc.Slider(marks={1: 2, 2: 2, 3: 3})
    ```

    After:

    ```python
    dcc.Slider(min=1, max=3, step=1)
    ```

    Or equivalently:

    ```python
    dcc.Slider(1, 3, 1)
    ```

    Step can also be omitted and the `Slider` will attempt to create a nice, human readable  step with SI units and around 5 marks:

    ```python
    dcc.Slider(0, 100)
    ```

    The SI units and ranges supported in `marks` are:
    * `µ` - micro, 10⁻⁶
    * `m` - milli, 10⁻³
    * `​` (none) - 10⁰
    * `k` - kilo, 10³
    * `M` - mega, 10⁶
    * `G` - giga, 10⁹
    * `T` - tera, 10¹²
    * `P` - peta, 10¹⁵
    * `E` - exa, 10¹⁸

    _Ranges below 10µ are not supported by the Slider. This is a bug: https://github.com/plotly/dash/issues/1766_

    **`DataTable`**

    - Rearranged Keyword Arguments - `data` and `columns` the first twokeyword arguments which means they can be supplied as positional arguments without the keyword.
    - Inferred Properties - If `columns` isn't supplied then it is extracted from the the first row in `data`

    Before:

    ```python
    dash_table.DataTable(data=df.to_dict('records'), columns=[{'name': i, 'id': i} for i in df.columns])
    ```

    After:

    ```python
    dash_table.DataTable(data=df.to_dict('records'))
    ```

    ### New Component Properties

    **`Checklist` & `RadioItems`**

    - A new property `inline` appends `display: inline-block` to `labelStyle`.

    ```python
    dcc.Checklist(inline=True)
    ```

### Fixed
- [#1879](https://github.com/plotly/dash/pull/1879) Delete redundancy in pattern-matching callback implementation, specifically when `ALL` and `MATCH` wildcards are used together. This patch was submitted by an anonymous Dash Enterprise customer. Many thanks!

- [#1858](https://github.com/plotly/dash/pull/1858) Support `mini-css-extract-plugin` Webpack plugin with `@plotly/webpack-dash-dynamic-import` node package - used by components to support dash async chunks. Updated dependencies of other `@plotly` node packages.

- [#1836](https://github.com/plotly/dash/pull/1836) Fix `__all__` in dcc and table for extras: dcc download helpers and table format helpers. This also restores this functionality to the obsolete top-level packages `dash_core_components` and `dash_table`.

- [#1822](https://github.com/plotly/dash/pull/1822) Remove Radium from renderer dependencies, as part of investigating React 17 support.

- [#1779](https://github.com/plotly/dash/pull/1779):
    - Clean up our handling of serialization problems, including fixing `orjson` for Python 3.6
    - Added the ability for `dash.testing` `percy_snapshot` methods to choose widths to generate.

- [#1778](https://github.com/plotly/dash/pull/1778) DataTable: Fix React warnings stating
  that each child in a list should have a unique "key" prop

- [#1895](https://github.com/plotly/dash/pull/1895) Support debug=True if native namespace-packages are present

## [2.0.0] - 2021-08-03

## Dash and Dash Renderer

### Added
- [#1702](https://github.com/plotly/dash/pull/1702) Added a new `@app.long_callback` decorator to support callback functions that take a long time to run. See the PR and documentation for more information.
- [#1514](https://github.com/plotly/dash/pull/1514) Perform json encoding using the active plotly JSON engine.  This will default to the faster orjson encoder if the `orjson` package is installed.
- [#1736](https://github.com/plotly/dash/pull/1736) Add support for `request_refresh_jwt` hook and retry requests that used expired JWT tokens.

### Changed
- [#1679](https://github.com/plotly/dash/pull/1679) Restructure `dash`, `dash-core-components`, `dash-html-components`, and `dash-table` into a singular monorepo and move component packages into `dash`. This change makes the component modules available for import within the `dash` namespace, and simplifies the import pattern for a Dash app. From a development standpoint, all future changes to component modules will be made within the `components` directory, and relevant packages updated with the `dash-update-components` CLI command.
- [#1707](https://github.com/plotly/dash/pull/1707) Change the default value of the `compress` argument to the `dash.Dash` constructor to `False`. This change reduces CPU usage, and was made in recognition of the fact that many deployment platforms (e.g. Dash Enterprise) already apply their own compression. If deploying to an environment that does not already provide compression, the Dash 1 behavior may be restored by adding `compress=True` to the `dash.Dash` constructor.
- [#1734](https://github.com/plotly/dash/pull/1734) Added `npm run build` script to simplify build process involving `dash-renderer` and subcomponent libraries within `dash`.

### Fixed
- [#1857](https://github.com/plotly/dash/pull/1857) Fixed a regression with `dcc.Slider` and `dcc.RangeSlider` where steps were not being set to marks if None was passed as the prop argument.  Added a check to set the min and max based on the range of marks if they are not explicitly defined (for more info, see [#1843](https://github.com/plotly/dash/issues/1843) and [#1851](https://github.com/plotly/dash/issues/1843)).


## Dash Core Components
### Added

- [#1729](https://github.com/plotly/dash/pull/1729) Include F#, C#, and MATLAB in markdown code highlighting, for the upcoming .NET and MATLAB flavors of dash.

- [#1735](https://github.com/plotly/dash/pull/1735) Upgrade Plotly.js to v2.4.2. This includes:
  - [Feature release 2.3.0](https://github.com/plotly/plotly.js/releases/tag/v2.3.0):
    - More number formatting options due to `d3-format` upgrade.
    - Many new `geo` projections.
    - Improved rendering and performance of `scattergl`, `splom` and `parcoords` traces.
  - [Feature release 2.4.0](https://github.com/plotly/plotly.js/releases/tag/v2.4.0):
    - `legend.groupclick`
    - `bbox` of hover items in event data, to support custom dash-driven hover effects
  - Patch releases [2.3.1](https://github.com/plotly/plotly.js/releases/tag/v2.3.1), [2.4.1](https://github.com/plotly/plotly.js/releases/tag/v2.4.1), and [2.4.2](https://github.com/plotly/plotly.js/releases/tag/v2.4.2) containing various bug fixes.

- [#1735](https://github.com/plotly/dash/pull/1735) New `dcc.Tooltip` component. This is particularly useful for rich hover information on `dcc.Graph` charts, using the `bbox` information included in the event data in plotly.js v2.4.0

## Dash Table
### Added

- [#1729](https://github.com/plotly/dash/pull/1729) Include F#, C#, and MATLAB in markdown code highlighting, for the upcoming .NET and MATLAB flavors of dash.

## Dash HTML Components
### Removed

- [#1734](https://github.com/plotly/dash/pull/1734) Removed the following obsolete `html` elements - `<command>`, `<element>`, `<isindex>`, `<listing>`, `<multicol>`, `<nextid>`. These are obsolete and had been previously removed from the reference table.

## [1.21.0] - 2021-07-09

## Dash and Dash Renderer
### Added
- [#1675](https://github.com/plotly/dash/pull/1675) Add new `Dash` constructor argument `extra_hot_reload_paths`. This allows you to re-initialize the Python code of the app when non-Python files change, if you know that these files impact the app.

### Changed
- [#1675](https://github.com/plotly/dash/pull/1675) Remove the constraint that `requests_pathname_prefix` ends with `routes_pathname_prefix`. When you are serving your app behind a reverse proxy that rewrites URLs that constraint needs to be violated.
- [#1611](https://github.com/plotly/dash/pull/1611) and [#1685](https://github.com/plotly/dash/pull/1685) Package dash-renderer artifacts and dependencies with Dash, and source renderer resources from within Dash.
- [#1567](https://github.com/plotly/dash/pull/1567) Julia component generator puts components into `src/jl` - fixes an issue on case-insensitive filesystems when the component name and module name match (modulo case) and no prefix is used. Also reduces JS/Julia clutter in the overloaded `src` directory.

### Fixed
- [#1664](https://github.com/plotly/dash/pull/1664) Fix [#1649](https://github.com/plotly/dash/issues/1649), makes the devtools readable with a dark theme.
- [#1640](https://github.com/plotly/dash/pull/1640) Fix [#1475](https://github.com/plotly/dash/issues/1475), missing `timing_information` after certain modifications to Flask behavior

## Dash Core Components
### Fixed

- [#963](https://github.com/plotly/dash-core-components/pull/963) Fixes [#885](https://github.com/plotly/dash-core-components/issues/885)

  This applies the fix from [#878](https://github.com/plotly/dash-core-components/pull/878) to the RangeSlider.
  It not only fixes the bug where the tooltips were visible when slider was not, but it also reduces the lag in the
  tooltip when the slider handles are moved.

### Updated
- [#939](https://github.com/plotly/dash-core-components/pull/939) Upgrade Plotly.js to v2.2.1. Note that this is a major version upgrade to Plotly.js, however we are not treating this as a breaking change for DCC as the majority of breaking changes in Plotly.js do not affect the Dash API. The one exception is that several trace types that have long been deprecated are removed entirely.
  - [Major release 2.0.0](https://github.com/plotly/plotly.js/releases/tag/v2.0.0):
    - Stop exporting d3 as `Plotly.d3`, and remove many other deep pieces of the public API. This does not affect the `dcc.Graph` component, but if you make use of `Plotly` from the global scope in some other way you may be affected.
    - Drop the deprecated trace types `contourgl` and `area`, as well as legacy pre-`scatterpolar` polar attributes `bar.r`, `bar.t`, `scatter.r`, `scatter.t`, `layout.radialaxis`, `layout.angularaxis`. Use `scatterpolar`, `barpolar`, and `polar` subplots instead.
    - `heatmapgl` and `pointcloud` trace types, and the `transform` attribute are deprecated, and will be removed in a future release.
    - Increase CSP safety by removing function constructors. 3D plots still use function constructors, but if you place one of the non-3D bundles (including the new `strict` bundle) in your `assets` folder you will have no function constructors.
    - Remove "Aa" text in legends.
    - Default `hovermode` to "closest".
    - Default `textposition` to "auto" in `bar` traces. If you previously used the `bar.text` attribute for hover only, you will need to explicitly set `textposition="none"`.
    - Add `bar.marker.pattern`, `image.zsmooth`, and various other features and bugfixes.
  - [Feature release 2.1.0](https://github.com/plotly/plotly.js/releases/tag/v2.1.0):
    - New `icicle` trace type.
    - New `legendrank` trace attribute.
    - Several other additions and bug fixes.
  - [Feature release 2.2.0](https://github.com/plotly/plotly.js/releases/tag/v2.2.0):
    - Legend group titles
    - Half-year directive (`%h`) for date formatting
    - Several other bug fixes and performance improvements
  - [Patch release 2.2.1](https://github.com/plotly/plotly.js/releases/tag/v2.2.1) containing a security fix.

### Added
- [#932](https://github.com/plotly/dash-core-components/pull/932) Adds a new copy to clipboard component.
- [#948](https://github.com/plotly/dash-core-components/pull/948)] Adds `disabled_days` prop to `DatePickerRange` and `DatePickerSingle` components. With this prop you can specify days that should be made unselectable in the date picker, in addition to those that fall outside of the range specified by `min_date_allowed` and `max_date_allowed`.

### Changed
- [#972](https://github.com/plotly/dash-core-components/pull/972) Updated R package vignettes and `dash-info.yaml` to regenerate examples without attaching now-deprecated core component packages (`dashHtmlComponents`, `dashCoreComponents`, or `dashTable`).

## Dash HTML Components
### Changed
- [#194](https://github.com/plotly/dash-html-components/pull/194) Updated dependencies and build process
- [#190](https://github.com/plotly/dash-core-components/pull/190) Updated R package vignettes and `dash-info.yaml` to regenerate examples without attaching now-deprecated core component packages (`dashHtmlComponents`, `dashCoreComponents`, or `dashTable`).

## Dash Table
### Fixed
- [#907](https://github.com/plotly/dash-table/pull/907)
  - Fix a bug where pagination did not work or was not visible. [#834](https://github.com/plotly/dash-table/issues/834)
  - Fix a bug where if you are on a page that no longer exists after the data is updated, no data is displayed. [#892](https://github.com/plotly/dash-table/issues/892)


### Added
- [#916](https://github.com/plotly/dash-table/pull/916)
  - Added `html` option to `markdown_options` prop. This enables the use of html tags in markdown text.

- [#545](https://github.com/plotly/dash-table/issues/545)
    - Case insensitive filtering
    - New props: `filter_options` - to control case of all filters, `columns.filter_options` - to control filter case for each column
    - New operators: `i=`, `ieq`, `i>=`, `ige`, `i>`, `igt`, `i<=`, `ile`, `i<`, `ilt`, `i!=`, `ine`, `icontains` - for case-insensitive filtering, `s=`, `seq`, `s>=`, `sge`, `s>`, `sgt`, `s<=`, `sle`, `s<`, `slt`, `s!=`, `sne`, `scontains` - to force case-sensitive filtering on case-insensitive columns

### Changed
- [#918](https://github.com/plotly/dash-core-components/pull/918) Updated all dependencies. In particular the `highlight.js` upgrade changes code highlighting in markdown: we have long used their "github" style, this has been updated to more closely match current github styles.
- [#901](https://github.com/plotly/dash-core-components/pull/901) Updated R package `dash-info.yaml` to regenerate example without attaching now-deprecated core component packages (`dashHtmlComponents`, `dashCoreComponents`, or `dashTable`).


## [1.20.0] - 2021-04-08

## Dash and Dash Renderer
### Changed
- [#1531](https://github.com/plotly/dash/pull/1531) Update the format of the docstrings to make them easier to read in the reference pages of Dash Docs and in the console. This also addresses [#1205](https://github.com/plotly/dash/issues/1205)
- [#1553](https://github.com/plotly/dash/pull/1553) Increase the z-index of the Dash error menu from 1001 to 1100 in order to make sure it appears above Bootstrap components.

### Fixed
- [#1546](https://github.com/plotly/dash/pull/1546) Validate callback request `outputs` vs `output` to avoid a perceived security issue.

## Dash Core Components
### Added
- [#863](https://github.com/plotly/dash-core-components/pull/863) Adds a new `Download` component. Along with this several utility functions are added to help construct the appropriate data format:
  - `dcc.send_file` - send a file from disk
  - `dcc.send_data_frame` - send a `DataFrame`, using one of its writer methods
  - `dcc.send_bytes` - send a bytestring or the result of a bytestring writer
  - `dcc.send_string` - send a string or the result of a string writer

### Changed
- [#923](https://github.com/plotly/dash-core-components/pull/923)
  Set `autoComplete` to off in `dcc.Dropdown`. This fixes [#808](https://github.com/plotly/dash-core-components/issues/808)

### Fixed
- [#930](https://github.com/plotly/dash-core-components/pull/930) Fixed a bug [#867](https://github.com/plotly/dash-core-components/issues/867) with `DatePickerRange` that would sometimes shift the allowed dates by one day.
- [#934](https://github.com/plotly/dash-core-components/pull/934) Fixed a bug in `EnhancedTab` component that ignored `disabled_className` property

## Dash HTML Components
### Fixed
- [#179](https://github.com/plotly/dash-html-components/pull/179) - Fixes [#77](https://github.com/plotly/dash-html-components/issues/77) Added `allow` and `referrerPolicy` properties to `html.Iframe`

- [#178](https://github.com/plotly/dash-html-components/pull/178) - Fix [#161](https://github.com/plotly/dash-html-components/issues/161) <object> `data` property, and fix [#129](https://github.com/plotly/dash-html-components/issues/129) obsolete, deprecated, and discouraged elements. No elements were removed, but comments were added to the documentation about these elements detailing their limitations.

## Dash Table
### Changed
- [#862](https://github.com/plotly/dash-table/pull/862) - update docstrings per https://github.com/plotly/dash/issues/1205
- [#878](https://github.com/plotly/dash-table/pull/878) - update build process to use Webpack 5 and other latest dependencies

## [1.19.0] - 2021-01-19

## Dash and Dash Renderer
### Added
- [#1508](https://github.com/plotly/dash/pull/1508) Fix [#1403](https://github.com/plotly/dash/issues/1403): Adds an x button
to close the error messages box.
- [#1525](https://github.com/plotly/dash/pull/1525) Adds support for callbacks which have overlapping inputs and outputs. Combined with `dash.callback_context` this addresses many use cases which require circular callbacks.

### Changed
- [#1503](https://github.com/plotly/dash/pull/1506) Fix [#1466](https://github.com/plotly/dash/issues/1466): loosen `dash[testing]` requirements for easier integration in external projects. This PR also bumps many `dash[dev]` requirements.

### Fixed
- [#1530](https://github.com/plotly/dash/pull/1530) Dedent error messages more carefully.
- [#1527](https://github.com/plotly/dash/issues/1527) 🐛 `get_asset_url` now pulls from an external source if `assets_external_path` is set.
  - updated `_add_assets_resource` to build asset urls the same way as `get_asset_url`.
  - updated doc string for `assets_external_path` Dash argument to be more clear that it will always be joined with the `assets_url_path` argument when determining the url to an external asset.
- [#1493](https://github.com/plotly/dash/pull/1493) Fix [#1143](https://github.com/plotly/dash/issues/1143), a bug where having a file with one of several common names (test.py, code.py, org.py, etc) that imports a dash component package would make `import dash` fail with a cryptic error message asking whether you have a file named "dash.py"

## Dash Core Components
### Fixed
- [#905](https://github.com/plotly/dash-core-components/pull/905) Make sure the `figure` prop of `dcc.Graph` receives updates from user interactions in the graph, by using the same `layout` object as provided in the prop rather than cloning it. Fixes [#879](https://github.com/plotly/dash-core-components/issues/879).
- [#903](https://github.com/plotly/dash-core-components/pull/903) Part of fixing dash import bug https://github.com/plotly/dash/issues/1143

### Updated
- [#911](https://github.com/plotly/dash-core-components/pull/911), [#906](https://github.com/plotly/dash-core-components/pull/906)
  - Upgraded Plotly.js to [1.58.4](https://github.com/plotly/plotly.js/releases/tag/v1.58.4)
    - Patch Release [1.58.4](https://github.com/plotly/plotly.js/releases/tag/v1.58.4)
    - Patch Release [1.58.3](https://github.com/plotly/plotly.js/releases/tag/v1.58.3)

### Added
- [#888](https://github.com/plotly/dash-core-components/pull/888) Adds a `drag_value` prop to `dcc.Slider`to be able to fire callbacks from dragging and releasing the slider.

## Dash HTML Components
### Fixed
- [#169](https://github.com/plotly/dash-html-components/pull/169) - part of fixing dash import bug https://github.com/plotly/dash/issues/1143

## Dash Table
### Fixed
- [#854](https://github.com/plotly/dash-table/pull/854) - part of fixing dash import bug https://github.com/plotly/dash/issues/1143

## [1.18.1] - 2020-12-09

## [1.18.0] - 2020-12-07

## [1.17.0] - 2020-10-29
### Changed
- [#1442](https://github.com/plotly/dash/pull/1442) Update from React 16.13.0 to 16.14.0
### Fixed
- [#1434](https://github.com/plotly/dash/pull/1434) Fix [#1432](https://github.com/plotly/dash/issues/1432) for Julia to import non-core component packages without possible errors.

### Changed
- [#1448](https://github.com/plotly/dash/pull/1448) Provide a hint in the callback error when the user forgot to make `app.callback(...)` a decorator.

## [1.16.3] - 2020-10-07
### Fixed
- [#1426](https://github.com/plotly/dash/pull/1426) Fix a regression caused by `flask-compress==1.6.0` causing performance degradation on server requests

## [1.16.2] - 2020-09-25
### Fixed
- [#1415](https://github.com/plotly/dash/pull/1415) Fix a regression with some layouts callbacks involving dcc.Tabs, not yet loaded dash_table.DataTable and dcc.Graph to not be called
- [#1416](https://github.com/plotly/dash/pull/1416) Make callback graph more robust for complex apps and some specific props (`width` in particular) that previously caused errors.

## [1.16.1] - 2020-09-16
### Changed
- [#1376](https://github.com/plotly/dash/pull/1376) Extends the `getTransform` logic in the renderer to handle `persistenceTransforms` for both nested and non-nested persisted props. This was used to to fix [dcc#700](https://github.com/plotly/dash-core-components/issues/700) in conjunction with [dcc#854](https://github.com/plotly/dash-core-components/pull/854) by using persistenceTransforms to strip the time part of the datetime so that datepickers can persist when defined in callbacks.

### Fixed
- [#1408](https://github.com/plotly/dash/pull/1408) Fixes a bug where the callback graph layout would reset whenever a callback fired, losing user-initiated layout changes ([#1402](https://github.com/plotly/dash/issues/1402)) or creating a new force layout ([#1401](https://github.com/plotly/dash/issues/1401))

## [1.16.0] - 2020-09-03
### Added
- [#1371](https://github.com/plotly/dash/pull/1371) You can now get [CSP `script-src` hashes](https://developer.mozilla.org/en-US/docs/Web/HTTP/Headers/Content-Security-Policy/script-src) of all added inline scripts by calling `app.csp_hashes()` (both Dash internal inline scripts, and those added with `app.clientside_callback`) .

### Changed
- [#1385](https://github.com/plotly/dash/pull/1385) Closes [#1350](https://github.com/plotly/dash/issues/1350) and fixes a previously undefined callback behavior when multiple elements are stacked on top of one another and their `n_clicks` props are used as inputs of the same callback. The callback will now trigger once with all the triggered `n_clicks` props changes.
- [#1179](https://github.com/plotly/dash/pull/1179) New and improved callback graph in the debug menu. Now based on Cytoscape for much more interactivity, plus callback profiling including number of calls, fine-grained time information, bytes sent and received, and more. You can even add custom timing information on the server with `callback_context.record_timing(name, seconds)`

### Fixed
- [#1384](https://github.com/plotly/dash/pull/1384) Fixed a bug introduced by [#1180](https://github.com/plotly/dash/pull/1180) breaking use of `prevent_initial_call` as a positional arg in callback definitions

## [1.15.0] - 2020-08-25
### Added
- [#1355](https://github.com/plotly/dash/pull/1355) Removed redundant log message and consolidated logger initialization. You can now control the log level - for example suppress informational messages from Dash with `app.logger.setLevel(logging.WARNING)`.
- [#1253](https://github.com/plotly/dash/pull/1253), [#1377](https://github.com/plotly/dash/pull/1377) Added experimental `--jl-prefix` option to `dash-generate-components`, optionally generates Julia version of components and corresponding Julia package

### Changed
- [#1180](https://github.com/plotly/dash/pull/1180) and [#1375](https://github.com/plotly/dash/pull/1375) `Input`, `Output`, and `State` in callback definitions don't need to be in lists. You still need to provide `Output` items first, then `Input` items, then `State`, and the list form is still supported. In particular, if you want to return a single output item wrapped in a length-1 list, you should still wrap the `Output` in a list. This can be useful for procedurally-generated callbacks.
- [#1368](https://github.com/plotly/dash/pull/1368) Updated pytest to v6.0.1. To avoid deprecation warnings, this also updated pytest-sugar to 0.9.4 and pytest-mock to 3.2.0. The pytest-mock update only effects python >= 3.0. Pytest-mock remains pinned at 2.0.0 for python == 2.7.

## [1.14.0] - 2020-07-27
### Added
- [#1343](https://github.com/plotly/dash/pull/1343) Add `title` parameter to set the
document title. This is the recommended alternative to setting app.title or overriding
the index HTML.
- [#1315](https://github.com/plotly/dash/pull/1315) Add `update_title` parameter to set or disable the "Updating...." document title during updates. Closes [#856](https://github.com/plotly/dash/issues/856) and [#732](https://github.com/plotly/dash/issues/732)

## [1.13.4] - 2020-06-25
### Fixed
- [#1310](https://github.com/plotly/dash/pull/1310) Fix a regression since 1.13.0 preventing more than one loading state from being shown at a time.

## [1.13.3] - 2020-06-19

## [1.13.2] - 2020-06-18
### Fixed
- [#1305](https://github.com/plotly/dash/issues/1305)
    - Fix regression that causes crash when `FLASK_ENV` is modified during app execution
    - Fix regression that caused tests using `_wait_for_callbacks` to fail

## [1.13.1] - 2020-06-17

## [1.13.0] - 2020-06-17
### Added
- [#1289](https://github.com/plotly/dash/pull/1289) Supports `DASH_PROXY` env var to tell `app.run_server` to report the correct URL to view your app, when it's being proxied. Throws an error if the proxy is incompatible with the host and port you've given the server.
- [#1240](https://github.com/plotly/dash/pull/1240) Adds `callback_context` to clientside callbacks (e.g. `dash_clientside.callback_context.triggered`). Supports `triggered`, `inputs`, `inputs_list`, `states`, and `states_list`, all of which closely resemble their serverside cousins.

### Changed
- [#1237](https://github.com/plotly/dash/pull/1237) Closes [#920](https://github.com/plotly/dash/issues/920): Converts hot reload fetch failures into a server status indicator showing whether the latest fetch succeeded or failed. Callback fetch failures still appear as errors but have a clearer message.
- [#1254](https://github.com/plotly/dash/pull/1254) Modifies the callback chain implementation and improves performance for apps with a lot of components

### Fixed
- [#1255](https://github.com/plotly/dash/pull/1255) Hard hot reload targets only the current window, not the top - so if your app is in an iframe you will only reload the app
- [#1249](https://github.com/plotly/dash/pull/1249) Fixes [#919](https://github.com/plotly/dash/issues/919) so `dash.testing` is compatible with more `pytest` plugins, particularly `pytest-flake8` and `pytest-black`.
- [#1248](https://github.com/plotly/dash/pull/1248) Fixes [#1245](https://github.com/plotly/dash/issues/1245), so you can use prop persistence with components that have dict IDs, ie for pattern-matching callbacks.
- [#1185](https://github.com/plotly/dash/pull/1185) Sort asset directories, same as we sort files inside those directories. This way if you need your assets loaded in a certain order, you can add prefixes to subdirectory names and enforce that order.
- [#1288](https://github.com/plotly/dash/pull/1288) Closes [#1285](https://github.com/plotly/dash/issues/1285): Debug=True should work in the __main__ module.

## [1.12.0] - 2020-05-05
### Added
- [#1228](https://github.com/plotly/dash/pull/1228) Adds control over firing callbacks on page (or layout chunk) load. Individual callbacks can have their initial calls disabled in their definition `@app.callback(..., prevent_initial_call=True)` and similar for `app.clientside_callback`. The app-wide default can also be changed with `app=Dash(prevent_initial_callbacks=True)`, then individual callbacks may disable this behavior.
- [#1201](https://github.com/plotly/dash/pull/1201) New attribute `app.validation_layout` allows you to create a multi-page app without `suppress_callback_exceptions=True` or layout function tricks. Set this to a component layout containing the superset of all IDs on all pages in your app.
- [#1078](https://github.com/plotly/dash/pull/1078) Permit usage of arbitrary file extensions for assets within component libraries

### Fixed
- [#1224](https://github.com/plotly/dash/pull/1224) Fixes [#1223](https://github.com/plotly/dash/issues/1223), a very specific situation in which initial callbacks will not fire.
- [#1220](https://github.com/plotly/dash/pull/1220) Fixes [#1216](https://github.com/plotly/dash/issues/1216), a set of related issues about pattern-matching callbacks with `ALL` wildcards in their `Output` which would fail if no components matched the pattern.
- [#1212](https://github.com/plotly/dash/pull/1212) Fixes [#1200](https://github.com/plotly/dash/issues/1200) - prior to Dash 1.11, if none of the inputs to a callback were on the page, it was not an error. This was, and is now again, treated as though the callback raised PreventUpdate. The one exception to this is with pattern-matching callbacks, when every Input uses a multi-value wildcard (ALL or ALLSMALLER), and every Output is on the page. In that case the callback fires as usual.
- [#1201](https://github.com/plotly/dash/pull/1201) Fixes [#1193](https://github.com/plotly/dash/issues/1193) - prior to Dash 1.11, you could use `flask.has_request_context() == False` inside an `app.layout` function to provide a special layout containing all IDs for validation purposes in a multi-page app. Dash 1.11 broke this when we moved most of this validation into the renderer. This change makes it work again.

## [1.11.0] - 2020-04-10
### Added
- [#1103](https://github.com/plotly/dash/pull/1103) Pattern-matching IDs and callbacks. Component IDs can be dictionaries, and callbacks can reference patterns of components, using three different wildcards: `ALL`, `MATCH`, and `ALLSMALLER`, available from `dash.dependencies`. This lets you create components on demand, and have callbacks respond to any and all of them. To help with this, `dash.callback_context` gets three new entries: `outputs_list`, `inputs_list`, and `states_list`, which contain all the ids, properties, and except for the outputs, the property values from all matched components.
- [#1103](https://github.com/plotly/dash/pull/1103) `dash.testing` option `--pause`: after opening the dash app in a test, will invoke `pdb` for live debugging of both Javascript and Python. Use with a single test case like `pytest -k cbwc001 --pause`.

### Changed
- [#1103](https://github.com/plotly/dash/pull/1103) Multiple changes to the callback pipeline:
  - `dash.callback_context.triggered` now does NOT reflect any initial values, and DOES reflect EVERY value which has been changed either by activity in the app or as a result of a previous callback. That means that the initial call of a callback with no prerequisite callbacks will list nothing as triggering. For backward compatibility, we continue to provide a length-1 list for `triggered`, but its `id` and `property` are blank strings, and `bool(triggered)` is `False`.
  - A user interaction which returns the same property value as was previously present will not trigger the component to re-render, nor trigger callbacks using that property as an input.
  - Callback validation is now mostly done in the browser, rather than in Python. A few things - mostly type validation, like ensuring IDs are strings or dicts and properties are strings - are still done in Python, but most others, like ensuring outputs are unique, inputs and outputs don't overlap, and (if desired) that IDs are present in the layout, are done in the browser. This means you can define callbacks BEFORE the layout and still validate IDs to the layout; and while developing an app, most errors in callback definitions will not halt the app.

### Fixed
- [#1103](https://github.com/plotly/dash/pull/1103) Fixed multiple bugs with chained callbacks either not triggering, inconsistently triggering, or triggering multiple times. This includes: [#635](https://github.com/plotly/dash/issues/635), [#832](https://github.com/plotly/dash/issues/832), [#1053](https://github.com/plotly/dash/issues/1053), [#1071](https://github.com/plotly/dash/issues/1071), and [#1084](https://github.com/plotly/dash/issues/1084). Also fixed [#1105](https://github.com/plotly/dash/issues/1105): async components that aren't rendered by the page (for example in a background Tab) would block the app from executing callbacks.

## [1.10.0] - 2020-04-01
### Added
- [#1134](https://github.com/plotly/dash/pull/1134) Allow `dash.run_server()` host and port parameters to be set with environment variables HOST & PORT, respectively

### Changed
- [#1145](https://github.com/plotly/dash/pull/1145) Update from React 16.8.6 to 16.13.0

### Fixed
- [#1142](https://github.com/plotly/dash/pull/1142) [Persistence](https://dash.plot.ly/persistence): Also persist 0, empty string etc

## [1.9.1] - 2020-02-27
### Added
- [#1133](https://github.com/plotly/dash/pull/1133) Allow the `compress` config variable to be set with an environment variable with DASH_COMPRESS=FALSE

## [1.9.0] - 2020-02-04
### Fixed
- [#1080](https://github.com/plotly/dash/pull/1080) Handle case where dash fails to load when used inside an iframe with a sandbox attribute that only has allow-scripts

## [1.8.0] - 2020-01-14
### Added
- [#1073](https://github.com/plotly/dash/pull/1073) Two new functions to simplify usage handling URLs and pathnames: `app.get_relative_path` & `app.trim_relative_path`.
These functions are particularly useful for apps deployed on Dash Enterprise where the apps served under a URL prefix (the app name) which is unlike apps served on localhost:8050.
    - `app.get_relative_path` returns a path with the config setting `requests_pathname_prefix` prefixed. Use `app.get_relative_path` anywhere you would provide a relative pathname, like `dcc.Link(href=app.relative_path('/page-2'))` or even as an alternative to `app.get_asset_url` with e.g. `html.Img(src=app.get_relative_path('/assets/logo.png'))`.
    - `app.trim_relative_path` a path with `requests_pathname_prefix` and leading & trailing
    slashes stripped from it. Use this function in callbacks that deal with `dcc.Location` `pathname`
    routing.
    Example usage:
    ```python
    app.layout = html.Div([
        dcc.Location(id='url'),
        html.Div(id='content')
    ])
    @app.callback(Output('content', 'children'), [Input('url', 'pathname')])
    def display_content(path):
        page_name = app.strip_relative_path(path)
        if not page_name:  # None or ''
            return html.Div([
                html.Img(src=app.get_relative_path('/assets/logo.png')),
                dcc.Link(href=app.get_relative_path('/page-1')),
                dcc.Link(href=app.get_relative_path('/page-2')),
            ])
        elif page_name == 'page-1':
            return chapters.page_1
        if page_name == "page-2":
            return chapters.page_2
    ```

### Changed
- [#1035](https://github.com/plotly/dash/pull/1035) Simplify our build process.
- [#1074](https://github.com/plotly/dash/pull/1074) Error messages when providing an incorrect property to a component have been improved: they now specify the component type, library, version, and ID (if available).

### Fixed
- [#1037](https://github.com/plotly/dash/pull/1037) Fix no_update test to allow copies, such as those stored and retrieved from a cache.

## [1.7.0] - 2019-11-27
### Added
- [#967](https://github.com/plotly/dash/pull/967) Add support for defining
clientside JavaScript callbacks via inline strings.
- [#1020](https://github.com/plotly/dash/pull/1020) Allow `visit_and_snapshot` API in `dash.testing.browser` to stay on the page so you can run other checks.

### Changed
- [#1026](https://github.com/plotly/dash/pull/1026) Better error message when you forget to wrap multiple `children` in an array, and they get passed to other props.

### Fixed
- [#1018](https://github.com/plotly/dash/pull/1006) Fix the `dash.testing` **stop** API with process application runner in Python2. Use `kill()` instead of `communicate()` to avoid hanging.
- [#1027](https://github.com/plotly/dash/pull/1027) Fix bug with renderer callback lock never resolving with non-rendered async component using the asyncDecorator

## [1.6.1] - 2019-11-14
### Fixed
- [#1006](https://github.com/plotly/dash/pull/1006) Fix IE11 / ES5 compatibility and validation issues
- [#1006](https://github.com/plotly/dash/pull/1006) Fix bug with renderer wrapper component TreeContainer to prevent useless re-renders
- [#1001](https://github.com/plotly/dash/pull/1001)
  - Fix and improve the `clear_input()` API in `dash.testing`, so it's more robust handling react `input`.
  - make the `percy_snapshot()` API more robust, and the timeout of `wait_for_callbacks` (if set to True) will not fail the snapshot execution, but logged as potential error.

## [1.6.0] - 2019-11-04
### Fixed
- [#999](https://github.com/plotly/dash/pull/999) Fix fingerprint for component suites with `metadata` in version.
- [#983](https://github.com/plotly/dash/pull/983) Fix the assets loading issues when dashR application runner is handling with an app defined by string chunk.

## [1.5.1] - 2019-10-29
### Fixed
- [#987](https://github.com/plotly/dash/pull/987) Fix cache string handling for component suites with nested folders in their packages.
- [#986](https://github.com/plotly/dash/pull/986) Fix a bug with evaluation of `_force_eager_loading` when application is loaded with gunicorn

## [1.5.0] - 2019-10-29
### Added
- [#964](https://github.com/plotly/dash/pull/964) Adds support for preventing updates in clientside functions.
  - Reject all updates with `throw window.dash_clientside.PreventUpdate;`
  - Reject a single output by returning `window.dash_clientside.no_update`
- [#899](https://github.com/plotly/dash/pull/899) Add support for async dependencies and components
- [#973](https://github.com/plotly/dash/pull/973) Adds support for resource caching and adds a fallback caching mechanism through etag

### Fixed
- [#974](https://github.com/plotly/dash/pull/974) Fix and improve a percy snapshot behavior issue we found in dash-docs testing. It adds a flag `wait_for_callbacks` to ensure that, in the context of a dash app testing, the percy snapshot action will happen only after all callbacks get fired.

## [1.4.1] - 2019-10-17
### Fixed
- [#969](https://github.com/plotly/dash/pull/969) Fix warnings emitted by react devtools coming from our own devtools components.

## [1.4.0] - 2019-10-08
### Added
- [#948](https://github.com/plotly/dash/pull/948) Support setting working directory for R apps run using the `dashr` fixture, primarily useful for tests with assets. `dashr.start_server` supports a `cwd` argument to set an explicit working directory, and has smarter defaults when it's omitted: if `app` is a path to an R script, uses the directory of that path; if `app` is a string, uses the directory the test file itself is in.
- [#944](https://github.com/plotly/dash/pull/944)
  - Relevant `dash.testing` methods can now be called with either an element or a CSS selector: `select_dcc_dropdown`, `multiple_click`, `clear_input`, `zoom_in_graph_by_ratio`, `click_at_coord_fractions`.
  - Three new `dash.testing` methods: `clear_local_storage`, `clear_session_storage`, and `clear_storage` (to clear both together)
- [#937](https://github.com/plotly/dash/pull/937) `dash.testing` adds two APIs `zoom_in_graph_by_ratio` and `click_at_coord_fractions` about advanced interactions using mouse `ActionChain`
- [#938](https://github.com/plotly/dash/issues/938) Add debugging traces to dash backend about serving component suites, to verify the installed packages whenever in doubt.

### Fixed
- [#944](https://github.com/plotly/dash/pull/944) Fix a bug with persistence being toggled on/off on an existing component.

## [1.3.1] - 2019-09-19
### Changed
- Bump dash-core-components version from 1.2.0 to [1.2.1](https://github.com/plotly/dash-core-components/blob/master/CHANGELOG.md#120---2019-09-19)

## [1.3.0] - 2019-09-17
### Added
- [#923](https://github.com/plotly/dash/pull/923) Add one configuration `--percy-assets` in `pytest` to specify extra application assets path if needed.

- [#918](https://github.com/plotly/dash/pull/918) Add `wait_for_element_by_id` and `visit_and_snapshot` APIs in browser, add `raw_command` option (with higher priority than the default waitress one) and optional `start_timeout` argument to handle large applications within the process runner.

- [#903](https://github.com/plotly/dash/pull/903) Persistence: enable props edited by the user to persist across recreating the component or reloading the page. Components need to define three new props: `persistence`, `persisted_props`, and `persistence_type` as described in the lead comment of `src/persistence.js`. App developers then enable this behavior by, in the simplest case, setting `persistence: true` on the component. First use case is table, see [dash-table#566](https://github.com/plotly/dash-table/pull/566)

### Changed
- Bump dash-table version from 4.2.0 to [4.3.0](https://github.com/plotly/dash-table/blob/master/CHANGELOG.md#430---2019-09-17)
- Bump dash-core-components version from 1.1.2 to [1.2.0](https://github.com/plotly/dash-core-components/blob/master/CHANGELOG.md#120---2019-09-17)
- Bump dash-renderer version from 1.0.1 to [1.1.0](https://github.com/plotly/dash/blob/master/dash-renderer/CHANGELOG.md#110---2019-09-17)

### Fixed
- [#915](https://github.com/plotly/dash/issues/915) Fix `dash-generate-components` on Windows.
- [#829](https://github.com/plotly/dash/issues/829) Fix the `--remote` pytest argument which was not effective in the code, adding a new argument `--remote-url` to support the selenium grid usage in the cloud.
- [#910](https://github.com/plotly/dash/pull/910) Reduce the dash-renderer packages size on **PyPI** about 55% by removing the source maps. To do more advanced debugging, the source maps needs to be generated from source code with `npm run build:local` and pip install in editable mode, i.e. `pip install -e .`

## [1.2.0] - 2019-08-27
### Added
- [#860](https://github.com/plotly/dash/pull/860) Add a new arg `dev_tools_prune_errors` to `app.run_server` and `app.enable_dev_tools`. Default `True`, tracebacks only include user code and below. Set it `False` for the previous behavior showing all the Dash and Flask parts of the stack.

### Changed
- Bump dash-table version from 4.1.0 to [4.2.0](https://github.com/plotly/dash-table/blob/master/CHANGELOG.md#420---2019-08-27)
- Bump dash-core-components version from 1.1.1 to [1.1.2](https://github.com/plotly/dash-core-components/blob/master/CHANGELOG.md#112---2019-08-27)
- Bump dash-html-components version from 1.0.0 to [1.0.1](https://github.com/plotly/dash-html-components/blob/master/CHANGELOG.md#101---2019-08-27)
- Bump dash-renderer version from 1.0.0 to [1.0.1](https://github.com/plotly/dash/blob/dev/dash-renderer/CHANGELOG.md#101---2019-08-27)

### Fixed
- [#874](https://github.com/plotly/dash/pull/874) Clean all the binary assets in dash-renderer, add tool to build all the required bundles from fresh source code to avoid confusion of the assets and improve the release process. Fixes [#868](https://github.com/plotly/dash/pull/868) and [#734](https://github.com/plotly/dash/pull/734)

## [1.1.1] - 2019-08-06
### Changed
- Bump dash-core-components version from 1.1.0 to [1.1.1](https://github.com/plotly/dash-core-components/blob/master/CHANGELOG.md#111---2019-08-06)

## [1.1.0] - 2019-08-05
### Added
- [#827](https://github.com/plotly/dash/pull/827) Add support for dashR testing to the `dash.testing` pytest framework.

### Changed
- Bump dash-table version from 4.0.2 to [4.1.0](https://github.com/plotly/dash-table/blob/master/CHANGELOG.md#410---2019-08-05)
- Bump dash-core-components version from 1.0.0 to [1.1.0](https://github.com/plotly/dash-core-components/blob/master/CHANGELOG.md#110---2019-08-05)

## [1.0.2] - 2019-07-15
### Changed
- Bump dash-table version from 4.0.1 to [4.0.2](https://github.com/plotly/dash-table/blob/master/CHANGELOG.md#402---2019-07-15)

### Fixed
- [#821](https://github.com/plotly/dash/pull/821) Fix a bug with callback error reporting, [#791](https://github.com/plotly/dash/issues/791).

## [1.0.1] - 2019-07-09
### Changed
- 💥 [#808](https://github.com/plotly/dash/pull/808) Remove strong `dash.testing` dependencies per community feedback. Testing users should do `pip install dash[testing]` afterwards.

- [#805](https://github.com/plotly/dash/pull/805) Add headless mode for dash.testing, add `pytest_setup_options` hook for full configuration of `WebDriver Options`.

- Bump dash-table version from 4.0.0 to [4.0.1](https://github.com/plotly/dash-table/blob/master/CHANGELOG.md#401---2019-07-09)

## [1.0.0] - 2019-06-20
### Changed
- 💥 [#761](https://github.com/plotly/dash/pull/761) Several breaking changes to the `dash.Dash` API:
  - Remove two obsolete constructor kwargs: `static_folder` and `components_cache_max_age`
  - Remove the misspelled `supress_callback_exceptions` fallback
  - Remove the unused `resources.config.infer_from_layout`
  - Revamp `app.config`: ALL constructor args are now stored in `config`, with three exceptions: `server`, `index_string`, and `plugins`. None of these are stored in any other instance attributes anymore.
  - Change `hot_reload_interval` from msec to seconds, for consistency with `hot_reload_watch_interval`
  - When called from `enable_dev_tools`, `debug=True` by default. It's still `False` by default from `run_server`.

- ✨ [#744](https://github.com/plotly/dash/pull/744) Introducing Dash Testing (`dash.testing`) - read the full tutorial at <https://dash.plotly.com/testing>.

- [#753](https://github.com/plotly/dash/pull/753) `Component` no longer inherits `MutableMapping`, so `values`, `keys`, and more are no longer methods. Fixes an issue reported in [dcc#440](https://github.com/plotly/dash-core-components/issues/440) where components with certain prop names defined but not provided would cause a failure to render. During component generation we now disallow all props with leading underscores or matching a few remaining reserved words: `UNDEFINED`, `REQUIRED`, `to_plotly_json`, `available_properties`, and `available_wildcard_properties`.

- [#739](https://github.com/plotly/dash/pull/739) Allow the Flask app to be provided to Dash after object initialization. This allows users to define Dash layouts etc when using the app factory pattern, or any other pattern that inhibits access to the app object. This broadly complies with the flask extension API, allowing Dash to be considered as a Flask extension where it needs to be.

- [#774](https://github.com/plotly/dash/pull/774) Allow the Flask app to set the Dash app name if the name is not provided by users.

- [#722](https://github.com/plotly/dash/pull/722) Assets are served locally by default. Both JS scripts and CSS files are affected. This improves robustness and flexibility in numerous situations, but in certain cases initial loading could be slowed. To restore the previous CDN serving, set `app.scripts.config.serve_locally = False` (and similarly with `app.css`, but this is generally less important).

- [#724](https://github.com/plotly/dash/pull/724), [renderer#175](https://github.com/plotly/dash-renderer/pull/175) Undo/redo toolbar is removed by default, you can enable it with `app=Dash(show_undo_redo=true)`. The CSS hack `._dash-undo-redo:{display:none;}` is no longer needed

- 💥 [#709](https://github.com/plotly/dash/pull/709) Merge the `dash-renderer` project into the main dash repo to simplify feature dev workflow. We will keep the [deprecated one](https://github.com/plotly/dash-renderer) for archive purpose.

## [0.43.0] - 2019-05-15
### Changed
- Bump dash-core-components version from 0.47.0 to [0.48.0](https://github.com/plotly/dash-core-components/blob/master/CHANGELOG.md#0480---2019-05-15)
- Bump dash-renderer version from 0.23.0 to [0.24.0](https://github.com/plotly/dash-renderer/blob/master/CHANGELOG.md#0240---2019-05-15)
- Bump dash-table version from 3.6.0 to [3.7.0](https://github.com/plotly/dash-table/blob/master/CHANGELOG.md#370---2019-05-15)

### Fixed
- [renderer#170](https://github.com/plotly/dash-renderer/pull/170) Fix regression on handling PreventUpdate (204 NO CONTENT)

## [0.42.0] - 2019-04-25
### Added
- [#687](https://github.com/plotly/dash/pull/687), [renderer#100](https://github.com/plotly/dash-renderer/pull/100) Dev Tools support. A new UI in the application that automatically display JavaScript & Python error messages, validates your component's properties, and displays a graph of your callback's dependencies. Only enabled in debug mode. Turn this on and off with two new config flags in `app.run_server`:
  - `dev_tools_props_check` - turn on/off property validation.
  - `dev_tools_ui` - turn on/off the UI.

### Fixed
- [renderer#148](https://github.com/plotly/dash-renderer/issues/148) Fix regression for `children=0` case.

## [0.41.0] - 2019-04-10
### Added
- [#672](https://github.com/plotly/dash/pull/672), [renderer#143](https://github.com/plotly/dash-renderer/pull/143) Support for "Clientside Callbacks" - an escape hatch to execute your callbacks in JavaScript instead of Python
- [#676](https://github.com/plotly/dash/pull/676) Add `dev_tools_ui` config flag in `app.run_server` (serialized in `<script id="_dash-config" type="application/json">`) to display or hide the forthcoming Dev Tools UI in Dash's front-end (dash-renderer).
- [#680](https://github.com/plotly/dash/pull/680) Partial updates: leave some multi-output updates unchanged while updating others

### Removed
- [renderer#145](https://github.com/plotly/dash-renderer/pull/145) Remove `dash_renderer._set_react_version` support for 15.4.2 and 16.2.0

### Changed
- Bump dash-core-components version from 0.45.0 to [0.46.0](https://github.com/plotly/dash-core-components/blob/master/CHANGELOG.md#0460---2019-04-10)
- [renderer#145](https://github.com/plotly/dash-renderer/pull/145) Update from React 15.4.2 to React 16.8.6

## [0.40.0] - 2019-03-25
### Changed
- Bump dash-core-components version from 0.44.0 to [0.45.0](https://github.com/plotly/dash-core-components/blob/master/CHANGELOG.md#0450---2019-03-25)
- Bump dash-html-components version from 0.14.0 to [0.15.0](https://github.com/plotly/dash-html-components/blob/master/CHANGELOG.md#0150---2019-03-25)
- [renderer#140](https://github.com/plotly/dash-renderer/pull/140), [renderer#126](https://github.com/plotly/dash-renderer/pull/126) Optimize rendering, and always assign `setProps` to components even with no callbacks to use it.

## [0.39.0] - 2019-03-04
### Added
- [#436](https://github.com/plotly/dash/pull/436) Allow multiple outputs from a single callback.
- [#367](https://github.com/plotly/dash/pull/367) Support custom JavaScript hooks to modify callback payloads and responses.
- [#623](https://github.com/plotly/dash/pull/623) Modify the flask response with custom cookies or headers, using `dash.callback_context.response`.
- [renderer#93](https://github.com/plotly/dash-renderer/pull/93) Loading states API

### Changed
- Bump dash-core-components version from 0.43.1 to [0.44.0](https://github.com/plotly/dash-core-components/blob/master/CHANGELOG.md#0440---2019-03-04)
- Bump dash-html-components version from 0.13.5 to [0.14.0](https://github.com/plotly/dash-html-components/blob/master/CHANGELOG.md#0140---2019-03-04)
- Bump dash-table version from 3.5.0 to [3.6.0](https://github.com/plotly/dash-table/blob/master/CHANGELOG.md#360---2019-03-04)

## [0.38.0] - 2019-02-25
### Added
- [#603](https://github.com/plotly/dash/pull/603) Add components libraries js/css distribution to hot reload watch.
- [#608](https://github.com/plotly/dash/pull/608), [renderer#124](https://github.com/plotly/dash-renderer/pull/124) Callback context:
  - Know which inputs caused a callback to fire: `dash.callback_context.triggered`
  - Input/State values by name `dash.callback_context.states.get('btn.n_clicks')`

### Changed
- Bump dash-table version from 3.4.0 to [3.5.0](https://github.com/plotly/dash-table/blob/master/CHANGELOG.md#350---2019-02-25)
- Bump dash-renderer version from 0.18.0 to [0.19.0](https://github.com/plotly/dash-renderer/blob/master/CHANGELOG.md#0190---2019-02-25)

### Fixed
- Fix missing indentation for generated metadata.json [#600](https://github.com/plotly/dash/issues/600)
- Fix missing component prop docstring error [#598](https://github.com/plotly/dash/issues/598)
- [#492](https://github.com/plotly/dash/pull/492) Move `__repr__` to base component instead of being generated.
- [#605](https://github.com/plotly/dash/pull/605) Raise exception when same input & output are used in a callback

## [0.37.0] - 2019-02-11
### Removed
- [renderer#118](https://github.com/plotly/dash-renderer/pull/118) Removed redux logger for the dev.

### Changed
- [#565](https://github.com/plotly/dash/pull/565) Add core libraries as version locked dependencies
- Bump dash-table version from 3.3.0 to [3.4.0](https://github.com/plotly/dash-table/blob/master/CHANGELOG.md#340---2019-02-08)
- Bump dash-renderer version from 0.17.0 to [0.18.0](https://github.com/plotly/dash-renderer/blob/master/CHANGELOG.md#0180---2019-02-11)
- Bump dash-core-components version from 0.43.0 to [0.43.1](https://github.com/plotly/dash-core-components/blob/master/CHANGELOG.md#0431---2019-02-11)

### Fixed
- [#563](https://github.com/plotly/dash/pull/563) Fix collections.abc deprecation warning for Python 3.8

## [0.36.0] - 2019-01-25
### Removed
- [#550](https://github.com/plotly/dash/pull/550), [renderer#114](https://github.com/plotly/dash-renderer/pull/114) Remove support for `Event` system. Use event properties instead, for example the `n_clicks` property instead of the `click` event, see [#531](https://github.com/plotly/dash/issues/531). `dash_renderer` MUST be upgraded to >=0.17.0 together with this, and it is recommended to update `dash_core_components` to >=0.43.0 and `dash_html_components` to >=0.14.0.

## [0.35.3] - 2019-01-23
### Changed
- [#547](https://github.com/plotly/dash/pull/547)
  - `assets_folder` argument now defaults to 'assets'
  - The assets folder is now always relative to the given root path of `name` argument, the default of `__main__` will get the `cwd`.
  - No longer coerce the name argument from the server if the server argument is provided.

### Fixed
- [#547](https://github.com/plotly/dash/pull/547)
  - Asset blueprint takes routes prefix into it's static path.
  - Asset url path no longer strip routes from requests.
- [#548](https://github.com/plotly/dash/pull/548) Remove print statement from PreventUpdate error handler.
- [#524](https://github.com/plotly/dash/pull/524) Removed ComponentRegistry dist cache.

## [0.35.2] - 2019-01-11
### Fixed
- [#522](https://github.com/plotly/dash/pull/522) Fix typo in some exception names
- [renderer#110](https://github.com/plotly/dash-renderer/pull/110)
  - Keep the config store state on soft reload.
  - AppProvider returns `Loading...` if no configs as before [renderer#108](https://github.com/plotly/dash-renderer/pull/108).

## 0.35.1 - 2018-12-27
### Fixed
- [#518](https://github.com/plotly/dash/pull/518) Always skip `dynamic` resources from index resources collection.

## 0.35.0 - 2018-12-18
### Added
- [#483](https://github.com/plotly/dash/pull/483) Experimental `--r-prefix` option to `dash-generate-components`, optionally generates R version of components and corresponding R package.

## 0.34.0 - 2018-12-17
### Added
- [#490](https://github.com/plotly/dash/pull/490) Add `--ignore` option to `dash-generate-components`, defaults to `^_`.

### Removed
- [renderer#108](https://github.com/plotly/dash-renderer/pull/108) Unused login api and Authentication component

### Fixed
- Add `key` to rendered components, fixing [renderer#379](https://github.com/plotly/dash-core-components/issues/379)

## 0.33.0 - 2018-12-10
### Added
- [#487](https://github.com/plotly/dash/pull/487) Add specific Dash exception types to replace generic exceptions (`InvalidIndexException`, `DependencyException`, `ResourceException`)

## 0.32.2 - 2018-12-09
### Fixed
- [#485](https://github.com/plotly/dash/pull/485) Fix typo in missing events/inputs error message

## 0.32.1 - 2018-12-07
### Changed
- [#484](https://github.com/plotly/dash/pull/484) Mute dash related missing props docstring from extract-meta warnings

## 0.32.0 - 2018-12-07
### Added
- [#478](https://github.com/plotly/dash/pull/478), [renderer#104](https://github.com/plotly/dash-renderer/issues/104) Support for .map file extension and dynamic (on demand) loading
- [renderer#107](https://github.com/plotly/dash-renderer/pull/107) [Redux devtools](https://github.com/zalmoxisus/redux-devtools-extension) support

## 0.31.1 - 2018-11-29
### Fixed
- [#473](https://github.com/plotly/dash/pull/473) Fix `_imports_.py` indentation generation.

## 0.31.0 - 2018-11-29
### Added
- [#451](https://github.com/plotly/dash/pull/451) Combine `extract-meta` and Python component files generation in a cli

### Fixed
- Fix a bug [renderer#66](https://github.com/plotly/dash-renderer/issues/66) in the ON_PROP_CHANGE callback where history was not correctly set when acting on more than one component. In particular, the 'undo' button should now work as expected.

## 0.30.0 - 2018-11-14
### Added
- [#362](https://github.com/plotly/dash/pull/362), [renderer#73](https://github.com/plotly/dash-renderer/pull/73) Hot reloading from the browser.
- Silence routes logging with `dev_tools_silence_routes_logging`.

## 0.29.0 - 2018-11-06
### Added
- [#444](https://github.com/plotly/dash/pull/444) Add component namespaces registry, collect the resources needed by component library when they are imported instead of crawling the layout.

## 0.28.7 - 2018-11-05
### Fixed
- [#450](https://github.com/plotly/dash/pull/450) Use the same prop name black list for component generation in all supported Python versions. Closes [#361](https://github.com/plotly/dash/issues/361).

## 0.28.6 - 2018-11-05
### Fixed
- [#443](https://github.com/plotly/dash/pull/443) `Dash.registered_paths` changed to a `collections.defaultdict(set)`, was appending the same package paths on every index.

## 0.28.5 - 2018-10-18
### Fixed
- [#431](https://github.com/plotly/dash/pull/431) Replace windows endline when generating components class docstrings.

## 0.28.4 - 2018-10-18
### Fixed
- [#430](https://github.com/plotly/dash/pull/430) Fix `Component.traverse()` and `Component.traverse_with_paths()` for components with `children` of type `tuple`, not just `list`.

## 0.28.3 - 2018-10-17
### Fixed
- [#418](https://github.com/plotly/dash/pull/418) Fix http-equiv typo
- Include missing polyfills to restore Internet Explorer support, restore whatwg-fetch [renderer#87](https://github.com/plotly/dash-renderer/issues/87)

## 0.28.2 - 2018-10-05
### Changed
- [#377](https://github.com/plotly/dash/pull/377) Move `add_url` function definition out of `Dash.__init__`

## 0.28.1 - 2018-09-26
### Fixed
- [#407](https://github.com/plotly/dash/pull/407) Missing favicon package_data from setup.py

## 0.28.0 - 2018-09-26
### Added
- [#406](https://github.com/plotly/dash/pull/406) Default favicon for dash apps.
- Bust the cache of the assets favicon.

### Fixed
- [#403](https://github.com/plotly/dash/pull/403) Remove the first and last blank lines from the HTML index string.

## 0.27.0 - 2018-09-20
### Added
- [#369](https://github.com/plotly/dash/pull/369), [renderer#77](https://github.com/plotly/dash-renderer/pull/77) Allow serving dev bundles from the components suite, enable with `app.run_server(dev_tools_serve_dev_bundles=True)`

### Fixed
- [#350](https://github.com/plotly/dash/pull/350) Use HTML5 syntax for the meta tag

## 0.26.6 - 2018-09-19
### Fixed
- [#387](https://github.com/plotly/dash/pull/387) Add `Cache-Control` headers to files served by `Dash.serve_component_suites`, and time modified query string to collected components suites resources.
- [#394](https://github.com/plotly/dash/pull/394) Add `InvalidResourceError` error and a Flask error handler so unregistered paths in `serve_component_suites` return a 404 instead of 500.

## 0.26.5 - 2018-09-10
### Fixed
- [#374](https://github.com/plotly/dash/pull/374) Fix `get_asset_url` with a different `assets_url_path`.

## 0.26.4 - 2018-08-28
### Fixed
- Set `url_base_pathname` to `None` in `Dash.__init__`. Fix [#364](https://github.com/plotly/dash/issues/364)

## 0.26.3 - 2018-08-27
### Added
- `Dash.get_asset_url` will give the prefixed url for the asset file.

### Fixed
- [#351](https://github.com/plotly/dash/pull/351) Prefix assets files with `requests_pathname_prefix`.

## 0.26.2 - 2018-08-26
### Fixed
- [#343](https://github.com/plotly/dash/pull/343) Only create the assets blueprint once for apps that provide the same flask instance to multiple dash instances.

## 0.26.1 - 2018-08-26
### Fixed
- [#336](https://github.com/plotly/dash/pull/336) Fix bug in `_validate_layout` which would not let a user set `app.layout` to be a function that returns a layout [(fixes #334)](https://github.com/plotly/dash/issues/334).

## 0.26.0 - 2018-08-20
### Added
- [#318](https://github.com/plotly/dash/pull/318) Add `assets_ignore` init keyword, regex filter for the assets files.

## 0.25.1 - 2018-08-20
### Fixed
- [#335](https://github.com/plotly/dash/pull/335) Ensure CSS/JS external resources are loaded before the assets.

## 0.25.0 - 2018-08-14
### Added
- [#322](https://github.com/plotly/dash/pull/322) Take config values from init or environ variables (Prefixed with `DASH_`).

### Fixed
- Take `requests_pathname_prefix` config when creating scripts tags.
- `requests/routes_pathname_prefix` must start and end with `/`.
- `requests_pathname_prefix` must end with `routes_pathname_prefix`. If you supplied both `requests` and `routes` pathname before this update, make sure `requests_pathname_prefix` ends with the same value as `routes_pathname_prefix`.
- `url_base_pathname` sets both `requests/routes` pathname, cannot supply it with either `requests` or `routes` pathname prefixes.

## 0.24.2 - 2018-08-13
### Fixed
- [#320](https://github.com/plotly/dash/pull/320) Disallow duplicate component ids in the initial layout.

## 0.24.1 - 2018-08-10
### Fixed
- Fix bug [#321](https://github.com/plotly/dash/issues/321) where importing Dash components with no props would result in an error.
- Fix a bug in 0.23.1 where importing components with arguments that are Python keywords could cause an error. In particular, this fixes `dash-html-components` with Python 3.7.

## 0.24.0 - 2018-08-10
### Added
- [#319](https://github.com/plotly/dash/pull/309) Add a modified time query string to assets included in the index in order to bust the cache.

## 0.23.1 - 2018-08-02
### Added
- [#316](https://github.com/plotly/dash/pull/316) Add `ie-compat` meta tag to the index by default.
- [#305](https://github.com/plotly/dash/pull/305) Add `external_script` and `external_css` keywords to dash `__init__`.
- Dash components are now generated at build-time and then imported rather than generated when a module is imported. This should reduce the time it takes to import Dash component libraries, and makes Dash compatible with IDEs.

## 0.22.1 - 2018-08-01
### Fixed
- [#273](https://github.com/plotly/dash/pull/273) Raise a more informative error if a non-JSON-serializable value is returned from a callback.

## 0.22.0 - 2018-07-25
### Added
- [#286](https://github.com/plotly/dash/pull/286) Asset files & index customization.
- [#294](https://github.com/plotly/dash/pull/294) Raise an error if there is no layout present when the server is run.
- [renderer#55](https://github.com/plotly/dash-renderer/pull/55) Add `_dash-error` class to the "Error loading layout" and "Error loading dependencies" messages.

### Fixed
- Attempting to render a `Boolean` value to the page no longer crashes the app.
- [renderer#57](https://github.com/plotly/dash-renderer/issues/57) If a callback references an `id` which does not exist in the DOM tree at the time it is executed, throw a more informative front-end exception.
- [renderer#54](https://github.com/plotly/dash-renderer/pull/54) Previously, if a component called `updateProps` with multiple properties, Dash would fire the callback multiple times (once for each property). Now the callback only fires once.

## 0.21.1 - 2018-04-10
### Added
- [#237](https://github.com/plotly/dash/pull/237) Support `aria-*` and `data-*` attributes in all dash html components. These new keywords can be added using a dictionary expansion, e.g. `html.Div(id="my-div", **{"data-toggle": "toggled", "aria-toggled": "true"})`
- [renderer#45](https://github.com/plotly/dash-renderer/pull/45) Allow user to choose between React versions '15.4.2' and '16.2.0':
```python
import dash_renderer

# Set the react version before setting up the Dash application
dash_renderer._set_react_version('16.2.0')

app = dash.Dash(...)
```

### Fixed
- [renderer#50](https://github.com/plotly/dash-renderer/pull/50) Update MANIFEST.in to include `react` and `react-dom` bundles for development mode

## 0.21.0 - 2018-02-21
### Added
- [#207](https://github.com/plotly/dash/pull/207) Support React components using [Flow](https://flow.org/en/docs/react/) types. `component_loader` now has the following behavior to create docstrings as determined in discussion in [#187](https://github.com/plotly/dash/issues/187):
  1. If a Dash component has `PropTypes`-generated typing, the docstring uses the `PropTypes`, _regardless of whether the component also has Flow types (current behavior)._
  2. Otherwise if a Dash component has Flow types but _not `PropTypes`_, the docstring now uses the objects generated by `react-docgen` from the Flow types.

### Fixed
- [renderer#42](https://github.com/plotly/dash-renderer/pull/42) Fix [renderer#41](https://github.com/plotly/dash-renderer/issues/41) and [renderer#44](https://github.com/plotly/dash-renderer/issues/44).
  - In some cases, during initialization, callbacks may fired multiple times instead of just once. This only happens in certain scenarios where outputs have overlapping inputs and those inputs are leaves (they don't have any inputs of their own).
  - If an output component is returned from a callback and its inputs were _not_ returned from the same input (i.e. they were already visible), then the callback to update the output would not fire. This has now been fixed. A common scenario where this app structure exists is within a Tabbed app, where there are global controls that update each tab's contents and the tab's callback just displays new output containers.

## 0.20.0 - 2018-01-19
### Added
- [#190](https://github.com/plotly/dash/pull/190) `exceptions.PreventUpdate` can be raised inside a callback to prevent the callback from updating the app. See <https://community.plotly.com/t/improving-handling-of-aborted-callbacks/7536/2>.

### Removed
- Removes logging from redux middleware from production build based on process.env.NODE_ENV.

### Changed
- Many pylint style fixes: [#163](https://github.com/plotly/dash/pull/163), [#164](https://github.com/plotly/dash/pull/164), [#165](https://github.com/plotly/dash/pull/165), [#166](https://github.com/plotly/dash/pull/166), [#167](https://github.com/plotly/dash/pull/167), [#168](https://github.com/plotly/dash/pull/168), [#169](https://github.com/plotly/dash/pull/169), [#172](https://github.com/plotly/dash/pull/172), [#173](https://github.com/plotly/dash/pull/173), [#181](https://github.com/plotly/dash/pull/181), [#185](https://github.com/plotly/dash/pull/185), [#186](https://github.com/plotly/dash/pull/186), [#193](https://github.com/plotly/dash/pull/193)
- [#184](https://github.com/plotly/dash/pull/184) New integration test framework.
- [#174](https://github.com/plotly/dash/pull/174) Submodules are now imported into the `dash` namespace for better IDE completion.

## 0.19.0 - 2017-10-16
### Changed
- 🔒 Remove CSRF protection measures. CSRF-style attacks are not relevant to Dash apps. Dash's API uses `POST` requests with content type `application/json` which are not susceptible to unwanted requests from 3rd party sites. See [#141](https://github.com/plotly/dash/issues/141).
- 🔒 `app.server.secret_key` is no longer required since CSRF protection was removed. Setting `app.server.secret_key` was difficult to document and a very common source of confusion, so it's great that users won't get bitten by this anymore :tada:
- 🐞 [renderer#22](https://github.com/plotly/dash-renderer/pull/22), [renderer#28](https://github.com/plotly/dash-renderer/pull/28) Previously, old requests could override new requests if their response was longer than the new one. This caused subtle bugs when apps are deployed on multiple processes or threads with component callbacks that update at varying rates like urls. Originally reported in [#133](https://github.com/plotly/dash/issues/133). This fix should also improve performance when many updates happen at once as outdated requests will get dropped instead of updating the UI. Performance issue with the first PR reported in [renderer#27](https://github.com/plotly/dash-renderer/issues/27) and fixed in the second PR.
- [renderer#21](https://github.com/plotly/dash-renderer/pull/21) Fix an issue where a callback would be fired excessively. Previously, the callback would be called as many times as it had inputs. Now, it is called less.

## 0.18.3 - 2017-09-08
### Added
- `app.config` is now a `dict` instead of a class. You can set config variables with `app.config['suppress_callback_exceptions'] = True` now. The previous class-based syntax (e.g. `app.config.suppress_callback_exceptions`) has been maintained for backwards compatibility.
- 🐌 Experimental behaviour for a customizable "loading state". When a callback is in motion, Dash now appends a `<div class="_dash-loading-callback"/>` to the DOM. Users can style this element using custom CSS to display loading screen overlays. This feature is in alpha, we may remove it at any time.

### Fixed
- Fix a bug from 0.18.2 that removed the ability for dash to serve the app on any route besides `/`.
- Fix a bug from 0.18.0 with the new config variables when used in a multi-app setting, causing config to be shared across apps. Originally reported in <https://community.plotly.com/t/flask-endpoint-error/5691/7>
- Rename config setting `supress_callback_exceptions` to `suppress_callback_exceptions`. The original spelling is kept for backward compatibility.
- 🐞 (renderer) Fix a bug where Dash would fire updates for each parent of a grandchild node that shared the same grandparent. Originally reported in <https://community.plotly.com/t/specifying-dependency-tree-traversal/5080/5>
- 🐞 (renderer) Fix a bug where the document title that displays "Updating..." wouldn't change if the callback raised an Exception. Now it will be removed on any response, even a failure.

## 0.18.2 - 2017-09-07
### Added
- [#70](https://github.com/plotly/dash/pull/70) 🔧 Add an `endpoint` to each of the URLs to allow for multiple routes.

## 0.18.1 - 2017-09-07
### Fixed
- [#128](https://github.com/plotly/dash/pull/128) 🐛 If `app.layout` is a function, then it used to be called excessively. Now it is called just once on startup and just once on page load.

## 0.18.0 - 2017-09-07
### Changed
- 🔒 Remove the `/static/` folder and endpoint that is implicitly initialized by flask. This is too implicit for my comfort level: I worry that users will not be aware that their files in their `static` folder are accessible
- ⚡️ Remove all API calls to the Plotly API (<https://api.plotly.com/>), the authentication endpoints and decorators, and the associated `filename`, `sharing` and `app_url` arguments. This was never documented or officially supported. Authentication has been moved to the [`dash-auth` package](https://github.com/plotly/dash-auth).
- [#107](https://github.com/plotly/dash/pull/107) ✏️ Sort prop names in exception messages.

### Added
- 🔧 Add two new `config` variables: `routes_pathname_prefix` and `requests_pathname_prefix` to provide more flexibility for API routing when Dash apps are run behind proxy servers. `routes_pathname_prefix` is a prefix applied to the backend routes and `requests_pathname_prefix` prefixed in requests made by Dash's front-end. `dash-renderer==0.8.0rc3` uses these endpoints.
- [#112](https://github.com/plotly/dash/pull/112) 🔧 Add `id` to `KeyError` exceptions in components.

### Fixed
- ✏️ Fix a typo in an exception.
- 🔧 Replaced all illegal characters in environment variables.

### 🔧 Maintenance
- 📝 Update README.md
- ✅ Fix CircleCI tests. Note that the [`dash-renderer`](https://github.com/plotly/dash-renderer) contains the bulk of the integration tests.
- 💄 Flake8 fixes and tests (fixes [#99](https://github.com/plotly/dash/issues/99))
- ✨ Add this CHANGELOG.md.

## 0.17.3 - 2017-06-22
✨ This is the initial open-source release of Dash.<|MERGE_RESOLUTION|>--- conflicted
+++ resolved
@@ -8,6 +8,7 @@
 
 - [#2994](https://github.com/plotly/dash/pull/2994) Keep generated doc-string order for shape or exact props. Fixes [#2990](https://github.com/plotly/dash/issues/2990)
 - [#3011](https://github.com/plotly/dash/pull/3011) Fixed an exception error caused by assigning `None` to array properties with `exact` or `shape` element types. Fixes [#3010](https://github.com/plotly/dash/issues/3010)
+- [#2991](https://github.com/plotly/dash/pull/2991) Add support for URL decoding of the search parameter for pages.
 
 ## [2.18.1] - 2024-09-12
 
@@ -32,13 +33,9 @@
 ## Added
 
 - [#2881](https://github.com/plotly/dash/pull/2881) Add outputs_list to window.dash_clientside.callback_context. Fixes [#2877](https://github.com/plotly/dash/issues/2877).
-<<<<<<< HEAD
-- [#2991](https://github.com/plotly/dash/pull/2991) Add support for URL decoding of the search parameter for pages.
-=======
 - [#2903](https://github.com/plotly/dash/pull/2903) Add callback on_error handler, either globally on Dash init or per callback basis. Receives the exception as first argument, can return output(s) or None for `no_update`. Access to original callback context is preserved and `set_props` works inside the error handler.
 - [#2936](https://github.com/plotly/dash/pull/2936) Adds support for TypeScript 5.5+.
 - [#2789](https://github.com/plotly/dash/pull/2789) Add library loading capacity to `_allow_dynamic_callbacks`
->>>>>>> ef003236
 
 ## Fixed
 
