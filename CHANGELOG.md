# Change Log for Dash
All notable changes to `dash` will be documented in this file.
This project adheres to [Semantic Versioning](http://semver.org/).
<<<<<<< HEAD
## Unreleased
### Added
- [#964](https://github.com/plotly/dash/pull/964) Adds support for preventing
updates in clientside functions. 
  - Reject all updates with `throw window.dash_clientside.PreventUpdate;`
  - Reject a single output by returning `window.dash_clientside.no_update`
=======

## [1.4.1] - 2019-10-17
### Fixed
- [#969](https://github.com/plotly/dash/pull/969) Fix warnings emitted by react devtools coming from our own devtools components.

>>>>>>> 3ce895a8
## [1.4.0] - 2019-10-08
### Added
- [#948](https://github.com/plotly/dash/pull/948) Support setting working directory for R apps run using the `dashr` fixture, primarily useful for tests with assets. `dashr.start_server` supports a `cwd` argument to set an explicit working directory, and has smarter defaults when it's omitted: if `app` is a path to an R script, uses the directory of that path; if `app` is a string, uses the directory the test file itself is in.
- [#944](https://github.com/plotly/dash/pull/944)
  - Relevant `dash.testing` methods can now be called with either an element or a CSS selector: `select_dcc_dropdown`, `multiple_click`, `clear_input`, `zoom_in_graph_by_ratio`, `click_at_coord_fractions`.
  - Three new `dash.testing` methods: `clear_local_storage`, `clear_session_storage`, and `clear_storage` (to clear both together)
- [#937](https://github.com/plotly/dash/pull/937) `dash.testing` adds two APIs `zoom_in_graph_by_ratio` and `click_at_coord_fractions` about advanced interactions using mouse `ActionChain`
- [#938](https://github.com/plotly/dash/issues/938) Add debugging traces to dash backend about serving component suites, to verify the installed packages whenever in doubt.

### Fixed
- [#944](https://github.com/plotly/dash/pull/944) Fix a bug with persistence being toggled on/off on an existing component.

## [1.3.1] - 2019-09-19
### Changed
- Bump dash-core-components version from 1.2.0 to [1.2.1](https://github.com/plotly/dash-core-components/blob/master/CHANGELOG.md#120---2019-09-19)

## [1.3.0] - 2019-09-17
### Added
- [#923](https://github.com/plotly/dash/pull/923) Add one configuration `--percy-assets` in `pytest` to specify extra application assets path if needed.

- [#918](https://github.com/plotly/dash/pull/918) Add `wait_for_element_by_id` and `visit_and_snapshot` APIs in browser, add `raw_command` option (with higher priority than the default waitress one) and optional `start_timeout` argument to handle large applications within the process runner.

- [#903](https://github.com/plotly/dash/pull/903) Persistence: enable props edited by the user to persist across recreating the component or reloading the page. Components need to define three new props: `persistence`, `persisted_props`, and `persistence_type` as described in the lead comment of `src/persistence.js`. App developers then enable this behavior by, in the simplest case, setting `persistence: true` on the component. First use case is table, see [dash-table#566](https://github.com/plotly/dash-table/pull/566)

### Changed
- Bump dash-table version from 4.2.0 to [4.3.0](https://github.com/plotly/dash-table/blob/master/CHANGELOG.md#430---2019-09-17)
- Bump dash-core-components version from 1.1.2 to [1.2.0](https://github.com/plotly/dash-core-components/blob/master/CHANGELOG.md#120---2019-09-17)
- Bump dash-renderer version from 1.0.1 to [1.1.0](https://github.com/plotly/dash/blob/master/dash-renderer/CHANGELOG.md#110---2019-09-17)

### Fixed
- [#915](https://github.com/plotly/dash/issues/915) Fix `dash-generate-components` on Windows.
- [#829](https://github.com/plotly/dash/issues/829) Fix the `--remote` pytest argument which was not effective in the code, adding a new argument `--remote-url` to support the selenium grid usage in the cloud.
- [#910](https://github.com/plotly/dash/pull/910) Reduce the dash-renderer packages size on **PyPI** about 55% by removing the source maps. To do more advanced debugging, the source maps needs to be generated from source code with `npm run build:local` and pip install in editable mode, i.e. `pip install -e .`

## [1.2.0] - 2019-08-27
### Added
- [#860](https://github.com/plotly/dash/pull/860) Add a new arg `dev_tools_prune_errors` to `app.run_server` and `app.enable_dev_tools`. Default `True`, tracebacks only include user code and below. Set it `False` for the previous behavior showing all the Dash and Flask parts of the stack.

### Changed
- Bump dash-table version from 4.1.0 to [4.2.0](https://github.com/plotly/dash-table/blob/master/CHANGELOG.md#420---2019-08-27)
- Bump dash-core-components version from 1.1.1 to [1.1.2](https://github.com/plotly/dash-core-components/blob/master/CHANGELOG.md#112---2019-08-27)
- Bump dash-html-components version from 1.0.0 to [1.0.1](https://github.com/plotly/dash-html-components/blob/master/CHANGELOG.md#101---2019-08-27)
- Bump dash-renderer version from 1.0.0 to [1.0.1](https://github.com/plotly/dash/blob/dev/dash-renderer/CHANGELOG.md#101---2019-08-27)

### Fixed
- [#874](https://github.com/plotly/dash/pull/874) Clean all the binary assets in dash-renderer, add tool to build all the required bundles from fresh source code to avoid confusion of the assets and improve the release process. Fixes [#868](https://github.com/plotly/dash/pull/868) and [#734](https://github.com/plotly/dash/pull/734)

## [1.1.1] - 2019-08-06
### Changed
- Bump dash-core-components version from 1.1.0 to [1.1.1](https://github.com/plotly/dash-core-components/blob/master/CHANGELOG.md#111---2019-08-06)

## [1.1.0] - 2019-08-05
### Added
- [#827](https://github.com/plotly/dash/pull/827) Add support for dashR testing to the `dash.testing` pytest framework.

### Changed
- Bump dash-table version from 4.0.2 to [4.1.0](https://github.com/plotly/dash-table/blob/master/CHANGELOG.md#410---2019-08-05)
- Bump dash-core-components version from 1.0.0 to [1.1.0](https://github.com/plotly/dash-core-components/blob/master/CHANGELOG.md#110---2019-08-05)

## [1.0.2] - 2019-07-15
### Changed
- Bump dash-table version from 4.0.1 to [4.0.2](https://github.com/plotly/dash-table/blob/master/CHANGELOG.md#402---2019-07-15)

### Fixed
- [#821](https://github.com/plotly/dash/pull/821) Fix a bug with callback error reporting, [#791](https://github.com/plotly/dash/issues/791).

## [1.0.1] - 2019-07-09
### Changed
- 💥 [#808](https://github.com/plotly/dash/pull/808) Remove strong `dash.testing` dependencies per community feedback. Testing users should do `pip install dash[testing]` afterwards.

- [#805](https://github.com/plotly/dash/pull/805) Add headless mode for dash.testing, add `pytest_setup_options` hook for full configuration of `WebDriver Options`.

- Bump dash-table version from 4.0.0 to [4.0.1](https://github.com/plotly/dash-table/blob/master/CHANGELOG.md#401---2019-07-09)

## [1.0.0] - 2019-06-20
### Changed
- 💥 [#761](https://github.com/plotly/dash/pull/761) Several breaking changes to the `dash.Dash` API:
  - Remove two obsolete constructor kwargs: `static_folder` and `components_cache_max_age`
  - Remove the misspelled `supress_callback_exceptions` fallback
  - Remove the unused `resources.config.infer_from_layout`
  - Revamp `app.config`: ALL constructor args are now stored in `config`, with three exceptions: `server`, `index_string`, and `plugins`. None of these are stored in any other instance attributes anymore.
  - Change `hot_reload_interval` from msec to seconds, for consistency with `hot_reload_watch_interval`
  - When called from `enable_dev_tools`, `debug=True` by default. It's still `False` by default from `run_server`.

- ✨ [#744](https://github.com/plotly/dash/pull/744) Introducing Dash Testing (`dash.testing`) - read the full tutorial at http://dash.plot.ly/testing.

- [#753](https://github.com/plotly/dash/pull/753) `Component` no longer inherits `MutableMapping`, so `values`, `keys`, and more are no longer methods. Fixes an issue reported in [dcc#440](https://github.com/plotly/dash-core-components/issues/440) where components with certain prop names defined but not provided would cause a failure to render. During component generation we now disallow all props with leading underscores or matching a few remaining reserved words: `UNDEFINED`, `REQUIRED`, `to_plotly_json`, `available_properties`, and `available_wildcard_properties`.

- [#739](https://github.com/plotly/dash/pull/739) Allow the Flask app to be provided to Dash after object initialization. This allows users to define Dash layouts etc when using the app factory pattern, or any other pattern that inhibits access to the app object. This broadly complies with the flask extension API, allowing Dash to be considered as a Flask extension where it needs to be.

- [#774](https://github.com/plotly/dash/pull/774) Allow the Flask app to set the Dash app name if the name is not provided by users.

- [#722](https://github.com/plotly/dash/pull/722) Assets are served locally by default. Both JS scripts and CSS files are affected. This improves robustness and flexibility in numerous situations, but in certain cases initial loading could be slowed. To restore the previous CDN serving, set `app.scripts.config.serve_locally = False` (and similarly with `app.css`, but this is generally less important).

- [#724](https://github.com/plotly/dash/pull/724), [renderer#175](https://github.com/plotly/dash-renderer/pull/175) Undo/redo toolbar is removed by default, you can enable it with `app=Dash(show_undo_redo=true)`. The CSS hack `._dash-undo-redo:{display:none;}` is no longer needed

- 💥[#709](https://github.com/plotly/dash/pull/709) Merge the `dash-renderer` project into the main dash repo to simplify feature dev workflow. We will keep the [deprecated one](https://github.com/plotly/dash-renderer) for archive purpose.

## [0.43.0] - 2019-05-15
### Changed
- Bump dash-core-components version from 0.47.0 to [0.48.0](https://github.com/plotly/dash-core-components/blob/master/CHANGELOG.md#0480---2019-05-15)
- Bump dash-renderer version from 0.23.0 to [0.24.0](https://github.com/plotly/dash-renderer/blob/master/CHANGELOG.md#0240---2019-05-15)
- Bump dash-table version from 3.6.0 to [3.7.0](https://github.com/plotly/dash-table/blob/master/CHANGELOG.md#370---2019-05-15)

### Fixed
- [renderer#170](https://github.com/plotly/dash-renderer/pull/170) Fix regression on handling PreventUpdate (204 NO CONTENT)

## [0.42.0] - 2019-04-25
### Added
- [#687](https://github.com/plotly/dash/pull/687), [renderer#100](https://github.com/plotly/dash-renderer/pull/100) Dev Tools support. A new UI in the application that automatically display JavaScript & Python error messages, validates your component's properties, and displays a graph of your callback's dependencies. Only enabled in debug mode. Turn this on and off with two new config flags in `app.run_server`:
  - `dev_tools_props_check` - turn on/off property validation.
  - `dev_tools_ui` - turn on/off the UI.

### Fixed
- [renderer#148](https://github.com/plotly/dash-renderer/issues/148) Fix regression for `children=0` case.

## [0.41.0] - 2019-04-10
### Added
- [#672](https://github.com/plotly/dash/pull/672), [renderer#143](https://github.com/plotly/dash-renderer/pull/143) Support for "Clientside Callbacks" - an escape hatch to execute your callbacks in JavaScript instead of Python
- [#676](https://github.com/plotly/dash/pull/676) Add `dev_tools_ui` config flag in `app.run_server` (serialized in `<script id="_dash-config" type="application/json">`) to display or hide the forthcoming Dev Tools UI in Dash's front-end (dash-renderer).
- [#680](https://github.com/plotly/dash/pull/680) Partial updates: leave some multi-output updates unchanged while updating others

### Removed
- [renderer#145](https://github.com/plotly/dash-renderer/pull/145) Remove `dash_renderer._set_react_version` support for 15.4.2 and 16.2.0

### Changed
- Bump dash-core-components version from 0.45.0 to [0.46.0](https://github.com/plotly/dash-core-components/blob/master/CHANGELOG.md#0460---2019-04-10)
- [renderer#145](https://github.com/plotly/dash-renderer/pull/145) Update from React 15.4.2 to React 16.8.6

## [0.40.0] - 2019-03-25
### Changed
- Bump dash-core-components version from 0.44.0 to [0.45.0](https://github.com/plotly/dash-core-components/blob/master/CHANGELOG.md#0450---2019-03-25)
- Bump dash-html-components version from 0.14.0 to [0.15.0](https://github.com/plotly/dash-html-components/blob/master/CHANGELOG.md#0150---2019-03-25)
- [renderer#140](https://github.com/plotly/dash-renderer/pull/140), [renderer#126](https://github.com/plotly/dash-renderer/pull/126) Optimize rendering, and always assign `setProps` to components even with no callbacks to use it.

## [0.39.0] - 2019-03-04
### Added
- [#436](https://github.com/plotly/dash/pull/436) Allow multiple outputs from a single callback.
- [#367](https://github.com/plotly/dash/pull/367) Support custom javascript hooks to modify callback payloads and responses.
- [#623](https://github.com/plotly/dash/pull/623) Modify the flask response with custom cookies or headers, using `dash.callback_context.response`.
- [renderer#93](https://github.com/plotly/dash-renderer/pull/93) Loading states API

### Changed
- Bump dash-core-components version from 0.43.1 to [0.44.0](https://github.com/plotly/dash-core-components/blob/master/CHANGELOG.md#0440---2019-03-04)
- Bump dash-html-components version from 0.13.5 to [0.14.0](https://github.com/plotly/dash-html-components/blob/master/CHANGELOG.md#0140---2019-03-04)
- Bump dash-table version from 3.5.0 to [3.6.0](https://github.com/plotly/dash-table/blob/master/CHANGELOG.md#360---2019-03-04)

## [0.38.0] - 2019-02-25
### Added
- [#603](https://github.com/plotly/dash/pull/603) Add components libraries js/css distribution to hot reload watch.
- [#608](https://github.com/plotly/dash/pull/608), [renderer#124](https://github.com/plotly/dash-renderer/pull/124) Callback context:
  - Know which inputs caused a callback to fire: `dash.callback_context.triggered`
  - Input/State values by name `dash.callback_context.states.get('btn.n_clicks')`

### Changed
- Bump dash-table version from 3.4.0 to [3.5.0](https://github.com/plotly/dash-table/blob/master/CHANGELOG.md#350---2019-02-25)
- Bump dash-renderer version from 0.18.0 to [0.19.0](https://github.com/plotly/dash-renderer/blob/master/CHANGELOG.md#0190---2019-02-25)

### Fixed
- Fix missing indentation for generated metadata.json [#600](https://github.com/plotly/dash/issues/600)
- Fix missing component prop docstring error [#598](https://github.com/plotly/dash/issues/598)
- [#492](https://github.com/plotly/dash/pull/492) Move `__repr__` to base component instead of being generated.
- [#605](https://github.com/plotly/dash/pull/605) Raise exception when same input & output are used in a callback

## [0.37.0] - 2019-02-11
### Removed
- [renderer#118](https://github.com/plotly/dash-renderer/pull/118) Removed redux logger for the dev.

### Changed
- [#565](https://github.com/plotly/dash/pull/565) Add core libraries as version locked dependencies
- Bump dash-table version from 3.3.0 to [3.4.0](https://github.com/plotly/dash-table/blob/master/CHANGELOG.md#340---2019-02-08)
- Bump dash-renderer version from 0.17.0 to [0.18.0](https://github.com/plotly/dash-renderer/blob/master/CHANGELOG.md#0180---2019-02-11)
- Bump dash-core-components version from 0.43.0 to [0.43.1](https://github.com/plotly/dash-core-components/blob/master/CHANGELOG.md#0431---2019-02-11)

### Fixed
- [#563](https://github.com/plotly/dash/pull/563) Fix collections.abc deprecation warning for python 3.8

## [0.36.0] - 2019-01-25
### Removed
- [#550](https://github.com/plotly/dash/pull/550), [renderer#114](https://github.com/plotly/dash-renderer/pull/114) Remove support for `Event` system. Use event properties instead, for example the `n_clicks` property instead of the `click` event, see [#531](https://github.com/plotly/dash/issues/531). `dash_renderer` MUST be upgraded to >=0.17.0 together with this, and it is recommended to update `dash_core_components` to >=0.43.0 and `dash_html_components` to >=0.14.0.

## [0.35.3] - 2019-01-23
### Changed
- [#547](https://github.com/plotly/dash/pull/547)
  - `assets_folder` argument now defaults to 'assets'
  - The assets folder is now always relative to the given root path of `name` argument, the default of `__main__` will get the `cwd`.
  - No longer coerce the name argument from the server if the server argument is provided.

### Fixed
- [#547](https://github.com/plotly/dash/pull/547)
  - Asset blueprint takes routes prefix into it's static path.
  - Asset url path no longer strip routes from requests.
- [#548](https://github.com/plotly/dash/pull/548) Remove print statement from PreventUpdate error handler.
- [#524](https://github.com/plotly/dash/pull/524) Removed ComponentRegistry dist cache.

## [0.35.2] - 2019-01-11
### Fixed
- [#522](https://github.com/plotly/dash/pull/522) Fix typo in some exception names
- [renderer#110](https://github.com/plotly/dash-renderer/pull/110)
  - Keep the config store state on soft reload.
  - AppProvider returns `Loading...` if no configs as before [renderer#108](https://github.com/plotly/dash-renderer/pull/108).

## 0.35.1 - 2018-12-27
### Fixed
- [#518](https://github.com/plotly/dash/pull/518) Always skip `dynamic` resources from index resources collection.

## 0.35.0 - 2018-12-18
### Added
- [#483](https://github.com/plotly/dash/pull/483) Experimental `--r-prefix` option to `dash-generate-components`, optionally generates R version of components and corresponding R package.

## 0.34.0 - 2018-12-17
### Added
- [#490](https://github.com/plotly/dash/pull/490) Add `--ignore` option to `dash-generate-components`, defaults to `^_`.

### Removed
- [renderer#108](https://github.com/plotly/dash-renderer/pull/108) Unused login api and Authentication component

### Fixed
- Add `key` to rendered components, fixing [renderer#379](https://github.com/plotly/dash-core-components/issues/379)

## 0.33.0 - 2018-12-10
### Added
- [#487](https://github.com/plotly/dash/pull/487) Add specific Dash exception types to replace generic exceptions (`InvalidIndexException`, `DependencyException`, `ResourceException`)

## 0.32.2 - 2018-12-09
### Fixed
- [#485](https://github.com/plotly/dash/pull/485) Fix typo in missing events/inputs error message

## 0.32.1 - 2018-12-07
### Changed
- [#484](https://github.com/plotly/dash/pull/484) Mute dash related missing props docstring from extract-meta warnings

## 0.32.0 - 2018-12-07
### Added
- [#478](https://github.com/plotly/dash/pull/478), [renderer#104](https://github.com/plotly/dash-renderer/issues/104) Support for .map file extension and dynamic (on demand) loading
- [renderer#107](https://github.com/plotly/dash-renderer/pull/107) [Redux devtools](https://github.com/zalmoxisus/redux-devtools-extension) support

## 0.31.1 - 2018-11-29
### Fixed
- [#473](https://github.com/plotly/dash/pull/473) Fix `_imports_.py` indentation generation.

## 0.31.0 - 2018-11-29
### Added
- [#451](https://github.com/plotly/dash/pull/451) Combine `extract-meta` and Python component files generation in a cli

### Fixed
- Fix a bug [renderer#66](https://github.com/plotly/dash-renderer/issues/66) in the ON_PROP_CHANGE callback where history was not correctly set when acting on more than one component. In particular, the 'undo' button should now work as expected.

## 0.30.0 - 2018-11-14
### Added
- [#362](https://github.com/plotly/dash/pull/362), [renderer#73](https://github.com/plotly/dash-renderer/pull/73) Hot reloading from the browser.
- Silence routes logging with `dev_tools_silence_routes_logging`.

## 0.29.0 - 2018-11-06
### Added
- [#444](https://github.com/plotly/dash/pull/444) Add component namespaces registry, collect the resources needed by component library when they are imported instead of crawling the layout.

## 0.28.7 - 2018-11-05
### Fixed
- [#450](https://github.com/plotly/dash/pull/450) Use the same prop name black list for component generation in all supported Python versions. Closes [#361](https://github.com/plotly/dash/issues/361).

## 0.28.6 - 2018-11-05
### Fixed
- [#443](https://github.com/plotly/dash/pull/443) `Dash.registered_paths` changed to a `collections.defaultdict(set)`, was appending the same package paths on every index.

## 0.28.5 - 2018-10-18
### Fixed
- [#431](https://github.com/plotly/dash/pull/431) Replace windows endline when generating components class docstrings.

## 0.28.4 - 2018-10-18
### Fixed
- [#430](https://github.com/plotly/dash/pull/430) Fix `Component.traverse()` and `Component.traverse_with_paths()` for components with `children` of type `tuple`, not just `list`.

## 0.28.3 - 2018-10-17
### Fixed
- [#418](https://github.com/plotly/dash/pull/418) Fix http-equiv typo
- Include missing polyfills to restore Internet Explorer support, restore whatwg-fetch [renderer#87](https://github.com/plotly/dash-renderer/issues/87)

## 0.28.2 - 2018-10-05
### Changed
- [#377](https://github.com/plotly/dash/pull/377) Move `add_url` function definition out of `Dash.__init__`

## 0.28.1 - 2018-09-26
### Fixed
- [#407](https://github.com/plotly/dash/pull/407) Missing favicon package_data from setup.py

## 0.28.0 - 2018-09-26
### Added
- [#406](https://github.com/plotly/dash/pull/406) Default favicon for dash apps.
- Bust the cache of the assets favicon.

### Fixed
- [#403](https://github.com/plotly/dash/pull/403) Remove the first and last blank lines from the HTML index string.

## 0.27.0 - 2018-09-20
### Added
- [#369](https://github.com/plotly/dash/pull/369), [renderer#77](https://github.com/plotly/dash-renderer/pull/77) Allow serving dev bundles from the components suite, enable with `app.run_server(dev_tools_serve_dev_bundles=True)`

### Fixed
- [#350](https://github.com/plotly/dash/pull/350) Use HTML5 syntax for the meta tag

## 0.26.6 - 2018-09-19
### Fixed
- [#387](https://github.com/plotly/dash/pull/387) Add `Cache-Control` headers to files served by `Dash.serve_component_suites`, and time modified query string to collected components suites resources.
- [#394](https://github.com/plotly/dash/pull/394) Add `InvalidResourceError` error and a Flask error handler so unregistered paths in `serve_component_suites` return a 404 instead of 500.

## 0.26.5 - 2018-09-10
### Fixed
- [#374](https://github.com/plotly/dash/pull/374) Fix `get_asset_url` with a different `assets_url_path`.

## 0.26.4 - 2018-08-28
### Fixed
- Set `url_base_pathname` to `None` in `Dash.__init__`. Fix [#364](https://github.com/plotly/dash/issues/364)

## 0.26.3 - 2018-08-27
### Added
- `Dash.get_asset_url` will give the prefixed url for the asset file.

### Fixed
- [#351](https://github.com/plotly/dash/pull/351) Prefix assets files with `requests_pathname_prefix`.

## 0.26.2 - 2018-08-26
### Fixed
- [#343](https://github.com/plotly/dash/pull/343) Only create the assets blueprint once for apps that provide the same flask instance to multiple dash instances.

## 0.26.1 - 2018-08-26
### Fixed
- [#336](https://github.com/plotly/dash/pull/336) Fix bug in `_validate_layout` which would not let a user set `app.layout` to be a function that returns a layout [(fixes #334)](https://github.com/plotly/dash/issues/334).

## 0.26.0 - 2018-08-20
### Added
- [#318](https://github.com/plotly/dash/pull/318) Add `assets_ignore` init keyword, regex filter for the assets files.

## 0.25.1 - 2018-08-20
### Fixed
- [#335](https://github.com/plotly/dash/pull/335) Ensure CSS/JS external resources are loaded before the assets.

## 0.25.0 - 2018-08-14
### Added
- [#322](https://github.com/plotly/dash/pull/322) Take config values from init or environ variables (Prefixed with `DASH_`).

### Fixed
- Take `requests_pathname_prefix` config when creating scripts tags.
- `requests/routes_pathname_prefix` must start and end with `/`.
- `requests_pathname_prefix` must end with `routes_pathname_prefix`. If you supplied both `requests` and `routes` pathname before this update, make sure `requests_pathname_prefix` ends with the same value as `routes_pathname_prefix`.
- `url_base_pathname` sets both `requests/routes` pathname, cannot supply it with either `requests` or `routes` pathname prefixes.


## 0.24.2 - 2018-08-13
### Fixed
- [#320](https://github.com/plotly/dash/pull/320) Disallow duplicate component ids in the initial layout.

## 0.24.1 - 2018-08-10
### Fixed
- Fix bug [#321](https://github.com/plotly/dash/issues/321) where importing Dash components with no props would result in an error.
- Fix a bug in 0.23.1 where importing components with arguments that are python keywords could cause an error. In particular, this fixes `dash-html-components` with Python 3.7.

## 0.24.0 - 2018-08-10
### Added
- [#319](https://github.com/plotly/dash/pull/309) Add a modified time query string to assets included in the index in order to bust the cache.


## 0.23.1 - 2018-08-02
### Added
- [#316](https://github.com/plotly/dash/pull/316) Add `ie-compat` meta tag to the index by default.
- [#305](https://github.com/plotly/dash/pull/305) Add `external_script` and `external_css` keywords to dash `__init__`.
- Dash components are now generated at build-time and then imported rather than generated when a module is imported. This should reduce the time it takes to import Dash component libraries, and makes Dash compatible with IDEs.

## 0.22.1 - 2018-08-01
### Fixed
- [#273](https://github.com/plotly/dash/pull/273) Raise a more informative error if a non-JSON-serializable value is returned from a callback.

## 0.22.0 - 2018-07-25
### Added
- [#286](https://github.com/plotly/dash/pull/286) Asset files & index customization.
- [#294](https://github.com/plotly/dash/pull/294) Raise an error if there is no layout present when the server is run.
- [renderer#55](https://github.com/plotly/dash-renderer/pull/55) Add `_dash-error` class to the "Error loading layout" and "Error loading dependencies" messages.

### Fixed
- Attempting to render a `Boolean` value to the page no longer crashes the app.
- [renderer#57](https://github.com/plotly/dash-renderer/issues/57) If a callback references an `id` which does not exist in the DOM tree at the time it is executed, throw a more informative front-end exception.
- [renderer#54](https://github.com/plotly/dash-renderer/pull/54) Previously, if a component called `updateProps` with multiple properties, Dash would fire the callback multiple times (once for each property). Now the callback only fires once.

## 0.21.1 - 2018-04-10
### Added
- [#237](https://github.com/plotly/dash/pull/237) Support `aria-*` and `data-*` attributes in all dash html components. These new keywords can be added using a dictionary expansion, e.g. `html.Div(id="my-div", **{"data-toggle": "toggled", "aria-toggled": "true"})`
- [renderer#45](https://github.com/plotly/dash-renderer/pull/45) Allow user to choose between React versions '15.4.2' and '16.2.0':
```python
import dash_renderer

# Set the react version before setting up the Dash application
dash_renderer._set_react_version('16.2.0')

app = dash.Dash(...)
```

### Fixed
- [renderer#50](https://github.com/plotly/dash-renderer/pull/50) Update MANIFEST.in to include `react` and `react-dom` bundles for development mode

## 0.21.0 - 2018-02-21
### Added
- [#207](https://github.com/plotly/dash/pull/207) Support React components using [Flow](https://flow.org/en/docs/react/) types. `component_loader` now has the following behavior to create docstrings as determined in discussion in [#187](https://github.com/plotly/dash/issues/187):
  1. If a Dash component has `PropTypes`-generated typing, the docstring uses the `PropTypes`, _regardless of whether the component also has Flow types (current behavior)._
  2. Otherwise if a Dash component has Flow types but _not `PropTypes`_, the docstring now uses the objects generated by `react-docgen` from the Flow types.

### Fixed
- [renderer#42](https://github.com/plotly/dash-renderer/pull/42) Fix [renderer#41](https://github.com/plotly/dash-renderer/issues/41) and [renderer#44](https://github.com/plotly/dash-renderer/issues/44).
  - In some cases, during initialization, callbacks may fired multiple times instead of just once. This only happens in certain scenarios where outputs have overlapping inputs and those inputs are leaves (they don't have any inputs of their own).
  - If an output component is returned from a callback and its inputs were _not_ returned from the same input (i.e. they were already visible), then the callback to update the output would not fire. This has now been fixed. A common scenario where this app structure exists is within a Tabbed app, where there are global controls that update each tab's contents and the tab's callback just displays new output containers.

## 0.20.0 - 2018-01-19
### Added
- [#190](https://github.com/plotly/dash/pull/190) `exceptions.PreventUpdate` can be raised inside a callback to prevent the callback from updating the app. See https://community.plot.ly/t/improving-handling-of-aborted-callbacks/7536/2.

### Removed
- Removes logging from redux middleware from production build based on process.env.NODE_ENV.

### Changed
- Many pylint style fixes: [#163](https://github.com/plotly/dash/pull/163), [#164](https://github.com/plotly/dash/pull/164), [#165](https://github.com/plotly/dash/pull/165), [#166](https://github.com/plotly/dash/pull/166), [#167](https://github.com/plotly/dash/pull/167), [#168](https://github.com/plotly/dash/pull/168), [#169](https://github.com/plotly/dash/pull/169), [#172](https://github.com/plotly/dash/pull/172), [#173](https://github.com/plotly/dash/pull/173), [#181](https://github.com/plotly/dash/pull/181), [#185](https://github.com/plotly/dash/pull/185), [#186](https://github.com/plotly/dash/pull/186), [#193](https://github.com/plotly/dash/pull/193)
- [#184](https://github.com/plotly/dash/pull/184) New integration test framework.
- [#174](https://github.com/plotly/dash/pull/174) Submodules are now imported into the `dash` namespace for better IDE completion.

## 0.19.0 - 2017-10-16
### Changed
- 🔒  Remove CSRF protection measures. CSRF-style attacks are not relevant to Dash apps. Dash's API uses `POST` requests with content type `application/json` which are not susceptible to unwanted requests from 3rd party sites. See [#141](https://github.com/plotly/dash/issues/141).
- 🔒  `app.server.secret_key` is no longer required since CSRF protection was removed. Setting `app.server.secret_key` was difficult to document and a very common source of confusion, so it's great that users won't get bitten by this anymore :tada:
- 🐞 [renderer#22](https://github.com/plotly/dash-renderer/pull/22), [renderer#28](https://github.com/plotly/dash-renderer/pull/28) Previously, old requests could override new requests if their response was longer than the new one. This caused subtle bugs when apps are deployed on multiple processes or threads with component callbacks that update at varying rates like urls. Originally reported in [#133](https://github.com/plotly/dash/issues/133). This fix should also improve performance when many updates happen at once as outdated requests will get dropped instead of updating the UI. Performance issue with the first PR reported in [renderer#27](https://github.com/plotly/dash-renderer/issues/27) and fixed in the second PR.
- [renderer#21](https://github.com/plotly/dash-renderer/pull/21) Fix an issue where a callback would be fired excessively. Previously, the callback would be called as many times as it had inputs. Now, it is called less.

## 0.18.3 - 2017-09-08
### Added
- `app.config` is now a `dict` instead of a class. You can set config variables with `app.config['suppress_callback_exceptions'] = True` now. The previous class-based syntax (e.g. `app.config.suppress_callback_exceptions`) has been maintained for backwards compatibility.
- 🐌 Experimental behaviour for a customizable "loading state". When a callback is in motion, Dash now appends a `<div class="_dash-loading-callback"/>` to the DOM. Users can style this element using custom CSS to display loading screen overlays. This feature is in alpha, we may remove it at any time.

### Fixed
- Fix a bug from 0.18.2 that removed the ability for dash to serve the app on any route besides `/`.
- Fix a bug from 0.18.0 with the new config variables when used in a multi-app setting, causing config to be shared across apps. Originally reported in https://community.plot.ly/t/flask-endpoint-error/5691/7
- Rename config setting `supress_callback_exceptions` to `suppress_callback_exceptions`. The original spelling is kept for backward compatibility.
- 🐞 (renderer) Fix a bug where Dash would fire updates for each parent of a grandchild node that shared the same grandparent. Originally reported in https://community.plot.ly/t/specifying-dependency-tree-traversal/5080/5
- 🐞 (renderer) Fix a bug where the document title that displays "Updating..." wouldn't change if the callback raised an Exception. Now it will be removed on any response, even a failure.

## 0.18.2 - 2017-09-07
### Added
- [#70](https://github.com/plotly/dash/pull/70) 🔧 Add an `endpoint` to each of the URLs to allow for multiple routes.

## 0.18.1 - 2017-09-07
### Fixed
- [#128](https://github.com/plotly/dash/pull/128) 🐛 If `app.layout` is a function, then it used to be called excessively. Now it is called just once on startup and just once on page load.

## 0.18.0 - 2017-09-07
### Changed
- 🔒  Remove the `/static/` folder and endpoint that is implicitly initialized by flask. This is too implicit for my comfort level: I worry that users will not be aware that their files in their `static` folder are accessible
- ⚡️  Remove all API calls to the Plotly API (https://api.plot.ly/), the authentication endpoints and decorators, and the associated `filename`, `sharing` and `app_url` arguments. This was never documented or officially supported. Authentication has been moved to the [`dash-auth` package](https://github.com/plotly/dash-auth).
- [#107](https://github.com/plotly/dash/pull/107) ✏️ Sort prop names in exception messages.

### Added
- 🔧 Add two new `config` variables: `routes_pathname_prefix` and `requests_pathname_prefix` to provide more flexibility for API routing when Dash apps are run behind proxy servers. `routes_pathname_prefix` is a prefix applied to the backend routes and `requests_pathname_prefix` prefixed in requests made by Dash's front-end. `dash-renderer==0.8.0rc3` uses these endpoints.
- [#112](https://github.com/plotly/dash/pull/112) 🔧 Add `id` to `KeyError` exceptions in components.


### Fixed
- ✏️  Fix a typo in an exception.
- 🔧 Replaced all illegal characters in environment variables.

### 🔧 Maintenance
- 📝  Update README.md
- ✅  Fix CircleCI tests. Note that the [`dash-renderer`](https://github.com/plotly/dash-renderer) contains the bulk of the integration tests.
- 💄 Flake8 fixes and tests (fixes [#99](https://github.com/plotly/dash/issues/99))
- ✨ Add this CHANGELOG.md.

## 0.17.3 - 2017-06-22
✨ This is the initial open-source release of Dash.<|MERGE_RESOLUTION|>--- conflicted
+++ resolved
@@ -1,20 +1,18 @@
 # Change Log for Dash
 All notable changes to `dash` will be documented in this file.
 This project adheres to [Semantic Versioning](http://semver.org/).
-<<<<<<< HEAD
+
 ## Unreleased
 ### Added
 - [#964](https://github.com/plotly/dash/pull/964) Adds support for preventing
 updates in clientside functions. 
   - Reject all updates with `throw window.dash_clientside.PreventUpdate;`
   - Reject a single output by returning `window.dash_clientside.no_update`
-=======
 
 ## [1.4.1] - 2019-10-17
 ### Fixed
 - [#969](https://github.com/plotly/dash/pull/969) Fix warnings emitted by react devtools coming from our own devtools components.
 
->>>>>>> 3ce895a8
 ## [1.4.0] - 2019-10-08
 ### Added
 - [#948](https://github.com/plotly/dash/pull/948) Support setting working directory for R apps run using the `dashr` fixture, primarily useful for tests with assets. `dashr.start_server` supports a `cwd` argument to set an explicit working directory, and has smarter defaults when it's omitted: if `app` is a path to an R script, uses the directory of that path; if `app` is a string, uses the directory the test file itself is in.
