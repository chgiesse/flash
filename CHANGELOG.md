# Change Log for Dash
All notable changes to `dash` will be documented in this file.
This project adheres to [Semantic Versioning](http://semver.org/).

## [UNRELEASED]
<<<<<<< HEAD
### Changed
- [#1237](https://github.com/plotly/dash/pull/1237) Closes [#920](https://github.com/plotly/dash/issues/920): Converts hot reload fetch failures into a server status indicator showing whether the latest fetch succeeded or failed. Callback fetch failures still appear as errors but have a clearer message.
=======
### Added
- [#1240](https://github.com/plotly/dash/pull/1240) Adds `callback_context` to clientside callbacks (e.g. `dash_clientside.callback_context.triggered`). Supports `triggered`, `inputs`, `inputs_list`, `states`, and `states_list`, all of which closely resemble their serverside cousins.
>>>>>>> 7043c13a

## [1.12.0] - 2020-05-05
### Added
- [#1228](https://github.com/plotly/dash/pull/1228) Adds control over firing callbacks on page (or layout chunk) load. Individual callbacks can have their initial calls disabled in their definition `@app.callback(..., prevent_initial_call=True)` and similar for `app.clientside_callback`. The app-wide default can also be changed with `app=Dash(prevent_initial_callbacks=True)`, then individual callbacks may disable this behavior.
- [#1201](https://github.com/plotly/dash/pull/1201) New attribute `app.validation_layout` allows you to create a multi-page app without `suppress_callback_exceptions=True` or layout function tricks. Set this to a component layout containing the superset of all IDs on all pages in your app.
- [#1078](https://github.com/plotly/dash/pull/1078) Permit usage of arbitrary file extensions for assets within component libraries

### Fixed
- [#1224](https://github.com/plotly/dash/pull/1224) Fixes [#1223](https://github.com/plotly/dash/issues/1223), a very specific situation in which initial callbacks will not fire.
- [#1220](https://github.com/plotly/dash/pull/1220) Fixes [#1216](https://github.com/plotly/dash/issues/1216), a set of related issues about pattern-matching callbacks with `ALL` wildcards in their `Output` which would fail if no components matched the pattern.
- [#1212](https://github.com/plotly/dash/pull/1212) Fixes [#1200](https://github.com/plotly/dash/issues/1200) - prior to Dash 1.11, if none of the inputs to a callback were on the page, it was not an error. This was, and is now again, treated as though the callback raised PreventUpdate. The one exception to this is with pattern-matching callbacks, when every Input uses a multi-value wildcard (ALL or ALLSMALLER), and every Output is on the page. In that case the callback fires as usual.
- [#1201](https://github.com/plotly/dash/pull/1201) Fixes [#1193](https://github.com/plotly/dash/issues/1193) - prior to Dash 1.11, you could use `flask.has_request_context() == False` inside an `app.layout` function to provide a special layout containing all IDs for validation purposes in a multi-page app. Dash 1.11 broke this when we moved most of this validation into the renderer. This change makes it work again.

## [1.11.0] - 2020-04-10
### Added
- [#1103](https://github.com/plotly/dash/pull/1103) Pattern-matching IDs and callbacks. Component IDs can be dictionaries, and callbacks can reference patterns of components, using three different wildcards: `ALL`, `MATCH`, and `ALLSMALLER`, available from `dash.dependencies`. This lets you create components on demand, and have callbacks respond to any and all of them. To help with this, `dash.callback_context` gets three new entries: `outputs_list`, `inputs_list`, and `states_list`, which contain all the ids, properties, and except for the outputs, the property values from all matched components.
- [#1103](https://github.com/plotly/dash/pull/1103) `dash.testing` option `--pause`: after opening the dash app in a test, will invoke `pdb` for live debugging of both Javascript and Python. Use with a single test case like `pytest -k cbwc001 --pause`.

### Changed
- [#1103](https://github.com/plotly/dash/pull/1103) Multiple changes to the callback pipeline:
  - `dash.callback_context.triggered` now does NOT reflect any initial values, and DOES reflect EVERY value which has been changed either by activity in the app or as a result of a previous callback. That means that the initial call of a callback with no prerequisite callbacks will list nothing as triggering. For backward compatibility, we continue to provide a length-1 list for `triggered`, but its `id` and `property` are blank strings, and `bool(triggered)` is `False`.
  - A user interaction which returns the same property value as was previously present will not trigger the component to re-render, nor trigger callbacks using that property as an input.
  - Callback validation is now mostly done in the browser, rather than in Python. A few things - mostly type validation, like ensuring IDs are strings or dicts and properties are strings - are still done in Python, but most others, like ensuring outputs are unique, inputs and outputs don't overlap, and (if desired) that IDs are present in the layout, are done in the browser. This means you can define callbacks BEFORE the layout and still validate IDs to the layout; and while developing an app, most errors in callback definitions will not halt the app.

### Fixed
- [#1103](https://github.com/plotly/dash/pull/1103) Fixed multiple bugs with chained callbacks either not triggering, inconsistently triggering, or triggering multiple times. This includes: [#635](https://github.com/plotly/dash/issues/635), [#832](https://github.com/plotly/dash/issues/832), [#1053](https://github.com/plotly/dash/issues/1053), [#1071](https://github.com/plotly/dash/issues/1071), and [#1084](https://github.com/plotly/dash/issues/1084). Also fixed [#1105](https://github.com/plotly/dash/issues/1105): async components that aren't rendered by the page (for example in a background Tab) would block the app from executing callbacks.

## [1.10.0] - 2020-04-01
### Added
- [#1134](https://github.com/plotly/dash/pull/1134) Allow `dash.run_server()` host and port parameters to be set with environment variables HOST & PORT, respectively

### Changed
- [#1145](https://github.com/plotly/dash/pull/1145) Update from React 16.8.6 to 16.13.0

### Fixed
- [#1142](https://github.com/plotly/dash/pull/1142) [Persistence](https://dash.plot.ly/persistence): Also persist 0, empty string etc

## [1.9.1] - 2020-02-27
### Added
- [#1133](github.com/plotly/dash/pull/1133) Allow the `compress` config variable to be set with an environment variable with DASH_COMPRESS=FALSE

## [1.9.0] - 2020-02-04
### Fixed
- [#1080](https://github.com/plotly/dash/pull/1080) Handle case where dash fails to load when used inside an iframe with a sandbox attribute that only has allow-scripts

## [1.8.0] - 2020-01-14
### Added
- [#1073](https://github.com/plotly/dash/pull/1073) Two new functions to simplify usage handling URLs and pathnames: `app.get_relative_path` & `app.trim_relative_path`.
These functions are particularly useful for apps deployed on Dash Enterprise where the apps served under a URL prefix (the app name) which is unlike apps served on localhost:8050.
    - `app.get_relative_path` returns a path with the config setting `requests_pathname_prefix` prefixed. Use `app.get_relative_path` anywhere you would provide a relative pathname, like `dcc.Link(href=app.relative_path('/page-2'))` or even as an alternative to `app.get_asset_url` with e.g. `html.Img(src=app.get_relative_path('/assets/logo.png'))`.
    - `app.trim_relative_path` a path with `requests_pathname_prefix` and leading & trailing
    slashes stripped from it. Use this function in callbacks that deal with `dcc.Location` `pathname`
    routing.
    Example usage:
    ```python
    app.layout = html.Div([
        dcc.Location(id='url'),
        html.Div(id='content')
    ])
    @app.callback(Output('content', 'children'), [Input('url', 'pathname')])
    def display_content(path):
        page_name = app.strip_relative_path(path)
        if not page_name:  # None or ''
            return html.Div([
                html.Img(src=app.get_relative_path('/assets/logo.png')),
                dcc.Link(href=app.get_relative_path('/page-1')),
                dcc.Link(href=app.get_relative_path('/page-2')),
            ])
        elif page_name == 'page-1':
            return chapters.page_1
        if page_name == "page-2":
            return chapters.page_2
    ```

### Changed
- [#1035](https://github.com/plotly/dash/pull/1035) Simplify our build process.
- [#1074](https://github.com/plotly/dash/pull/1074) Error messages when providing an incorrect property to a component have been improved: they now specify the component type, library, version, and ID (if available).

### Fixed
- [#1037](https://github.com/plotly/dash/pull/1037) Fix no_update test to allow copies, such as those stored and retrieved from a cache.

## [1.7.0] - 2019-11-27
### Added
- [#967](https://github.com/plotly/dash/pull/967) Add support for defining
clientside JavaScript callbacks via inline strings.
- [#1020](https://github.com/plotly/dash/pull/1020) Allow `visit_and_snapshot` API in `dash.testing.browser`  to stay on the page so you can run other checks.

### Changed
- [#1026](https://github.com/plotly/dash/pull/1026) Better error message when you forget to wrap multiple `children` in an array, and they get passed to other props.

### Fixed
- [#1018](https://github.com/plotly/dash/pull/1006) Fix the `dash.testing` **stop** API with process application runner in Python2. Use `kill()` instead of `communicate()` to avoid hanging.
- [#1027](https://github.com/plotly/dash/pull/1027) Fix bug with renderer callback lock never resolving with non-rendered async component using the asyncDecorator

## [1.6.1] - 2019-11-14
### Fixed
- [#1006](https://github.com/plotly/dash/pull/1006) Fix IE11 / ES5 compatibility and validation issues
- [#1006](https://github.com/plotly/dash/pull/1006) Fix bug with renderer wrapper component TreeContainer to prevent useless re-renders
- [#1001](https://github.com/plotly/dash/pull/1001)
  - Fix and improve the `clear_input()` API in `dash.testing`, so it's more robust handling react `input`.
  - make the `percy_snapshot()` API more robust, and the timeout of `wait_for_callbacks` (if set to True) will not fail the snapshot execution, but logged as potential error.

## [1.6.0] - 2019-11-04
### Fixed
- [#999](https://github.com/plotly/dash/pull/999) Fix fingerprint for component suites with `metadata` in version.
- [#983](https://github.com/plotly/dash/pull/983) Fix the assets loading issues when dashR application runner is handling with an app defined by string chunk.

## [1.5.1] - 2019-10-29
### Fixed
- [#987](https://github.com/plotly/dash/pull/987) Fix cache string handling for component suites with nested folders in their packages.
- [#986](https://github.com/plotly/dash/pull/986) Fix a bug with evaluation of `_force_eager_loading` when application is loaded with gunicorn

## [1.5.0] - 2019-10-29
### Added
- [#964](https://github.com/plotly/dash/pull/964) Adds support for preventing updates in clientside functions.
  - Reject all updates with `throw window.dash_clientside.PreventUpdate;`
  - Reject a single output by returning `window.dash_clientside.no_update`
- [#899](https://github.com/plotly/dash/pull/899) Add support for async dependencies and components
- [#973](https://github.com/plotly/dash/pull/973) Adds support for resource caching and adds a fallback caching mechanism through etag

### Fixed
- [#974](https://github.com/plotly/dash/pull/974) Fix and improve a percy snapshot behavior issue we found in dash-docs testing. It adds a flag `wait_for_callbacks` to ensure that, in the context of a dash app testing, the percy snapshot action will happen only after all callbacks get fired.

## [1.4.1] - 2019-10-17
### Fixed
- [#969](https://github.com/plotly/dash/pull/969) Fix warnings emitted by react devtools coming from our own devtools components.

## [1.4.0] - 2019-10-08
### Added
- [#948](https://github.com/plotly/dash/pull/948) Support setting working directory for R apps run using the `dashr` fixture, primarily useful for tests with assets. `dashr.start_server` supports a `cwd` argument to set an explicit working directory, and has smarter defaults when it's omitted: if `app` is a path to an R script, uses the directory of that path; if `app` is a string, uses the directory the test file itself is in.
- [#944](https://github.com/plotly/dash/pull/944)
  - Relevant `dash.testing` methods can now be called with either an element or a CSS selector: `select_dcc_dropdown`, `multiple_click`, `clear_input`, `zoom_in_graph_by_ratio`, `click_at_coord_fractions`.
  - Three new `dash.testing` methods: `clear_local_storage`, `clear_session_storage`, and `clear_storage` (to clear both together)
- [#937](https://github.com/plotly/dash/pull/937) `dash.testing` adds two APIs `zoom_in_graph_by_ratio` and `click_at_coord_fractions` about advanced interactions using mouse `ActionChain`
- [#938](https://github.com/plotly/dash/issues/938) Add debugging traces to dash backend about serving component suites, to verify the installed packages whenever in doubt.

### Fixed
- [#944](https://github.com/plotly/dash/pull/944) Fix a bug with persistence being toggled on/off on an existing component.

## [1.3.1] - 2019-09-19
### Changed
- Bump dash-core-components version from 1.2.0 to [1.2.1](https://github.com/plotly/dash-core-components/blob/master/CHANGELOG.md#120---2019-09-19)

## [1.3.0] - 2019-09-17
### Added
- [#923](https://github.com/plotly/dash/pull/923) Add one configuration `--percy-assets` in `pytest` to specify extra application assets path if needed.

- [#918](https://github.com/plotly/dash/pull/918) Add `wait_for_element_by_id` and `visit_and_snapshot` APIs in browser, add `raw_command` option (with higher priority than the default waitress one) and optional `start_timeout` argument to handle large applications within the process runner.

- [#903](https://github.com/plotly/dash/pull/903) Persistence: enable props edited by the user to persist across recreating the component or reloading the page. Components need to define three new props: `persistence`, `persisted_props`, and `persistence_type` as described in the lead comment of `src/persistence.js`. App developers then enable this behavior by, in the simplest case, setting `persistence: true` on the component. First use case is table, see [dash-table#566](https://github.com/plotly/dash-table/pull/566)

### Changed
- Bump dash-table version from 4.2.0 to [4.3.0](https://github.com/plotly/dash-table/blob/master/CHANGELOG.md#430---2019-09-17)
- Bump dash-core-components version from 1.1.2 to [1.2.0](https://github.com/plotly/dash-core-components/blob/master/CHANGELOG.md#120---2019-09-17)
- Bump dash-renderer version from 1.0.1 to [1.1.0](https://github.com/plotly/dash/blob/master/dash-renderer/CHANGELOG.md#110---2019-09-17)

### Fixed
- [#915](https://github.com/plotly/dash/issues/915) Fix `dash-generate-components` on Windows.
- [#829](https://github.com/plotly/dash/issues/829) Fix the `--remote` pytest argument which was not effective in the code, adding a new argument `--remote-url` to support the selenium grid usage in the cloud.
- [#910](https://github.com/plotly/dash/pull/910) Reduce the dash-renderer packages size on **PyPI** about 55% by removing the source maps. To do more advanced debugging, the source maps needs to be generated from source code with `npm run build:local` and pip install in editable mode, i.e. `pip install -e .`

## [1.2.0] - 2019-08-27
### Added
- [#860](https://github.com/plotly/dash/pull/860) Add a new arg `dev_tools_prune_errors` to `app.run_server` and `app.enable_dev_tools`. Default `True`, tracebacks only include user code and below. Set it `False` for the previous behavior showing all the Dash and Flask parts of the stack.

### Changed
- Bump dash-table version from 4.1.0 to [4.2.0](https://github.com/plotly/dash-table/blob/master/CHANGELOG.md#420---2019-08-27)
- Bump dash-core-components version from 1.1.1 to [1.1.2](https://github.com/plotly/dash-core-components/blob/master/CHANGELOG.md#112---2019-08-27)
- Bump dash-html-components version from 1.0.0 to [1.0.1](https://github.com/plotly/dash-html-components/blob/master/CHANGELOG.md#101---2019-08-27)
- Bump dash-renderer version from 1.0.0 to [1.0.1](https://github.com/plotly/dash/blob/dev/dash-renderer/CHANGELOG.md#101---2019-08-27)

### Fixed
- [#874](https://github.com/plotly/dash/pull/874) Clean all the binary assets in dash-renderer, add tool to build all the required bundles from fresh source code to avoid confusion of the assets and improve the release process. Fixes [#868](https://github.com/plotly/dash/pull/868) and [#734](https://github.com/plotly/dash/pull/734)

## [1.1.1] - 2019-08-06
### Changed
- Bump dash-core-components version from 1.1.0 to [1.1.1](https://github.com/plotly/dash-core-components/blob/master/CHANGELOG.md#111---2019-08-06)

## [1.1.0] - 2019-08-05
### Added
- [#827](https://github.com/plotly/dash/pull/827) Add support for dashR testing to the `dash.testing` pytest framework.

### Changed
- Bump dash-table version from 4.0.2 to [4.1.0](https://github.com/plotly/dash-table/blob/master/CHANGELOG.md#410---2019-08-05)
- Bump dash-core-components version from 1.0.0 to [1.1.0](https://github.com/plotly/dash-core-components/blob/master/CHANGELOG.md#110---2019-08-05)

## [1.0.2] - 2019-07-15
### Changed
- Bump dash-table version from 4.0.1 to [4.0.2](https://github.com/plotly/dash-table/blob/master/CHANGELOG.md#402---2019-07-15)

### Fixed
- [#821](https://github.com/plotly/dash/pull/821) Fix a bug with callback error reporting, [#791](https://github.com/plotly/dash/issues/791).

## [1.0.1] - 2019-07-09
### Changed
- 💥 [#808](https://github.com/plotly/dash/pull/808) Remove strong `dash.testing` dependencies per community feedback. Testing users should do `pip install dash[testing]` afterwards.

- [#805](https://github.com/plotly/dash/pull/805) Add headless mode for dash.testing, add `pytest_setup_options` hook for full configuration of `WebDriver Options`.

- Bump dash-table version from 4.0.0 to [4.0.1](https://github.com/plotly/dash-table/blob/master/CHANGELOG.md#401---2019-07-09)

## [1.0.0] - 2019-06-20
### Changed
- 💥 [#761](https://github.com/plotly/dash/pull/761) Several breaking changes to the `dash.Dash` API:
  - Remove two obsolete constructor kwargs: `static_folder` and `components_cache_max_age`
  - Remove the misspelled `supress_callback_exceptions` fallback
  - Remove the unused `resources.config.infer_from_layout`
  - Revamp `app.config`: ALL constructor args are now stored in `config`, with three exceptions: `server`, `index_string`, and `plugins`. None of these are stored in any other instance attributes anymore.
  - Change `hot_reload_interval` from msec to seconds, for consistency with `hot_reload_watch_interval`
  - When called from `enable_dev_tools`, `debug=True` by default. It's still `False` by default from `run_server`.

- ✨ [#744](https://github.com/plotly/dash/pull/744) Introducing Dash Testing (`dash.testing`) - read the full tutorial at http://dash.plotly.com/testing.

- [#753](https://github.com/plotly/dash/pull/753) `Component` no longer inherits `MutableMapping`, so `values`, `keys`, and more are no longer methods. Fixes an issue reported in [dcc#440](https://github.com/plotly/dash-core-components/issues/440) where components with certain prop names defined but not provided would cause a failure to render. During component generation we now disallow all props with leading underscores or matching a few remaining reserved words: `UNDEFINED`, `REQUIRED`, `to_plotly_json`, `available_properties`, and `available_wildcard_properties`.

- [#739](https://github.com/plotly/dash/pull/739) Allow the Flask app to be provided to Dash after object initialization. This allows users to define Dash layouts etc when using the app factory pattern, or any other pattern that inhibits access to the app object. This broadly complies with the flask extension API, allowing Dash to be considered as a Flask extension where it needs to be.

- [#774](https://github.com/plotly/dash/pull/774) Allow the Flask app to set the Dash app name if the name is not provided by users.

- [#722](https://github.com/plotly/dash/pull/722) Assets are served locally by default. Both JS scripts and CSS files are affected. This improves robustness and flexibility in numerous situations, but in certain cases initial loading could be slowed. To restore the previous CDN serving, set `app.scripts.config.serve_locally = False` (and similarly with `app.css`, but this is generally less important).

- [#724](https://github.com/plotly/dash/pull/724), [renderer#175](https://github.com/plotly/dash-renderer/pull/175) Undo/redo toolbar is removed by default, you can enable it with `app=Dash(show_undo_redo=true)`. The CSS hack `._dash-undo-redo:{display:none;}` is no longer needed

- 💥[#709](https://github.com/plotly/dash/pull/709) Merge the `dash-renderer` project into the main dash repo to simplify feature dev workflow. We will keep the [deprecated one](https://github.com/plotly/dash-renderer) for archive purpose.

## [0.43.0] - 2019-05-15
### Changed
- Bump dash-core-components version from 0.47.0 to [0.48.0](https://github.com/plotly/dash-core-components/blob/master/CHANGELOG.md#0480---2019-05-15)
- Bump dash-renderer version from 0.23.0 to [0.24.0](https://github.com/plotly/dash-renderer/blob/master/CHANGELOG.md#0240---2019-05-15)
- Bump dash-table version from 3.6.0 to [3.7.0](https://github.com/plotly/dash-table/blob/master/CHANGELOG.md#370---2019-05-15)

### Fixed
- [renderer#170](https://github.com/plotly/dash-renderer/pull/170) Fix regression on handling PreventUpdate (204 NO CONTENT)

## [0.42.0] - 2019-04-25
### Added
- [#687](https://github.com/plotly/dash/pull/687), [renderer#100](https://github.com/plotly/dash-renderer/pull/100) Dev Tools support. A new UI in the application that automatically display JavaScript & Python error messages, validates your component's properties, and displays a graph of your callback's dependencies. Only enabled in debug mode. Turn this on and off with two new config flags in `app.run_server`:
  - `dev_tools_props_check` - turn on/off property validation.
  - `dev_tools_ui` - turn on/off the UI.

### Fixed
- [renderer#148](https://github.com/plotly/dash-renderer/issues/148) Fix regression for `children=0` case.

## [0.41.0] - 2019-04-10
### Added
- [#672](https://github.com/plotly/dash/pull/672), [renderer#143](https://github.com/plotly/dash-renderer/pull/143) Support for "Clientside Callbacks" - an escape hatch to execute your callbacks in JavaScript instead of Python
- [#676](https://github.com/plotly/dash/pull/676) Add `dev_tools_ui` config flag in `app.run_server` (serialized in `<script id="_dash-config" type="application/json">`) to display or hide the forthcoming Dev Tools UI in Dash's front-end (dash-renderer).
- [#680](https://github.com/plotly/dash/pull/680) Partial updates: leave some multi-output updates unchanged while updating others

### Removed
- [renderer#145](https://github.com/plotly/dash-renderer/pull/145) Remove `dash_renderer._set_react_version` support for 15.4.2 and 16.2.0

### Changed
- Bump dash-core-components version from 0.45.0 to [0.46.0](https://github.com/plotly/dash-core-components/blob/master/CHANGELOG.md#0460---2019-04-10)
- [renderer#145](https://github.com/plotly/dash-renderer/pull/145) Update from React 15.4.2 to React 16.8.6

## [0.40.0] - 2019-03-25
### Changed
- Bump dash-core-components version from 0.44.0 to [0.45.0](https://github.com/plotly/dash-core-components/blob/master/CHANGELOG.md#0450---2019-03-25)
- Bump dash-html-components version from 0.14.0 to [0.15.0](https://github.com/plotly/dash-html-components/blob/master/CHANGELOG.md#0150---2019-03-25)
- [renderer#140](https://github.com/plotly/dash-renderer/pull/140), [renderer#126](https://github.com/plotly/dash-renderer/pull/126) Optimize rendering, and always assign `setProps` to components even with no callbacks to use it.

## [0.39.0] - 2019-03-04
### Added
- [#436](https://github.com/plotly/dash/pull/436) Allow multiple outputs from a single callback.
- [#367](https://github.com/plotly/dash/pull/367) Support custom javascript hooks to modify callback payloads and responses.
- [#623](https://github.com/plotly/dash/pull/623) Modify the flask response with custom cookies or headers, using `dash.callback_context.response`.
- [renderer#93](https://github.com/plotly/dash-renderer/pull/93) Loading states API

### Changed
- Bump dash-core-components version from 0.43.1 to [0.44.0](https://github.com/plotly/dash-core-components/blob/master/CHANGELOG.md#0440---2019-03-04)
- Bump dash-html-components version from 0.13.5 to [0.14.0](https://github.com/plotly/dash-html-components/blob/master/CHANGELOG.md#0140---2019-03-04)
- Bump dash-table version from 3.5.0 to [3.6.0](https://github.com/plotly/dash-table/blob/master/CHANGELOG.md#360---2019-03-04)

## [0.38.0] - 2019-02-25
### Added
- [#603](https://github.com/plotly/dash/pull/603) Add components libraries js/css distribution to hot reload watch.
- [#608](https://github.com/plotly/dash/pull/608), [renderer#124](https://github.com/plotly/dash-renderer/pull/124) Callback context:
  - Know which inputs caused a callback to fire: `dash.callback_context.triggered`
  - Input/State values by name `dash.callback_context.states.get('btn.n_clicks')`

### Changed
- Bump dash-table version from 3.4.0 to [3.5.0](https://github.com/plotly/dash-table/blob/master/CHANGELOG.md#350---2019-02-25)
- Bump dash-renderer version from 0.18.0 to [0.19.0](https://github.com/plotly/dash-renderer/blob/master/CHANGELOG.md#0190---2019-02-25)

### Fixed
- Fix missing indentation for generated metadata.json [#600](https://github.com/plotly/dash/issues/600)
- Fix missing component prop docstring error [#598](https://github.com/plotly/dash/issues/598)
- [#492](https://github.com/plotly/dash/pull/492) Move `__repr__` to base component instead of being generated.
- [#605](https://github.com/plotly/dash/pull/605) Raise exception when same input & output are used in a callback

## [0.37.0] - 2019-02-11
### Removed
- [renderer#118](https://github.com/plotly/dash-renderer/pull/118) Removed redux logger for the dev.

### Changed
- [#565](https://github.com/plotly/dash/pull/565) Add core libraries as version locked dependencies
- Bump dash-table version from 3.3.0 to [3.4.0](https://github.com/plotly/dash-table/blob/master/CHANGELOG.md#340---2019-02-08)
- Bump dash-renderer version from 0.17.0 to [0.18.0](https://github.com/plotly/dash-renderer/blob/master/CHANGELOG.md#0180---2019-02-11)
- Bump dash-core-components version from 0.43.0 to [0.43.1](https://github.com/plotly/dash-core-components/blob/master/CHANGELOG.md#0431---2019-02-11)

### Fixed
- [#563](https://github.com/plotly/dash/pull/563) Fix collections.abc deprecation warning for python 3.8

## [0.36.0] - 2019-01-25
### Removed
- [#550](https://github.com/plotly/dash/pull/550), [renderer#114](https://github.com/plotly/dash-renderer/pull/114) Remove support for `Event` system. Use event properties instead, for example the `n_clicks` property instead of the `click` event, see [#531](https://github.com/plotly/dash/issues/531). `dash_renderer` MUST be upgraded to >=0.17.0 together with this, and it is recommended to update `dash_core_components` to >=0.43.0 and `dash_html_components` to >=0.14.0.

## [0.35.3] - 2019-01-23
### Changed
- [#547](https://github.com/plotly/dash/pull/547)
  - `assets_folder` argument now defaults to 'assets'
  - The assets folder is now always relative to the given root path of `name` argument, the default of `__main__` will get the `cwd`.
  - No longer coerce the name argument from the server if the server argument is provided.

### Fixed
- [#547](https://github.com/plotly/dash/pull/547)
  - Asset blueprint takes routes prefix into it's static path.
  - Asset url path no longer strip routes from requests.
- [#548](https://github.com/plotly/dash/pull/548) Remove print statement from PreventUpdate error handler.
- [#524](https://github.com/plotly/dash/pull/524) Removed ComponentRegistry dist cache.

## [0.35.2] - 2019-01-11
### Fixed
- [#522](https://github.com/plotly/dash/pull/522) Fix typo in some exception names
- [renderer#110](https://github.com/plotly/dash-renderer/pull/110)
  - Keep the config store state on soft reload.
  - AppProvider returns `Loading...` if no configs as before [renderer#108](https://github.com/plotly/dash-renderer/pull/108).

## 0.35.1 - 2018-12-27
### Fixed
- [#518](https://github.com/plotly/dash/pull/518) Always skip `dynamic` resources from index resources collection.

## 0.35.0 - 2018-12-18
### Added
- [#483](https://github.com/plotly/dash/pull/483) Experimental `--r-prefix` option to `dash-generate-components`, optionally generates R version of components and corresponding R package.

## 0.34.0 - 2018-12-17
### Added
- [#490](https://github.com/plotly/dash/pull/490) Add `--ignore` option to `dash-generate-components`, defaults to `^_`.

### Removed
- [renderer#108](https://github.com/plotly/dash-renderer/pull/108) Unused login api and Authentication component

### Fixed
- Add `key` to rendered components, fixing [renderer#379](https://github.com/plotly/dash-core-components/issues/379)

## 0.33.0 - 2018-12-10
### Added
- [#487](https://github.com/plotly/dash/pull/487) Add specific Dash exception types to replace generic exceptions (`InvalidIndexException`, `DependencyException`, `ResourceException`)

## 0.32.2 - 2018-12-09
### Fixed
- [#485](https://github.com/plotly/dash/pull/485) Fix typo in missing events/inputs error message

## 0.32.1 - 2018-12-07
### Changed
- [#484](https://github.com/plotly/dash/pull/484) Mute dash related missing props docstring from extract-meta warnings

## 0.32.0 - 2018-12-07
### Added
- [#478](https://github.com/plotly/dash/pull/478), [renderer#104](https://github.com/plotly/dash-renderer/issues/104) Support for .map file extension and dynamic (on demand) loading
- [renderer#107](https://github.com/plotly/dash-renderer/pull/107) [Redux devtools](https://github.com/zalmoxisus/redux-devtools-extension) support

## 0.31.1 - 2018-11-29
### Fixed
- [#473](https://github.com/plotly/dash/pull/473) Fix `_imports_.py` indentation generation.

## 0.31.0 - 2018-11-29
### Added
- [#451](https://github.com/plotly/dash/pull/451) Combine `extract-meta` and Python component files generation in a cli

### Fixed
- Fix a bug [renderer#66](https://github.com/plotly/dash-renderer/issues/66) in the ON_PROP_CHANGE callback where history was not correctly set when acting on more than one component. In particular, the 'undo' button should now work as expected.

## 0.30.0 - 2018-11-14
### Added
- [#362](https://github.com/plotly/dash/pull/362), [renderer#73](https://github.com/plotly/dash-renderer/pull/73) Hot reloading from the browser.
- Silence routes logging with `dev_tools_silence_routes_logging`.

## 0.29.0 - 2018-11-06
### Added
- [#444](https://github.com/plotly/dash/pull/444) Add component namespaces registry, collect the resources needed by component library when they are imported instead of crawling the layout.

## 0.28.7 - 2018-11-05
### Fixed
- [#450](https://github.com/plotly/dash/pull/450) Use the same prop name black list for component generation in all supported Python versions. Closes [#361](https://github.com/plotly/dash/issues/361).

## 0.28.6 - 2018-11-05
### Fixed
- [#443](https://github.com/plotly/dash/pull/443) `Dash.registered_paths` changed to a `collections.defaultdict(set)`, was appending the same package paths on every index.

## 0.28.5 - 2018-10-18
### Fixed
- [#431](https://github.com/plotly/dash/pull/431) Replace windows endline when generating components class docstrings.

## 0.28.4 - 2018-10-18
### Fixed
- [#430](https://github.com/plotly/dash/pull/430) Fix `Component.traverse()` and `Component.traverse_with_paths()` for components with `children` of type `tuple`, not just `list`.

## 0.28.3 - 2018-10-17
### Fixed
- [#418](https://github.com/plotly/dash/pull/418) Fix http-equiv typo
- Include missing polyfills to restore Internet Explorer support, restore whatwg-fetch [renderer#87](https://github.com/plotly/dash-renderer/issues/87)

## 0.28.2 - 2018-10-05
### Changed
- [#377](https://github.com/plotly/dash/pull/377) Move `add_url` function definition out of `Dash.__init__`

## 0.28.1 - 2018-09-26
### Fixed
- [#407](https://github.com/plotly/dash/pull/407) Missing favicon package_data from setup.py

## 0.28.0 - 2018-09-26
### Added
- [#406](https://github.com/plotly/dash/pull/406) Default favicon for dash apps.
- Bust the cache of the assets favicon.

### Fixed
- [#403](https://github.com/plotly/dash/pull/403) Remove the first and last blank lines from the HTML index string.

## 0.27.0 - 2018-09-20
### Added
- [#369](https://github.com/plotly/dash/pull/369), [renderer#77](https://github.com/plotly/dash-renderer/pull/77) Allow serving dev bundles from the components suite, enable with `app.run_server(dev_tools_serve_dev_bundles=True)`

### Fixed
- [#350](https://github.com/plotly/dash/pull/350) Use HTML5 syntax for the meta tag

## 0.26.6 - 2018-09-19
### Fixed
- [#387](https://github.com/plotly/dash/pull/387) Add `Cache-Control` headers to files served by `Dash.serve_component_suites`, and time modified query string to collected components suites resources.
- [#394](https://github.com/plotly/dash/pull/394) Add `InvalidResourceError` error and a Flask error handler so unregistered paths in `serve_component_suites` return a 404 instead of 500.

## 0.26.5 - 2018-09-10
### Fixed
- [#374](https://github.com/plotly/dash/pull/374) Fix `get_asset_url` with a different `assets_url_path`.

## 0.26.4 - 2018-08-28
### Fixed
- Set `url_base_pathname` to `None` in `Dash.__init__`. Fix [#364](https://github.com/plotly/dash/issues/364)

## 0.26.3 - 2018-08-27
### Added
- `Dash.get_asset_url` will give the prefixed url for the asset file.

### Fixed
- [#351](https://github.com/plotly/dash/pull/351) Prefix assets files with `requests_pathname_prefix`.

## 0.26.2 - 2018-08-26
### Fixed
- [#343](https://github.com/plotly/dash/pull/343) Only create the assets blueprint once for apps that provide the same flask instance to multiple dash instances.

## 0.26.1 - 2018-08-26
### Fixed
- [#336](https://github.com/plotly/dash/pull/336) Fix bug in `_validate_layout` which would not let a user set `app.layout` to be a function that returns a layout [(fixes #334)](https://github.com/plotly/dash/issues/334).

## 0.26.0 - 2018-08-20
### Added
- [#318](https://github.com/plotly/dash/pull/318) Add `assets_ignore` init keyword, regex filter for the assets files.

## 0.25.1 - 2018-08-20
### Fixed
- [#335](https://github.com/plotly/dash/pull/335) Ensure CSS/JS external resources are loaded before the assets.

## 0.25.0 - 2018-08-14
### Added
- [#322](https://github.com/plotly/dash/pull/322) Take config values from init or environ variables (Prefixed with `DASH_`).

### Fixed
- Take `requests_pathname_prefix` config when creating scripts tags.
- `requests/routes_pathname_prefix` must start and end with `/`.
- `requests_pathname_prefix` must end with `routes_pathname_prefix`. If you supplied both `requests` and `routes` pathname before this update, make sure `requests_pathname_prefix` ends with the same value as `routes_pathname_prefix`.
- `url_base_pathname` sets both `requests/routes` pathname, cannot supply it with either `requests` or `routes` pathname prefixes.


## 0.24.2 - 2018-08-13
### Fixed
- [#320](https://github.com/plotly/dash/pull/320) Disallow duplicate component ids in the initial layout.

## 0.24.1 - 2018-08-10
### Fixed
- Fix bug [#321](https://github.com/plotly/dash/issues/321) where importing Dash components with no props would result in an error.
- Fix a bug in 0.23.1 where importing components with arguments that are python keywords could cause an error. In particular, this fixes `dash-html-components` with Python 3.7.

## 0.24.0 - 2018-08-10
### Added
- [#319](https://github.com/plotly/dash/pull/309) Add a modified time query string to assets included in the index in order to bust the cache.


## 0.23.1 - 2018-08-02
### Added
- [#316](https://github.com/plotly/dash/pull/316) Add `ie-compat` meta tag to the index by default.
- [#305](https://github.com/plotly/dash/pull/305) Add `external_script` and `external_css` keywords to dash `__init__`.
- Dash components are now generated at build-time and then imported rather than generated when a module is imported. This should reduce the time it takes to import Dash component libraries, and makes Dash compatible with IDEs.

## 0.22.1 - 2018-08-01
### Fixed
- [#273](https://github.com/plotly/dash/pull/273) Raise a more informative error if a non-JSON-serializable value is returned from a callback.

## 0.22.0 - 2018-07-25
### Added
- [#286](https://github.com/plotly/dash/pull/286) Asset files & index customization.
- [#294](https://github.com/plotly/dash/pull/294) Raise an error if there is no layout present when the server is run.
- [renderer#55](https://github.com/plotly/dash-renderer/pull/55) Add `_dash-error` class to the "Error loading layout" and "Error loading dependencies" messages.

### Fixed
- Attempting to render a `Boolean` value to the page no longer crashes the app.
- [renderer#57](https://github.com/plotly/dash-renderer/issues/57) If a callback references an `id` which does not exist in the DOM tree at the time it is executed, throw a more informative front-end exception.
- [renderer#54](https://github.com/plotly/dash-renderer/pull/54) Previously, if a component called `updateProps` with multiple properties, Dash would fire the callback multiple times (once for each property). Now the callback only fires once.

## 0.21.1 - 2018-04-10
### Added
- [#237](https://github.com/plotly/dash/pull/237) Support `aria-*` and `data-*` attributes in all dash html components. These new keywords can be added using a dictionary expansion, e.g. `html.Div(id="my-div", **{"data-toggle": "toggled", "aria-toggled": "true"})`
- [renderer#45](https://github.com/plotly/dash-renderer/pull/45) Allow user to choose between React versions '15.4.2' and '16.2.0':
```python
import dash_renderer

# Set the react version before setting up the Dash application
dash_renderer._set_react_version('16.2.0')

app = dash.Dash(...)
```

### Fixed
- [renderer#50](https://github.com/plotly/dash-renderer/pull/50) Update MANIFEST.in to include `react` and `react-dom` bundles for development mode

## 0.21.0 - 2018-02-21
### Added
- [#207](https://github.com/plotly/dash/pull/207) Support React components using [Flow](https://flow.org/en/docs/react/) types. `component_loader` now has the following behavior to create docstrings as determined in discussion in [#187](https://github.com/plotly/dash/issues/187):
  1. If a Dash component has `PropTypes`-generated typing, the docstring uses the `PropTypes`, _regardless of whether the component also has Flow types (current behavior)._
  2. Otherwise if a Dash component has Flow types but _not `PropTypes`_, the docstring now uses the objects generated by `react-docgen` from the Flow types.

### Fixed
- [renderer#42](https://github.com/plotly/dash-renderer/pull/42) Fix [renderer#41](https://github.com/plotly/dash-renderer/issues/41) and [renderer#44](https://github.com/plotly/dash-renderer/issues/44).
  - In some cases, during initialization, callbacks may fired multiple times instead of just once. This only happens in certain scenarios where outputs have overlapping inputs and those inputs are leaves (they don't have any inputs of their own).
  - If an output component is returned from a callback and its inputs were _not_ returned from the same input (i.e. they were already visible), then the callback to update the output would not fire. This has now been fixed. A common scenario where this app structure exists is within a Tabbed app, where there are global controls that update each tab's contents and the tab's callback just displays new output containers.

## 0.20.0 - 2018-01-19
### Added
- [#190](https://github.com/plotly/dash/pull/190) `exceptions.PreventUpdate` can be raised inside a callback to prevent the callback from updating the app. See https://community.plotly.com/t/improving-handling-of-aborted-callbacks/7536/2.

### Removed
- Removes logging from redux middleware from production build based on process.env.NODE_ENV.

### Changed
- Many pylint style fixes: [#163](https://github.com/plotly/dash/pull/163), [#164](https://github.com/plotly/dash/pull/164), [#165](https://github.com/plotly/dash/pull/165), [#166](https://github.com/plotly/dash/pull/166), [#167](https://github.com/plotly/dash/pull/167), [#168](https://github.com/plotly/dash/pull/168), [#169](https://github.com/plotly/dash/pull/169), [#172](https://github.com/plotly/dash/pull/172), [#173](https://github.com/plotly/dash/pull/173), [#181](https://github.com/plotly/dash/pull/181), [#185](https://github.com/plotly/dash/pull/185), [#186](https://github.com/plotly/dash/pull/186), [#193](https://github.com/plotly/dash/pull/193)
- [#184](https://github.com/plotly/dash/pull/184) New integration test framework.
- [#174](https://github.com/plotly/dash/pull/174) Submodules are now imported into the `dash` namespace for better IDE completion.

## 0.19.0 - 2017-10-16
### Changed
- 🔒  Remove CSRF protection measures. CSRF-style attacks are not relevant to Dash apps. Dash's API uses `POST` requests with content type `application/json` which are not susceptible to unwanted requests from 3rd party sites. See [#141](https://github.com/plotly/dash/issues/141).
- 🔒  `app.server.secret_key` is no longer required since CSRF protection was removed. Setting `app.server.secret_key` was difficult to document and a very common source of confusion, so it's great that users won't get bitten by this anymore :tada:
- 🐞 [renderer#22](https://github.com/plotly/dash-renderer/pull/22), [renderer#28](https://github.com/plotly/dash-renderer/pull/28) Previously, old requests could override new requests if their response was longer than the new one. This caused subtle bugs when apps are deployed on multiple processes or threads with component callbacks that update at varying rates like urls. Originally reported in [#133](https://github.com/plotly/dash/issues/133). This fix should also improve performance when many updates happen at once as outdated requests will get dropped instead of updating the UI. Performance issue with the first PR reported in [renderer#27](https://github.com/plotly/dash-renderer/issues/27) and fixed in the second PR.
- [renderer#21](https://github.com/plotly/dash-renderer/pull/21) Fix an issue where a callback would be fired excessively. Previously, the callback would be called as many times as it had inputs. Now, it is called less.

## 0.18.3 - 2017-09-08
### Added
- `app.config` is now a `dict` instead of a class. You can set config variables with `app.config['suppress_callback_exceptions'] = True` now. The previous class-based syntax (e.g. `app.config.suppress_callback_exceptions`) has been maintained for backwards compatibility.
- 🐌 Experimental behaviour for a customizable "loading state". When a callback is in motion, Dash now appends a `<div class="_dash-loading-callback"/>` to the DOM. Users can style this element using custom CSS to display loading screen overlays. This feature is in alpha, we may remove it at any time.

### Fixed
- Fix a bug from 0.18.2 that removed the ability for dash to serve the app on any route besides `/`.
- Fix a bug from 0.18.0 with the new config variables when used in a multi-app setting, causing config to be shared across apps. Originally reported in https://community.plotly.com/t/flask-endpoint-error/5691/7
- Rename config setting `supress_callback_exceptions` to `suppress_callback_exceptions`. The original spelling is kept for backward compatibility.
- 🐞 (renderer) Fix a bug where Dash would fire updates for each parent of a grandchild node that shared the same grandparent. Originally reported in https://community.plotly.com/t/specifying-dependency-tree-traversal/5080/5
- 🐞 (renderer) Fix a bug where the document title that displays "Updating..." wouldn't change if the callback raised an Exception. Now it will be removed on any response, even a failure.

## 0.18.2 - 2017-09-07
### Added
- [#70](https://github.com/plotly/dash/pull/70) 🔧 Add an `endpoint` to each of the URLs to allow for multiple routes.

## 0.18.1 - 2017-09-07
### Fixed
- [#128](https://github.com/plotly/dash/pull/128) 🐛 If `app.layout` is a function, then it used to be called excessively. Now it is called just once on startup and just once on page load.

## 0.18.0 - 2017-09-07
### Changed
- 🔒  Remove the `/static/` folder and endpoint that is implicitly initialized by flask. This is too implicit for my comfort level: I worry that users will not be aware that their files in their `static` folder are accessible
- ⚡️  Remove all API calls to the Plotly API (https://api.plotly.com/), the authentication endpoints and decorators, and the associated `filename`, `sharing` and `app_url` arguments. This was never documented or officially supported. Authentication has been moved to the [`dash-auth` package](https://github.com/plotly/dash-auth).
- [#107](https://github.com/plotly/dash/pull/107) ✏️ Sort prop names in exception messages.

### Added
- 🔧 Add two new `config` variables: `routes_pathname_prefix` and `requests_pathname_prefix` to provide more flexibility for API routing when Dash apps are run behind proxy servers. `routes_pathname_prefix` is a prefix applied to the backend routes and `requests_pathname_prefix` prefixed in requests made by Dash's front-end. `dash-renderer==0.8.0rc3` uses these endpoints.
- [#112](https://github.com/plotly/dash/pull/112) 🔧 Add `id` to `KeyError` exceptions in components.


### Fixed
- ✏️  Fix a typo in an exception.
- 🔧 Replaced all illegal characters in environment variables.

### 🔧 Maintenance
- 📝  Update README.md
- ✅  Fix CircleCI tests. Note that the [`dash-renderer`](https://github.com/plotly/dash-renderer) contains the bulk of the integration tests.
- 💄 Flake8 fixes and tests (fixes [#99](https://github.com/plotly/dash/issues/99))
- ✨ Add this CHANGELOG.md.

## 0.17.3 - 2017-06-22
✨ This is the initial open-source release of Dash.<|MERGE_RESOLUTION|>--- conflicted
+++ resolved
@@ -3,13 +3,11 @@
 This project adheres to [Semantic Versioning](http://semver.org/).
 
 ## [UNRELEASED]
-<<<<<<< HEAD
+### Added
+- [#1240](https://github.com/plotly/dash/pull/1240) Adds `callback_context` to clientside callbacks (e.g. `dash_clientside.callback_context.triggered`). Supports `triggered`, `inputs`, `inputs_list`, `states`, and `states_list`, all of which closely resemble their serverside cousins.
+
 ### Changed
 - [#1237](https://github.com/plotly/dash/pull/1237) Closes [#920](https://github.com/plotly/dash/issues/920): Converts hot reload fetch failures into a server status indicator showing whether the latest fetch succeeded or failed. Callback fetch failures still appear as errors but have a clearer message.
-=======
-### Added
-- [#1240](https://github.com/plotly/dash/pull/1240) Adds `callback_context` to clientside callbacks (e.g. `dash_clientside.callback_context.triggered`). Supports `triggered`, `inputs`, `inputs_list`, `states`, and `states_list`, all of which closely resemble their serverside cousins.
->>>>>>> 7043c13a
 
 ## [1.12.0] - 2020-05-05
 ### Added
