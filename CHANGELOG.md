--- conflicted
+++ resolved
@@ -2,19 +2,15 @@
 All notable changes to `dash` will be documented in this file.
 This project adheres to [Semantic Versioning](https://semver.org/).
 
-<<<<<<< HEAD
 ## Unreleased
 
 ### Added
 
 - [#2261](https://github.com/plotly/dash/pull/2261) Added new `placeholder_text` property to `filterOptions` for DataTable which allows overriding the default filter field placeholder.
-=======
-## UNRELEASED
 
 ### Fixed
 
 - [#2257](https://github.com/plotly/dash/pull/2257) Fix tuple types in the TypeScript component generator.
->>>>>>> 2bd83a98
 
 ## [2.6.2] - 2022-09-23
 
