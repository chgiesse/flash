# Change Log for Dash
All notable changes to `dash` will be documented in this file.
This project adheres to [Semantic Versioning](https://semver.org/).

<<<<<<< HEAD
## Unreleased

## Dash

### Added

- [#1751](https://github.com/plotly/dash/pull/1751) Renames `app.run_server` to `app.run` while preserving `app.run_server` for backwards compatibility.
=======
## [Unreleased]

### Added
- [#1952](https://github.com/plotly/dash/pull/1952) Improved callback_context
  - Closes [#1818](https://github.com/plotly/dash/issues/1818) Closes [#1054](https://github.com/plotly/dash/issues/1054)
  - adds `dash.ctx`, a more concise name for `dash.callback_context`
  - adds `ctx.triggered_prop_ids`, a dictionary of the component ids and props that triggered the callback.
  - adds `ctx.triggered_id`, the `id` of the component that triggered the callback.
  - adds `ctx.args_grouping`, a dict of the inputs used with flexible callback signatures.

- [#2009](https://github.com/plotly/dash/pull/2009) Add support for Promises within Client-side callbacks as requested in [#1364](https://github.com/plotly/dash/pull/1364).

### Fixed

- [#1968](https://github.com/plotly/dash/pull/1968) Fix bug [#1877](https://github.com/plotly/dash/issues/1877), code which uses `merge_duplicate_headers` and `style_header_conditional` to highlight columns, it incorrectly highlights header cells.

- [#2015](https://github.com/plotly/dash/pull/2015) Fix bug [#1854](https://github.com/plotly/dash/issues/1854) in which the combination of row_selectable="single or multi" and filter_action="native" caused the JS error.

- [#1976](https://github.com/plotly/dash/pull/1976) Fix [#1962](https://github.com/plotly/dash/issues/1962) in which DatePickerSingle and DatePickerRange are extremely slow when provided a long list of disabled_days.

### Changed

- [#2016](https://github.com/plotly/dash/pull/2016) Drop the 375px width from default percy_snapshot calls, keep only 1280px

### Updated
- [#2016](https://github.com/plotly/dash/pull/2016) Widespread dependency upgrades
  - Upgrade Plotly.js to v2.11.1 (from v2.11.0). Patch release [2.11.1](https://github.com/plotly/plotly.js/releases/tag/v2.11.1) fixes regl-based traces in strict CSP mode, however you must manually switch to the strict bundle to use this.
  - Upgrade `black` to v22.3.0 for Python 3.7+ - if you use `dash[ci]` and you call `black`, this may alter your code formatting slightly, including more consistently breaking Python 2 compatibility.
  - Many other mainly JS dependency upgrades to the internals of Dash renderer and components. These may patch bugs or improve performance.

### Fixed

- [#1970](https://github.com/plotly/dash/pull/1970) dcc.Dropdown Refactor fixes:
  - Fix bug [#1868](https://github.com/plotly/dash/issues/1868) value does not update when selected option removed from options.
  - Fix bug [#1908](https://github.com/plotly/dash/issues/1908) Selected options not showing when the value contains a comma.

## [2.3.1] - 2022-03-29

### Fixed

- [#1963](https://github.com/plotly/dash/pull/1963) Fix [#1780](https://github.com/plotly/dash/issues/1780) flask shutdown deprecation warning when running dashduo threaded tests.
- [#1995](https://github.com/plotly/dash/pull/1995) Fix [#1992](https://github.com/plotly/dash/issues/1992) ImportError: cannot import name 'get_current_traceback' from 'werkzeug.debug.tbtools'.

## [2.3.0] - 2022-03-13

### Added
- [#1949](https://github.com/plotly/dash/pull/1915) Add built-in MathJax support to both `dcc.Markdown` and `dcc.Graph`. A new boolean prop `mathjax` was added to these two components, defaulting to `False`. Set `mathjax=True` to enable math rendering. This work uses MathJax v3, although `dcc.Graph` and Plotly.js can also be used with MathJax v2.
  - In `dcc.Markdown` this has two flavors: inline math is any content between single dollar signs, for example `"$E=mc^2$"`, and "display" math (on its own line, potentially multi-line) is delimited by double dollar signs.
  - In `dcc.Graph`, most text fields (graph and axis titles, trace names, scatter and bar text) can use math, and it's enabled with single dollar sign delimiters. A limitation here is that currently a given piece of text can only be one or the other: if math is found, everything outside the delimiters is ignored. See https://plotly.com/python/LaTeX/ for details.
  - For an intro to LaTeX math, see https://en.wikibooks.org/wiki/LaTeX/Mathematics.
  - Big thanks to [Equinor](https://www.equinor.com/) for sponsoring this development, including the related work in Plotly.js!

### Updated
- [#1949](https://github.com/plotly/dash/pull/1915) Upgrade Plotly.js to v2.11.0 (from v2.9.0)
  - [Feature release 2.10.0](https://github.com/plotly/plotly.js/releases/tag/v2.10.0):
    - Support for MathJax v3
    - `fillpattern` for `scatter` traces with filled area
  - [Feature release 2.11.0](https://github.com/plotly/plotly.js/releases/tag/v2.11.0):
    - Every trace type can now be rendered in a stricter CSP environment, specifically avoiding `unsafe-eval`. Please note: the `regl`-based traces (`scattergl`, `scatterpolargl`, `parcoords`, and `splom`) are only strict in the `strict` bundle, which is NOT served by default in Dash. To use this bundle with Dash, you must either download it and put it in your `assets/` folder, or include it as an `external_script` from the CDN: https://cdn.plot.ly/plotly-strict-2.11.0.min.js. All other trace types are strict in the normal bundle.
  - Patch release [2.10.1](https://github.com/plotly/plotly.js/releases/tag/v2.10.1) containing a bugfix for `mesh3d` traces.


### Fixed
- [#1915](https://github.com/plotly/dash/pull/1915) Fix bug [#1474](https://github.com/plotly/dash/issues/1474) when both dcc.Graph and go.Figure have animation, and when the second animation in Figure is executed, the Frames from the first animation are played instead of the second one.

- [#1953](https://github.com/plotly/dash/pull/1953) Fix bug [#1783](https://github.com/plotly/dash/issues/1783) in which a failed hot reloader blocks the UI with alerts.

- [#1942](https://github.com/plotly/dash/pull/1942) Fix bug [#1663](https://github.com/plotly/dash/issues/1663) preventing pie traces from sending `customdata` with `clickData` and other events.

## [2.2.0] - 2022-02-18

### Added
- [#1923](https://github.com/plotly/dash/pull/1923):
  - `dash.get_relative_path`
  - `dash.strip_relative_path`
  - `dash.get_asset_url`
  This is similar to `dash.callback` where you don't need the `app` object. It makes it possible to use these
  functions in the `pages` folder of a multi-page app without running into the circular `app` imports issue.

### Updated
- [#1911](https://github.com/plotly/dash/pull/1911) Upgrade Plotly.js to v2.9.0 (from v2.8.3).
  - Adds `ticklabelstep` to axes to reduce tick labels while still showing all ticks.
  - Displays the plotly.js version when hovering on the modebar. This helps debugging situations where there might be multiple sources of plotly.js, for example `/assets` vs the versions built into `dcc` or `ddk`.

- [#1930](https://github.com/plotly/dash/pull/1930) Upgrade JavaScript dependencies across renderer and all components.

### Fixed
- [#1932](https://github.com/plotly/dash/pull/1932) Fixes several bugs:
  - Restores compatibility with IE11 [#1925](https://github.com/plotly/dash/issues/1925)
  - Restores `style_header` text alignment in Dash Table [#1914](https://github.com/plotly/dash/issues/1914)
  - Clears the unneeded `webdriver-manager` requirement from `dash[testing]` [#1919](https://github.com/plotly/dash/issues/1925)

## [2.1.0] - 2022-01-22

### Changed
- [#1876](https://github.com/plotly/dash/pull/1876) Delays finalizing `Dash.config` attributes not used in the constructor until `init_app()`.
- [#1869](https://github.com/plotly/dash/pull/1869), [#1873](https://github.com/plotly/dash/pull/1873) Upgrade Plotly.js to v2.8.3. This includes:
  - [Feature release 2.5.0](https://github.com/plotly/plotly.js/releases/tag/v2.5.0):
    - 3D traces are now compatible with `no-unsafe-eval` CSP rules.
  - [Feature release 2.6.0](https://github.com/plotly/plotly.js/releases/tag/v2.6.0):
    - Add `smith` subplots and `scattersmith` traces, for drawing Smith charts.
  - [Feature release 2.7.0](https://github.com/plotly/plotly.js/releases/tag/v2.7.0):
    - Add text data for `histogram` traces.
    - Fix an interaction between `uirevision` and `autorange` that pops up in some cases of mixed clientside / serverside figure generation.
  - [Feature release 2.8.0](https://github.com/plotly/plotly.js/releases/tag/v2.8.0):
    - Add horizontal colorbars.
    - Add text data on `heatmap` and related trace types.
    - Control legend group title fonts.
  - Patch releases [2.5.1](https://github.com/plotly/plotly.js/releases/tag/v2.5.1), [2.6.1](https://github.com/plotly/plotly.js/releases/tag/v2.6.1), [2.6.2](https://github.com/plotly/plotly.js/releases/tag/v2.6.2), [2.6.3](https://github.com/plotly/plotly.js/releases/tag/v2.6.3), [2.6.4](https://github.com/plotly/plotly.js/releases/tag/v2.6.4), [2.8.1](https://github.com/plotly/plotly.js/releases/tag/v2.8.1), [2.8.2](https://github.com/plotly/plotly.js/releases/tag/v2.8.2), and [2.8.3](https://github.com/plotly/plotly.js/releases/tag/v2.8.3) containing bugfixes.
  - This PR also upgrades various other dependencies of dash renderer and component suites.

- [#1745](https://github.com/plotly/dash/pull/1745):
    Improve our `extras_require`: there are now five options here, each with a well-defined role:
    - `dash[dev]`: for developing and building dash components.
    - `dash[testing]`: for using the `pytest` plugins in the `dash.testing` module
    - `dash[diskcache]`: required if you use `DiskcacheLongCallbackManager`
    - `dash[celery]`: required if you use `CeleryLongCallbackManager`
    - `dash[ci]`: mainly for internal use, these are additional requirements for the Dash CI tests, exposed for other component libraries to use a matching configuration.

### Added
- [#1883](https://github.com/plotly/dash/pull/1883) in DataTable added `page_current` to `persisted_props` as requested in [#1860](https://github.com/plotly/dash/issues/1860)



- [#1763](https://github.com/plotly/dash/pull/1763):
    ## Dash and Dash Renderer

    - `Input`, `State`, and `Output` now accept components instead of ID strings and Dash `callback` will auto-generate the component's ID under-the-hood if not supplied. This allows usage like:

    ```python
    my_input = dcc.Input()
    my_output = html.Div()
    app.layout = html.Div([my_input, my_output])

    @dash.callback(Output(my_output, 'children'), Input(my_input, 'value'))
    def update(value):
        return f'You have entered {value}'
    ```

    Or, if using Python >=3.8 you can use the `:=` walrus operator:
    ```python
    app.layout = html.Div([
        my_input := dcc.Input(),
        my_output := html.Div()
    ])

    @dash.callback(Output(my_output, 'children'), Input(my_input, 'value'))
    def update(value):
        return f'You have entered {value}'
    ```

  [#1894](https://github.com/plotly/dash/pull/1894) restricted this feature so auto-generated IDs are not allowed if the app uses `dash_snapshots` (a Dash Enterprise package) or if the component uses `persistence`, as this can create confusing errors. Callback definitions can still reference components in these cases, but those components must have explicit IDs.

    ## Dash Core Components

    ### Rearranged Keyword Arguments & Flexible Types
    **`Dropdown`, `RadioItem`, and `Checklist`**
    - Rearranged Keyword Arguments - `options` & `value` are now the first two keywords which means they can be supplied as positional arguments without the keyword. Supplying the keywords (`options=` and `value=`) is still supported.
    - Flexible Types - `options` can be supplied in two new forms:
      1. An array of `string|number|bool` where `label` and `value` are equal to the items in the list.
      2. A dictionary where the keys and values set as `value` and `label` respectively.

    Before:

    ```python
    dcc.Dropdown(
        options=[
            {'label': 'New York', 'value': 'New York'},
            {'label': 'Montreal', 'value': 'Montreal'},
        ],
        value='New York'
    )
    ```

    or

    ```python
    dcc.Dropdown(
        options=[
            {'label': 'New York', 'value': 'NYC'},
            {'label': 'Montreal', 'value': 'MTL'},
        ],
        value='New York'
    )
    ```

    After:

    ```python
    dcc.Dropdown(['New York', 'Montreal'], 'New York')
    ```

    Or

    ```python
    dcc.Dropdown({'NYC': 'New York', 'MTL': 'Montreal'}, 'New York')
    ```

    **`RangeSlider` & `Slider`**
    - Rearranged Keyword Arugments - `min`, `max`, and `step` are now the first three keyword arguments which means they can be supplied as positional arguments without the keyword.
    - Flexible Types
      - `step` will be calculated implicitly if not given.
      - `marks` will be auto generated if not given. It will use `min` and `max` and will respect `step` if supplied. Auto generated marks labels are SI unit formatted. Around 5 human-readable marks will be created.
      - To remove the Slider's marks, set `marks=None`.

    Before:

    ```python
    dcc.Slider(marks={1: 2, 2: 2, 3: 3})
    ```

    After:

    ```python
    dcc.Slider(min=1, max=3, step=1)
    ```

    Or equivalently:

    ```python
    dcc.Slider(1, 3, 1)
    ```

    Step can also be omitted and the `Slider` will attempt to create a nice, human readable  step with SI units and around 5 marks:

    ```python
    dcc.Slider(0, 100)
    ```

    The SI units and ranges supported in `marks` are:
    * `µ` - micro, 10⁻⁶
    * `m` - milli, 10⁻³
    * `​` (none) - 10⁰
    * `k` - kilo, 10³
    * `M` - mega, 10⁶
    * `G` - giga, 10⁹
    * `T` - tera, 10¹²
    * `P` - peta, 10¹⁵
    * `E` - exa, 10¹⁸

    _Ranges below 10µ are not supported by the Slider. This is a bug: https://github.com/plotly/dash/issues/1766_

    **`DataTable`**

    - Rearranged Keyword Arguments - `data` and `columns` the first twokeyword arguments which means they can be supplied as positional arguments without the keyword.
    - Inferred Properties - If `columns` isn't supplied then it is extracted from the the first row in `data`

    Before:

    ```python
    dash_table.DataTable(data=df.to_dict('records'), columns=[{'name': i, 'id': i} for i in df.columns])
    ```

    After:

    ```python
    dash_table.DataTable(data=df.to_dict('records'))
    ```

    ### New Component Properties

    **`Checklist` & `RadioItems`**

    - A new property `inline` appends `display: inline-block` to `labelStyle`.

    ```python
    dcc.Checklist(inline=True)
    ```

### Fixed
- [#1879](https://github.com/plotly/dash/pull/1879) Delete redundancy in pattern-matching callback implementation, specifically when `ALL` and `MATCH` wildcards are used together. This patch was submitted by an anonymous Dash Enterprise customer. Many thanks!

- [#1858](https://github.com/plotly/dash/pull/1858) Support `mini-css-extract-plugin` Webpack plugin with `@plotly/webpack-dash-dynamic-import` node package - used by components to support dash async chunks. Updated dependencies of other `@plotly` node packages.

- [#1836](https://github.com/plotly/dash/pull/1836) Fix `__all__` in dcc and table for extras: dcc download helpers and table format helpers. This also restores this functionality to the obsolete top-level packages `dash_core_components` and `dash_table`.

- [#1822](https://github.com/plotly/dash/pull/1822) Remove Radium from renderer dependencies, as part of investigating React 17 support.

- [#1779](https://github.com/plotly/dash/pull/1779):
    - Clean up our handling of serialization problems, including fixing `orjson` for Python 3.6
    - Added the ability for `dash.testing` `percy_snapshot` methods to choose widths to generate.

- [#1778](https://github.com/plotly/dash/pull/1778) DataTable: Fix React warnings stating
  that each child in a list should have a unique "key" prop

- [#1895](https://github.com/plotly/dash/pull/1895) Support debug=True if native namespace-packages are present
>>>>>>> a392f73a

## [2.0.0] - 2021-08-03

## Dash and Dash Renderer

### Added
- [#1702](https://github.com/plotly/dash/pull/1702) Added a new `@app.long_callback` decorator to support callback functions that take a long time to run. See the PR and documentation for more information.
- [#1514](https://github.com/plotly/dash/pull/1514) Perform json encoding using the active plotly JSON engine.  This will default to the faster orjson encoder if the `orjson` package is installed.
- [#1736](https://github.com/plotly/dash/pull/1736) Add support for `request_refresh_jwt` hook and retry requests that used expired JWT tokens.

### Changed
- [#1679](https://github.com/plotly/dash/pull/1679) Restructure `dash`, `dash-core-components`, `dash-html-components`, and `dash-table` into a singular monorepo and move component packages into `dash`. This change makes the component modules available for import within the `dash` namespace, and simplifies the import pattern for a Dash app. From a development standpoint, all future changes to component modules will be made within the `components` directory, and relevant packages updated with the `dash-update-components` CLI command.
- [#1707](https://github.com/plotly/dash/pull/1707) Change the default value of the `compress` argument to the `dash.Dash` constructor to `False`. This change reduces CPU usage, and was made in recognition of the fact that many deployment platforms (e.g. Dash Enterprise) already apply their own compression. If deploying to an environment that does not already provide compression, the Dash 1 behavior may be restored by adding `compress=True` to the `dash.Dash` constructor.
- [#1734](https://github.com/plotly/dash/pull/1734) Added `npm run build` script to simplify build process involving `dash-renderer` and subcomponent libraries within `dash`.

### Fixed
- [#1857](https://github.com/plotly/dash/pull/1857) Fixed a regression with `dcc.Slider` and `dcc.RangeSlider` where steps were not being set to marks if None was passed as the prop argument.  Added a check to set the min and max based on the range of marks if they are not explicitly defined (for more info, see [#1843](https://github.com/plotly/dash/issues/1843) and [#1851](https://github.com/plotly/dash/issues/1843)).


## Dash Core Components
### Added

- [#1729](https://github.com/plotly/dash/pull/1729) Include F#, C#, and MATLAB in markdown code highlighting, for the upcoming .NET and MATLAB flavors of dash.

- [#1735](https://github.com/plotly/dash/pull/1735) Upgrade Plotly.js to v2.4.2. This includes:
  - [Feature release 2.3.0](https://github.com/plotly/plotly.js/releases/tag/v2.3.0):
    - More number formatting options due to `d3-format` upgrade.
    - Many new `geo` projections.
    - Improved rendering and performance of `scattergl`, `splom` and `parcoords` traces.
  - [Feature release 2.4.0](https://github.com/plotly/plotly.js/releases/tag/v2.4.0):
    - `legend.groupclick`
    - `bbox` of hover items in event data, to support custom dash-driven hover effects
  - Patch releases [2.3.1](https://github.com/plotly/plotly.js/releases/tag/v2.3.1), [2.4.1](https://github.com/plotly/plotly.js/releases/tag/v2.4.1), and [2.4.2](https://github.com/plotly/plotly.js/releases/tag/v2.4.2) containing various bug fixes.

- [#1735](https://github.com/plotly/dash/pull/1735) New `dcc.Tooltip` component. This is particularly useful for rich hover information on `dcc.Graph` charts, using the `bbox` information included in the event data in plotly.js v2.4.0

## Dash Table
### Added

- [#1729](https://github.com/plotly/dash/pull/1729) Include F#, C#, and MATLAB in markdown code highlighting, for the upcoming .NET and MATLAB flavors of dash.

## Dash HTML Components
### Removed

- [#1734](https://github.com/plotly/dash/pull/1734) Removed the following obsolete `html` elements - `<command>`, `<element>`, `<isindex>`, `<listing>`, `<multicol>`, `<nextid>`. These are obsolete and had been previously removed from the reference table.

## [1.21.0] - 2021-07-09

## Dash and Dash Renderer
### Added
- [#1675](https://github.com/plotly/dash/pull/1675) Add new `Dash` constructor argument `extra_hot_reload_paths`. This allows you to re-initialize the Python code of the app when non-Python files change, if you know that these files impact the app.

### Changed
- [#1675](https://github.com/plotly/dash/pull/1675) Remove the constraint that `requests_pathname_prefix` ends with `routes_pathname_prefix`. When you are serving your app behind a reverse proxy that rewrites URLs that constraint needs to be violated.
- [#1611](https://github.com/plotly/dash/pull/1611) and [#1685](https://github.com/plotly/dash/pull/1685) Package dash-renderer artifacts and dependencies with Dash, and source renderer resources from within Dash.
- [#1567](https://github.com/plotly/dash/pull/1567) Julia component generator puts components into `src/jl` - fixes an issue on case-insensitive filesystems when the component name and module name match (modulo case) and no prefix is used. Also reduces JS/Julia clutter in the overloaded `src` directory.

### Fixed
- [#1664](https://github.com/plotly/dash/pull/1664) Fix [#1649](https://github.com/plotly/dash/issues/1649), makes the devtools readable with a dark theme.
- [#1640](https://github.com/plotly/dash/pull/1640) Fix [#1475](https://github.com/plotly/dash/issues/1475), missing `timing_information` after certain modifications to Flask behavior

## Dash Core Components
### Fixed

- [#963](https://github.com/plotly/dash-core-components/pull/963) Fixes [#885](https://github.com/plotly/dash-core-components/issues/885)

  This applies the fix from [#878](https://github.com/plotly/dash-core-components/pull/878) to the RangeSlider.
  It not only fixes the bug where the tooltips were visible when slider was not, but it also reduces the lag in the
  tooltip when the slider handles are moved.

### Updated
- [#939](https://github.com/plotly/dash-core-components/pull/939) Upgrade Plotly.js to v2.2.1. Note that this is a major version upgrade to Plotly.js, however we are not treating this as a breaking change for DCC as the majority of breaking changes in Plotly.js do not affect the Dash API. The one exception is that several trace types that have long been deprecated are removed entirely.
  - [Major release 2.0.0](https://github.com/plotly/plotly.js/releases/tag/v2.0.0):
    - Stop exporting d3 as `Plotly.d3`, and remove many other deep pieces of the public API. This does not affect the `dcc.Graph` component, but if you make use of `Plotly` from the global scope in some other way you may be affected.
    - Drop the deprecated trace types `contourgl` and `area`, as well as legacy pre-`scatterpolar` polar attributes `bar.r`, `bar.t`, `scatter.r`, `scatter.t`, `layout.radialaxis`, `layout.angularaxis`. Use `scatterpolar`, `barpolar`, and `polar` subplots instead.
    - `heatmapgl` and `pointcloud` trace types, and the `transform` attribute are deprecated, and will be removed in a future release.
    - Increase CSP safety by removing function constructors. 3D plots still use function constructors, but if you place one of the non-3D bundles (including the new `strict` bundle) in your `assets` folder you will have no function constructors.
    - Remove "Aa" text in legends.
    - Default `hovermode` to "closest".
    - Default `textposition` to "auto" in `bar` traces. If you previously used the `bar.text` attribute for hover only, you will need to explicitly set `textposition="none"`.
    - Add `bar.marker.pattern`, `image.zsmooth`, and various other features and bugfixes.
  - [Feature release 2.1.0](https://github.com/plotly/plotly.js/releases/tag/v2.1.0):
    - New `icicle` trace type.
    - New `legendrank` trace attribute.
    - Several other additions and bug fixes.
  - [Feature release 2.2.0](https://github.com/plotly/plotly.js/releases/tag/v2.2.0):
    - Legend group titles
    - Half-year directive (`%h`) for date formatting
    - Several other bug fixes and performance improvements
  - [Patch release 2.2.1](https://github.com/plotly/plotly.js/releases/tag/v2.2.1) containing a security fix.

### Added
- [#932](https://github.com/plotly/dash-core-components/pull/932) Adds a new copy to clipboard component.
- [#948](https://github.com/plotly/dash-core-components/pull/948)] Adds `disabled_days` prop to `DatePickerRange` and `DatePickerSingle` components. With this prop you can specify days that should be made unselectable in the date picker, in addition to those that fall outside of the range specified by `min_date_allowed` and `max_date_allowed`.

### Changed
- [#972](https://github.com/plotly/dash-core-components/pull/972) Updated R package vignettes and `dash-info.yaml` to regenerate examples without attaching now-deprecated core component packages (`dashHtmlComponents`, `dashCoreComponents`, or `dashTable`).

## Dash HTML Components
### Changed
- [#194](https://github.com/plotly/dash-html-components/pull/194) Updated dependencies and build process
- [#190](https://github.com/plotly/dash-core-components/pull/190) Updated R package vignettes and `dash-info.yaml` to regenerate examples without attaching now-deprecated core component packages (`dashHtmlComponents`, `dashCoreComponents`, or `dashTable`).

## Dash Table
### Fixed
- [#907](https://github.com/plotly/dash-table/pull/907)
  - Fix a bug where pagination did not work or was not visible. [#834](https://github.com/plotly/dash-table/issues/834)
  - Fix a bug where if you are on a page that no longer exists after the data is updated, no data is displayed. [#892](https://github.com/plotly/dash-table/issues/892)


### Added
- [#916](https://github.com/plotly/dash-table/pull/916)
  - Added `html` option to `markdown_options` prop. This enables the use of html tags in markdown text.

- [#545](https://github.com/plotly/dash-table/issues/545)
    - Case insensitive filtering
    - New props: `filter_options` - to control case of all filters, `columns.filter_options` - to control filter case for each column
    - New operators: `i=`, `ieq`, `i>=`, `ige`, `i>`, `igt`, `i<=`, `ile`, `i<`, `ilt`, `i!=`, `ine`, `icontains` - for case-insensitive filtering, `s=`, `seq`, `s>=`, `sge`, `s>`, `sgt`, `s<=`, `sle`, `s<`, `slt`, `s!=`, `sne`, `scontains` - to force case-sensitive filtering on case-insensitive columns

### Changed
- [#918](https://github.com/plotly/dash-core-components/pull/918) Updated all dependencies. In particular the `highlight.js` upgrade changes code highlighting in markdown: we have long used their "github" style, this has been updated to more closely match current github styles.
- [#901](https://github.com/plotly/dash-core-components/pull/901) Updated R package `dash-info.yaml` to regenerate example without attaching now-deprecated core component packages (`dashHtmlComponents`, `dashCoreComponents`, or `dashTable`).


## [1.20.0] - 2021-04-08

## Dash and Dash Renderer
### Changed
- [#1531](https://github.com/plotly/dash/pull/1531) Update the format of the docstrings to make them easier to read in the reference pages of Dash Docs and in the console. This also addresses [#1205](https://github.com/plotly/dash/issues/1205)
- [#1553](https://github.com/plotly/dash/pull/1553) Increase the z-index of the Dash error menu from 1001 to 1100 in order to make sure it appears above Bootstrap components.

### Fixed
- [#1546](https://github.com/plotly/dash/pull/1546) Validate callback request `outputs` vs `output` to avoid a perceived security issue.

## Dash Core Components
### Added
- [#863](https://github.com/plotly/dash-core-components/pull/863) Adds a new `Download` component. Along with this several utility functions are added to help construct the appropriate data format:
  - `dcc.send_file` - send a file from disk
  - `dcc.send_data_frame` - send a `DataFrame`, using one of its writer methods
  - `dcc.send_bytes` - send a bytestring or the result of a bytestring writer
  - `dcc.send_string` - send a string or the result of a string writer

### Changed
- [#923](https://github.com/plotly/dash-core-components/pull/923)
  Set `autoComplete` to off in `dcc.Dropdown`. This fixes [#808](https://github.com/plotly/dash-core-components/issues/808)

### Fixed
- [#930](https://github.com/plotly/dash-core-components/pull/930) Fixed a bug [#867](https://github.com/plotly/dash-core-components/issues/867) with `DatePickerRange` that would sometimes shift the allowed dates by one day.
- [#934](https://github.com/plotly/dash-core-components/pull/934) Fixed a bug in `EnhancedTab` component that ignored `disabled_className` property

## Dash HTML Components
### Fixed
- [#179](https://github.com/plotly/dash-html-components/pull/179) - Fixes [#77](https://github.com/plotly/dash-html-components/issues/77) Added `allow` and `referrerPolicy` properties to `html.Iframe`

- [#178](https://github.com/plotly/dash-html-components/pull/178) - Fix [#161](https://github.com/plotly/dash-html-components/issues/161) <object> `data` property, and fix [#129](https://github.com/plotly/dash-html-components/issues/129) obsolete, deprecated, and discouraged elements. No elements were removed, but comments were added to the documentation about these elements detailing their limitations.

## Dash Table
### Changed
- [#862](https://github.com/plotly/dash-table/pull/862) - update docstrings per https://github.com/plotly/dash/issues/1205
- [#878](https://github.com/plotly/dash-table/pull/878) - update build process to use Webpack 5 and other latest dependencies

## [1.19.0] - 2021-01-19

## Dash and Dash Renderer
### Added
- [#1508](https://github.com/plotly/dash/pull/1508) Fix [#1403](https://github.com/plotly/dash/issues/1403): Adds an x button
to close the error messages box.
- [#1525](https://github.com/plotly/dash/pull/1525) Adds support for callbacks which have overlapping inputs and outputs. Combined with `dash.callback_context` this addresses many use cases which require circular callbacks.

### Changed
- [#1503](https://github.com/plotly/dash/pull/1506) Fix [#1466](https://github.com/plotly/dash/issues/1466): loosen `dash[testing]` requirements for easier integration in external projects. This PR also bumps many `dash[dev]` requirements.

### Fixed
- [#1530](https://github.com/plotly/dash/pull/1530) Dedent error messages more carefully.
- [#1527](https://github.com/plotly/dash/issues/1527) 🐛 `get_asset_url` now pulls from an external source if `assets_external_path` is set.
  - updated `_add_assets_resource` to build asset urls the same way as `get_asset_url`.
  - updated doc string for `assets_external_path` Dash argument to be more clear that it will always be joined with the `assets_url_path` argument when determining the url to an external asset.
- [#1493](https://github.com/plotly/dash/pull/1493) Fix [#1143](https://github.com/plotly/dash/issues/1143), a bug where having a file with one of several common names (test.py, code.py, org.py, etc) that imports a dash component package would make `import dash` fail with a cryptic error message asking whether you have a file named "dash.py"

## Dash Core Components
### Fixed
- [#905](https://github.com/plotly/dash-core-components/pull/905) Make sure the `figure` prop of `dcc.Graph` receives updates from user interactions in the graph, by using the same `layout` object as provided in the prop rather than cloning it. Fixes [#879](https://github.com/plotly/dash-core-components/issues/879).
- [#903](https://github.com/plotly/dash-core-components/pull/903) Part of fixing dash import bug https://github.com/plotly/dash/issues/1143

### Updated
- [#911](https://github.com/plotly/dash-core-components/pull/911), [#906](https://github.com/plotly/dash-core-components/pull/906)
  - Upgraded Plotly.js to [1.58.4](https://github.com/plotly/plotly.js/releases/tag/v1.58.4)
    - Patch Release [1.58.4](https://github.com/plotly/plotly.js/releases/tag/v1.58.4)
    - Patch Release [1.58.3](https://github.com/plotly/plotly.js/releases/tag/v1.58.3)

### Added
- [#888](https://github.com/plotly/dash-core-components/pull/888) Adds a `drag_value` prop to `dcc.Slider`to be able to fire callbacks from dragging and releasing the slider.

## Dash HTML Components
### Fixed
- [#169](https://github.com/plotly/dash-html-components/pull/169) - part of fixing dash import bug https://github.com/plotly/dash/issues/1143

## Dash Table
### Fixed
- [#854](https://github.com/plotly/dash-table/pull/854) - part of fixing dash import bug https://github.com/plotly/dash/issues/1143

## [1.18.1] - 2020-12-09

## [1.18.0] - 2020-12-07

## [1.17.0] - 2020-10-29
### Changed
- [#1442](https://github.com/plotly/dash/pull/1442) Update from React 16.13.0 to 16.14.0
### Fixed
- [#1434](https://github.com/plotly/dash/pull/1434) Fix [#1432](https://github.com/plotly/dash/issues/1432) for Julia to import non-core component packages without possible errors.

### Changed
- [#1448](https://github.com/plotly/dash/pull/1448) Provide a hint in the callback error when the user forgot to make `app.callback(...)` a decorator.

## [1.16.3] - 2020-10-07
### Fixed
- [#1426](https://github.com/plotly/dash/pull/1426) Fix a regression caused by `flask-compress==1.6.0` causing performance degradation on server requests

## [1.16.2] - 2020-09-25
### Fixed
- [#1415](https://github.com/plotly/dash/pull/1415) Fix a regression with some layouts callbacks involving dcc.Tabs, not yet loaded dash_table.DataTable and dcc.Graph to not be called
- [#1416](https://github.com/plotly/dash/pull/1416) Make callback graph more robust for complex apps and some specific props (`width` in particular) that previously caused errors.

## [1.16.1] - 2020-09-16
### Changed
- [#1376](https://github.com/plotly/dash/pull/1376) Extends the `getTransform` logic in the renderer to handle `persistenceTransforms` for both nested and non-nested persisted props. This was used to to fix [dcc#700](https://github.com/plotly/dash-core-components/issues/700) in conjunction with [dcc#854](https://github.com/plotly/dash-core-components/pull/854) by using persistenceTransforms to strip the time part of the datetime so that datepickers can persist when defined in callbacks.

### Fixed
- [#1408](https://github.com/plotly/dash/pull/1408) Fixes a bug where the callback graph layout would reset whenever a callback fired, losing user-initiated layout changes ([#1402](https://github.com/plotly/dash/issues/1402)) or creating a new force layout ([#1401](https://github.com/plotly/dash/issues/1401))

## [1.16.0] - 2020-09-03
### Added
- [#1371](https://github.com/plotly/dash/pull/1371) You can now get [CSP `script-src` hashes](https://developer.mozilla.org/en-US/docs/Web/HTTP/Headers/Content-Security-Policy/script-src) of all added inline scripts by calling `app.csp_hashes()` (both Dash internal inline scripts, and those added with `app.clientside_callback`) .

### Changed
- [#1385](https://github.com/plotly/dash/pull/1385) Closes [#1350](https://github.com/plotly/dash/issues/1350) and fixes a previously undefined callback behavior when multiple elements are stacked on top of one another and their `n_clicks` props are used as inputs of the same callback. The callback will now trigger once with all the triggered `n_clicks` props changes.
- [#1179](https://github.com/plotly/dash/pull/1179) New and improved callback graph in the debug menu. Now based on Cytoscape for much more interactivity, plus callback profiling including number of calls, fine-grained time information, bytes sent and received, and more. You can even add custom timing information on the server with `callback_context.record_timing(name, seconds)`

### Fixed
- [#1384](https://github.com/plotly/dash/pull/1384) Fixed a bug introduced by [#1180](https://github.com/plotly/dash/pull/1180) breaking use of `prevent_initial_call` as a positional arg in callback definitions

## [1.15.0] - 2020-08-25
### Added
- [#1355](https://github.com/plotly/dash/pull/1355) Removed redundant log message and consolidated logger initialization. You can now control the log level - for example suppress informational messages from Dash with `app.logger.setLevel(logging.WARNING)`.
- [#1253](https://github.com/plotly/dash/pull/1253), [#1377](https://github.com/plotly/dash/pull/1377) Added experimental `--jl-prefix` option to `dash-generate-components`, optionally generates Julia version of components and corresponding Julia package

### Changed
- [#1180](https://github.com/plotly/dash/pull/1180) and [#1375](https://github.com/plotly/dash/pull/1375) `Input`, `Output`, and `State` in callback definitions don't need to be in lists. You still need to provide `Output` items first, then `Input` items, then `State`, and the list form is still supported. In particular, if you want to return a single output item wrapped in a length-1 list, you should still wrap the `Output` in a list. This can be useful for procedurally-generated callbacks.
- [#1368](https://github.com/plotly/dash/pull/1368) Updated pytest to v6.0.1. To avoid deprecation warnings, this also updated pytest-sugar to 0.9.4 and pytest-mock to 3.2.0. The pytest-mock update only effects python >= 3.0. Pytest-mock remains pinned at 2.0.0 for python == 2.7.

## [1.14.0] - 2020-07-27
### Added
- [#1343](https://github.com/plotly/dash/pull/1343) Add `title` parameter to set the
document title. This is the recommended alternative to setting app.title or overriding
the index HTML.
- [#1315](https://github.com/plotly/dash/pull/1315) Add `update_title` parameter to set or disable the "Updating...." document title during updates. Closes [#856](https://github.com/plotly/dash/issues/856) and [#732](https://github.com/plotly/dash/issues/732)

## [1.13.4] - 2020-06-25
### Fixed
- [#1310](https://github.com/plotly/dash/pull/1310) Fix a regression since 1.13.0 preventing more than one loading state from being shown at a time.

## [1.13.3] - 2020-06-19

## [1.13.2] - 2020-06-18
### Fixed
- [#1305](https://github.com/plotly/dash/issues/1305)
    - Fix regression that causes crash when `FLASK_ENV` is modified during app execution
    - Fix regression that caused tests using `_wait_for_callbacks` to fail

## [1.13.1] - 2020-06-17

## [1.13.0] - 2020-06-17
### Added
- [#1289](https://github.com/plotly/dash/pull/1289) Supports `DASH_PROXY` env var to tell `app.run_server` to report the correct URL to view your app, when it's being proxied. Throws an error if the proxy is incompatible with the host and port you've given the server.
- [#1240](https://github.com/plotly/dash/pull/1240) Adds `callback_context` to clientside callbacks (e.g. `dash_clientside.callback_context.triggered`). Supports `triggered`, `inputs`, `inputs_list`, `states`, and `states_list`, all of which closely resemble their serverside cousins.

### Changed
- [#1237](https://github.com/plotly/dash/pull/1237) Closes [#920](https://github.com/plotly/dash/issues/920): Converts hot reload fetch failures into a server status indicator showing whether the latest fetch succeeded or failed. Callback fetch failures still appear as errors but have a clearer message.
- [#1254](https://github.com/plotly/dash/pull/1254) Modifies the callback chain implementation and improves performance for apps with a lot of components

### Fixed
- [#1255](https://github.com/plotly/dash/pull/1255) Hard hot reload targets only the current window, not the top - so if your app is in an iframe you will only reload the app
- [#1249](https://github.com/plotly/dash/pull/1249) Fixes [#919](https://github.com/plotly/dash/issues/919) so `dash.testing` is compatible with more `pytest` plugins, particularly `pytest-flake8` and `pytest-black`.
- [#1248](https://github.com/plotly/dash/pull/1248) Fixes [#1245](https://github.com/plotly/dash/issues/1245), so you can use prop persistence with components that have dict IDs, ie for pattern-matching callbacks.
- [#1185](https://github.com/plotly/dash/pull/1185) Sort asset directories, same as we sort files inside those directories. This way if you need your assets loaded in a certain order, you can add prefixes to subdirectory names and enforce that order.
- [#1288](https://github.com/plotly/dash/pull/1288) Closes [#1285](https://github.com/plotly/dash/issues/1285): Debug=True should work in the __main__ module.

## [1.12.0] - 2020-05-05
### Added
- [#1228](https://github.com/plotly/dash/pull/1228) Adds control over firing callbacks on page (or layout chunk) load. Individual callbacks can have their initial calls disabled in their definition `@app.callback(..., prevent_initial_call=True)` and similar for `app.clientside_callback`. The app-wide default can also be changed with `app=Dash(prevent_initial_callbacks=True)`, then individual callbacks may disable this behavior.
- [#1201](https://github.com/plotly/dash/pull/1201) New attribute `app.validation_layout` allows you to create a multi-page app without `suppress_callback_exceptions=True` or layout function tricks. Set this to a component layout containing the superset of all IDs on all pages in your app.
- [#1078](https://github.com/plotly/dash/pull/1078) Permit usage of arbitrary file extensions for assets within component libraries

### Fixed
- [#1224](https://github.com/plotly/dash/pull/1224) Fixes [#1223](https://github.com/plotly/dash/issues/1223), a very specific situation in which initial callbacks will not fire.
- [#1220](https://github.com/plotly/dash/pull/1220) Fixes [#1216](https://github.com/plotly/dash/issues/1216), a set of related issues about pattern-matching callbacks with `ALL` wildcards in their `Output` which would fail if no components matched the pattern.
- [#1212](https://github.com/plotly/dash/pull/1212) Fixes [#1200](https://github.com/plotly/dash/issues/1200) - prior to Dash 1.11, if none of the inputs to a callback were on the page, it was not an error. This was, and is now again, treated as though the callback raised PreventUpdate. The one exception to this is with pattern-matching callbacks, when every Input uses a multi-value wildcard (ALL or ALLSMALLER), and every Output is on the page. In that case the callback fires as usual.
- [#1201](https://github.com/plotly/dash/pull/1201) Fixes [#1193](https://github.com/plotly/dash/issues/1193) - prior to Dash 1.11, you could use `flask.has_request_context() == False` inside an `app.layout` function to provide a special layout containing all IDs for validation purposes in a multi-page app. Dash 1.11 broke this when we moved most of this validation into the renderer. This change makes it work again.

## [1.11.0] - 2020-04-10
### Added
- [#1103](https://github.com/plotly/dash/pull/1103) Pattern-matching IDs and callbacks. Component IDs can be dictionaries, and callbacks can reference patterns of components, using three different wildcards: `ALL`, `MATCH`, and `ALLSMALLER`, available from `dash.dependencies`. This lets you create components on demand, and have callbacks respond to any and all of them. To help with this, `dash.callback_context` gets three new entries: `outputs_list`, `inputs_list`, and `states_list`, which contain all the ids, properties, and except for the outputs, the property values from all matched components.
- [#1103](https://github.com/plotly/dash/pull/1103) `dash.testing` option `--pause`: after opening the dash app in a test, will invoke `pdb` for live debugging of both Javascript and Python. Use with a single test case like `pytest -k cbwc001 --pause`.

### Changed
- [#1103](https://github.com/plotly/dash/pull/1103) Multiple changes to the callback pipeline:
  - `dash.callback_context.triggered` now does NOT reflect any initial values, and DOES reflect EVERY value which has been changed either by activity in the app or as a result of a previous callback. That means that the initial call of a callback with no prerequisite callbacks will list nothing as triggering. For backward compatibility, we continue to provide a length-1 list for `triggered`, but its `id` and `property` are blank strings, and `bool(triggered)` is `False`.
  - A user interaction which returns the same property value as was previously present will not trigger the component to re-render, nor trigger callbacks using that property as an input.
  - Callback validation is now mostly done in the browser, rather than in Python. A few things - mostly type validation, like ensuring IDs are strings or dicts and properties are strings - are still done in Python, but most others, like ensuring outputs are unique, inputs and outputs don't overlap, and (if desired) that IDs are present in the layout, are done in the browser. This means you can define callbacks BEFORE the layout and still validate IDs to the layout; and while developing an app, most errors in callback definitions will not halt the app.

### Fixed
- [#1103](https://github.com/plotly/dash/pull/1103) Fixed multiple bugs with chained callbacks either not triggering, inconsistently triggering, or triggering multiple times. This includes: [#635](https://github.com/plotly/dash/issues/635), [#832](https://github.com/plotly/dash/issues/832), [#1053](https://github.com/plotly/dash/issues/1053), [#1071](https://github.com/plotly/dash/issues/1071), and [#1084](https://github.com/plotly/dash/issues/1084). Also fixed [#1105](https://github.com/plotly/dash/issues/1105): async components that aren't rendered by the page (for example in a background Tab) would block the app from executing callbacks.

## [1.10.0] - 2020-04-01
### Added
- [#1134](https://github.com/plotly/dash/pull/1134) Allow `dash.run_server()` host and port parameters to be set with environment variables HOST & PORT, respectively

### Changed
- [#1145](https://github.com/plotly/dash/pull/1145) Update from React 16.8.6 to 16.13.0

### Fixed
- [#1142](https://github.com/plotly/dash/pull/1142) [Persistence](https://dash.plot.ly/persistence): Also persist 0, empty string etc

## [1.9.1] - 2020-02-27
### Added
- [#1133](https://github.com/plotly/dash/pull/1133) Allow the `compress` config variable to be set with an environment variable with DASH_COMPRESS=FALSE

## [1.9.0] - 2020-02-04
### Fixed
- [#1080](https://github.com/plotly/dash/pull/1080) Handle case where dash fails to load when used inside an iframe with a sandbox attribute that only has allow-scripts

## [1.8.0] - 2020-01-14
### Added
- [#1073](https://github.com/plotly/dash/pull/1073) Two new functions to simplify usage handling URLs and pathnames: `app.get_relative_path` & `app.trim_relative_path`.
These functions are particularly useful for apps deployed on Dash Enterprise where the apps served under a URL prefix (the app name) which is unlike apps served on localhost:8050.
    - `app.get_relative_path` returns a path with the config setting `requests_pathname_prefix` prefixed. Use `app.get_relative_path` anywhere you would provide a relative pathname, like `dcc.Link(href=app.relative_path('/page-2'))` or even as an alternative to `app.get_asset_url` with e.g. `html.Img(src=app.get_relative_path('/assets/logo.png'))`.
    - `app.trim_relative_path` a path with `requests_pathname_prefix` and leading & trailing
    slashes stripped from it. Use this function in callbacks that deal with `dcc.Location` `pathname`
    routing.
    Example usage:
    ```python
    app.layout = html.Div([
        dcc.Location(id='url'),
        html.Div(id='content')
    ])
    @app.callback(Output('content', 'children'), [Input('url', 'pathname')])
    def display_content(path):
        page_name = app.strip_relative_path(path)
        if not page_name:  # None or ''
            return html.Div([
                html.Img(src=app.get_relative_path('/assets/logo.png')),
                dcc.Link(href=app.get_relative_path('/page-1')),
                dcc.Link(href=app.get_relative_path('/page-2')),
            ])
        elif page_name == 'page-1':
            return chapters.page_1
        if page_name == "page-2":
            return chapters.page_2
    ```

### Changed
- [#1035](https://github.com/plotly/dash/pull/1035) Simplify our build process.
- [#1074](https://github.com/plotly/dash/pull/1074) Error messages when providing an incorrect property to a component have been improved: they now specify the component type, library, version, and ID (if available).

### Fixed
- [#1037](https://github.com/plotly/dash/pull/1037) Fix no_update test to allow copies, such as those stored and retrieved from a cache.

## [1.7.0] - 2019-11-27
### Added
- [#967](https://github.com/plotly/dash/pull/967) Add support for defining
clientside JavaScript callbacks via inline strings.
- [#1020](https://github.com/plotly/dash/pull/1020) Allow `visit_and_snapshot` API in `dash.testing.browser` to stay on the page so you can run other checks.

### Changed
- [#1026](https://github.com/plotly/dash/pull/1026) Better error message when you forget to wrap multiple `children` in an array, and they get passed to other props.

### Fixed
- [#1018](https://github.com/plotly/dash/pull/1006) Fix the `dash.testing` **stop** API with process application runner in Python2. Use `kill()` instead of `communicate()` to avoid hanging.
- [#1027](https://github.com/plotly/dash/pull/1027) Fix bug with renderer callback lock never resolving with non-rendered async component using the asyncDecorator

## [1.6.1] - 2019-11-14
### Fixed
- [#1006](https://github.com/plotly/dash/pull/1006) Fix IE11 / ES5 compatibility and validation issues
- [#1006](https://github.com/plotly/dash/pull/1006) Fix bug with renderer wrapper component TreeContainer to prevent useless re-renders
- [#1001](https://github.com/plotly/dash/pull/1001)
  - Fix and improve the `clear_input()` API in `dash.testing`, so it's more robust handling react `input`.
  - make the `percy_snapshot()` API more robust, and the timeout of `wait_for_callbacks` (if set to True) will not fail the snapshot execution, but logged as potential error.

## [1.6.0] - 2019-11-04
### Fixed
- [#999](https://github.com/plotly/dash/pull/999) Fix fingerprint for component suites with `metadata` in version.
- [#983](https://github.com/plotly/dash/pull/983) Fix the assets loading issues when dashR application runner is handling with an app defined by string chunk.

## [1.5.1] - 2019-10-29
### Fixed
- [#987](https://github.com/plotly/dash/pull/987) Fix cache string handling for component suites with nested folders in their packages.
- [#986](https://github.com/plotly/dash/pull/986) Fix a bug with evaluation of `_force_eager_loading` when application is loaded with gunicorn

## [1.5.0] - 2019-10-29
### Added
- [#964](https://github.com/plotly/dash/pull/964) Adds support for preventing updates in clientside functions.
  - Reject all updates with `throw window.dash_clientside.PreventUpdate;`
  - Reject a single output by returning `window.dash_clientside.no_update`
- [#899](https://github.com/plotly/dash/pull/899) Add support for async dependencies and components
- [#973](https://github.com/plotly/dash/pull/973) Adds support for resource caching and adds a fallback caching mechanism through etag

### Fixed
- [#974](https://github.com/plotly/dash/pull/974) Fix and improve a percy snapshot behavior issue we found in dash-docs testing. It adds a flag `wait_for_callbacks` to ensure that, in the context of a dash app testing, the percy snapshot action will happen only after all callbacks get fired.

## [1.4.1] - 2019-10-17
### Fixed
- [#969](https://github.com/plotly/dash/pull/969) Fix warnings emitted by react devtools coming from our own devtools components.

## [1.4.0] - 2019-10-08
### Added
- [#948](https://github.com/plotly/dash/pull/948) Support setting working directory for R apps run using the `dashr` fixture, primarily useful for tests with assets. `dashr.start_server` supports a `cwd` argument to set an explicit working directory, and has smarter defaults when it's omitted: if `app` is a path to an R script, uses the directory of that path; if `app` is a string, uses the directory the test file itself is in.
- [#944](https://github.com/plotly/dash/pull/944)
  - Relevant `dash.testing` methods can now be called with either an element or a CSS selector: `select_dcc_dropdown`, `multiple_click`, `clear_input`, `zoom_in_graph_by_ratio`, `click_at_coord_fractions`.
  - Three new `dash.testing` methods: `clear_local_storage`, `clear_session_storage`, and `clear_storage` (to clear both together)
- [#937](https://github.com/plotly/dash/pull/937) `dash.testing` adds two APIs `zoom_in_graph_by_ratio` and `click_at_coord_fractions` about advanced interactions using mouse `ActionChain`
- [#938](https://github.com/plotly/dash/issues/938) Add debugging traces to dash backend about serving component suites, to verify the installed packages whenever in doubt.

### Fixed
- [#944](https://github.com/plotly/dash/pull/944) Fix a bug with persistence being toggled on/off on an existing component.

## [1.3.1] - 2019-09-19
### Changed
- Bump dash-core-components version from 1.2.0 to [1.2.1](https://github.com/plotly/dash-core-components/blob/master/CHANGELOG.md#120---2019-09-19)

## [1.3.0] - 2019-09-17
### Added
- [#923](https://github.com/plotly/dash/pull/923) Add one configuration `--percy-assets` in `pytest` to specify extra application assets path if needed.

- [#918](https://github.com/plotly/dash/pull/918) Add `wait_for_element_by_id` and `visit_and_snapshot` APIs in browser, add `raw_command` option (with higher priority than the default waitress one) and optional `start_timeout` argument to handle large applications within the process runner.

- [#903](https://github.com/plotly/dash/pull/903) Persistence: enable props edited by the user to persist across recreating the component or reloading the page. Components need to define three new props: `persistence`, `persisted_props`, and `persistence_type` as described in the lead comment of `src/persistence.js`. App developers then enable this behavior by, in the simplest case, setting `persistence: true` on the component. First use case is table, see [dash-table#566](https://github.com/plotly/dash-table/pull/566)

### Changed
- Bump dash-table version from 4.2.0 to [4.3.0](https://github.com/plotly/dash-table/blob/master/CHANGELOG.md#430---2019-09-17)
- Bump dash-core-components version from 1.1.2 to [1.2.0](https://github.com/plotly/dash-core-components/blob/master/CHANGELOG.md#120---2019-09-17)
- Bump dash-renderer version from 1.0.1 to [1.1.0](https://github.com/plotly/dash/blob/master/dash-renderer/CHANGELOG.md#110---2019-09-17)

### Fixed
- [#915](https://github.com/plotly/dash/issues/915) Fix `dash-generate-components` on Windows.
- [#829](https://github.com/plotly/dash/issues/829) Fix the `--remote` pytest argument which was not effective in the code, adding a new argument `--remote-url` to support the selenium grid usage in the cloud.
- [#910](https://github.com/plotly/dash/pull/910) Reduce the dash-renderer packages size on **PyPI** about 55% by removing the source maps. To do more advanced debugging, the source maps needs to be generated from source code with `npm run build:local` and pip install in editable mode, i.e. `pip install -e .`

## [1.2.0] - 2019-08-27
### Added
- [#860](https://github.com/plotly/dash/pull/860) Add a new arg `dev_tools_prune_errors` to `app.run_server` and `app.enable_dev_tools`. Default `True`, tracebacks only include user code and below. Set it `False` for the previous behavior showing all the Dash and Flask parts of the stack.

### Changed
- Bump dash-table version from 4.1.0 to [4.2.0](https://github.com/plotly/dash-table/blob/master/CHANGELOG.md#420---2019-08-27)
- Bump dash-core-components version from 1.1.1 to [1.1.2](https://github.com/plotly/dash-core-components/blob/master/CHANGELOG.md#112---2019-08-27)
- Bump dash-html-components version from 1.0.0 to [1.0.1](https://github.com/plotly/dash-html-components/blob/master/CHANGELOG.md#101---2019-08-27)
- Bump dash-renderer version from 1.0.0 to [1.0.1](https://github.com/plotly/dash/blob/dev/dash-renderer/CHANGELOG.md#101---2019-08-27)

### Fixed
- [#874](https://github.com/plotly/dash/pull/874) Clean all the binary assets in dash-renderer, add tool to build all the required bundles from fresh source code to avoid confusion of the assets and improve the release process. Fixes [#868](https://github.com/plotly/dash/pull/868) and [#734](https://github.com/plotly/dash/pull/734)

## [1.1.1] - 2019-08-06
### Changed
- Bump dash-core-components version from 1.1.0 to [1.1.1](https://github.com/plotly/dash-core-components/blob/master/CHANGELOG.md#111---2019-08-06)

## [1.1.0] - 2019-08-05
### Added
- [#827](https://github.com/plotly/dash/pull/827) Add support for dashR testing to the `dash.testing` pytest framework.

### Changed
- Bump dash-table version from 4.0.2 to [4.1.0](https://github.com/plotly/dash-table/blob/master/CHANGELOG.md#410---2019-08-05)
- Bump dash-core-components version from 1.0.0 to [1.1.0](https://github.com/plotly/dash-core-components/blob/master/CHANGELOG.md#110---2019-08-05)

## [1.0.2] - 2019-07-15
### Changed
- Bump dash-table version from 4.0.1 to [4.0.2](https://github.com/plotly/dash-table/blob/master/CHANGELOG.md#402---2019-07-15)

### Fixed
- [#821](https://github.com/plotly/dash/pull/821) Fix a bug with callback error reporting, [#791](https://github.com/plotly/dash/issues/791).

## [1.0.1] - 2019-07-09
### Changed
- 💥 [#808](https://github.com/plotly/dash/pull/808) Remove strong `dash.testing` dependencies per community feedback. Testing users should do `pip install dash[testing]` afterwards.

- [#805](https://github.com/plotly/dash/pull/805) Add headless mode for dash.testing, add `pytest_setup_options` hook for full configuration of `WebDriver Options`.

- Bump dash-table version from 4.0.0 to [4.0.1](https://github.com/plotly/dash-table/blob/master/CHANGELOG.md#401---2019-07-09)

## [1.0.0] - 2019-06-20
### Changed
- 💥 [#761](https://github.com/plotly/dash/pull/761) Several breaking changes to the `dash.Dash` API:
  - Remove two obsolete constructor kwargs: `static_folder` and `components_cache_max_age`
  - Remove the misspelled `supress_callback_exceptions` fallback
  - Remove the unused `resources.config.infer_from_layout`
  - Revamp `app.config`: ALL constructor args are now stored in `config`, with three exceptions: `server`, `index_string`, and `plugins`. None of these are stored in any other instance attributes anymore.
  - Change `hot_reload_interval` from msec to seconds, for consistency with `hot_reload_watch_interval`
  - When called from `enable_dev_tools`, `debug=True` by default. It's still `False` by default from `run_server`.

- ✨ [#744](https://github.com/plotly/dash/pull/744) Introducing Dash Testing (`dash.testing`) - read the full tutorial at <https://dash.plotly.com/testing>.

- [#753](https://github.com/plotly/dash/pull/753) `Component` no longer inherits `MutableMapping`, so `values`, `keys`, and more are no longer methods. Fixes an issue reported in [dcc#440](https://github.com/plotly/dash-core-components/issues/440) where components with certain prop names defined but not provided would cause a failure to render. During component generation we now disallow all props with leading underscores or matching a few remaining reserved words: `UNDEFINED`, `REQUIRED`, `to_plotly_json`, `available_properties`, and `available_wildcard_properties`.

- [#739](https://github.com/plotly/dash/pull/739) Allow the Flask app to be provided to Dash after object initialization. This allows users to define Dash layouts etc when using the app factory pattern, or any other pattern that inhibits access to the app object. This broadly complies with the flask extension API, allowing Dash to be considered as a Flask extension where it needs to be.

- [#774](https://github.com/plotly/dash/pull/774) Allow the Flask app to set the Dash app name if the name is not provided by users.

- [#722](https://github.com/plotly/dash/pull/722) Assets are served locally by default. Both JS scripts and CSS files are affected. This improves robustness and flexibility in numerous situations, but in certain cases initial loading could be slowed. To restore the previous CDN serving, set `app.scripts.config.serve_locally = False` (and similarly with `app.css`, but this is generally less important).

- [#724](https://github.com/plotly/dash/pull/724), [renderer#175](https://github.com/plotly/dash-renderer/pull/175) Undo/redo toolbar is removed by default, you can enable it with `app=Dash(show_undo_redo=true)`. The CSS hack `._dash-undo-redo:{display:none;}` is no longer needed

- 💥 [#709](https://github.com/plotly/dash/pull/709) Merge the `dash-renderer` project into the main dash repo to simplify feature dev workflow. We will keep the [deprecated one](https://github.com/plotly/dash-renderer) for archive purpose.

## [0.43.0] - 2019-05-15
### Changed
- Bump dash-core-components version from 0.47.0 to [0.48.0](https://github.com/plotly/dash-core-components/blob/master/CHANGELOG.md#0480---2019-05-15)
- Bump dash-renderer version from 0.23.0 to [0.24.0](https://github.com/plotly/dash-renderer/blob/master/CHANGELOG.md#0240---2019-05-15)
- Bump dash-table version from 3.6.0 to [3.7.0](https://github.com/plotly/dash-table/blob/master/CHANGELOG.md#370---2019-05-15)

### Fixed
- [renderer#170](https://github.com/plotly/dash-renderer/pull/170) Fix regression on handling PreventUpdate (204 NO CONTENT)

## [0.42.0] - 2019-04-25
### Added
- [#687](https://github.com/plotly/dash/pull/687), [renderer#100](https://github.com/plotly/dash-renderer/pull/100) Dev Tools support. A new UI in the application that automatically display JavaScript & Python error messages, validates your component's properties, and displays a graph of your callback's dependencies. Only enabled in debug mode. Turn this on and off with two new config flags in `app.run_server`:
  - `dev_tools_props_check` - turn on/off property validation.
  - `dev_tools_ui` - turn on/off the UI.

### Fixed
- [renderer#148](https://github.com/plotly/dash-renderer/issues/148) Fix regression for `children=0` case.

## [0.41.0] - 2019-04-10
### Added
- [#672](https://github.com/plotly/dash/pull/672), [renderer#143](https://github.com/plotly/dash-renderer/pull/143) Support for "Clientside Callbacks" - an escape hatch to execute your callbacks in JavaScript instead of Python
- [#676](https://github.com/plotly/dash/pull/676) Add `dev_tools_ui` config flag in `app.run_server` (serialized in `<script id="_dash-config" type="application/json">`) to display or hide the forthcoming Dev Tools UI in Dash's front-end (dash-renderer).
- [#680](https://github.com/plotly/dash/pull/680) Partial updates: leave some multi-output updates unchanged while updating others

### Removed
- [renderer#145](https://github.com/plotly/dash-renderer/pull/145) Remove `dash_renderer._set_react_version` support for 15.4.2 and 16.2.0

### Changed
- Bump dash-core-components version from 0.45.0 to [0.46.0](https://github.com/plotly/dash-core-components/blob/master/CHANGELOG.md#0460---2019-04-10)
- [renderer#145](https://github.com/plotly/dash-renderer/pull/145) Update from React 15.4.2 to React 16.8.6

## [0.40.0] - 2019-03-25
### Changed
- Bump dash-core-components version from 0.44.0 to [0.45.0](https://github.com/plotly/dash-core-components/blob/master/CHANGELOG.md#0450---2019-03-25)
- Bump dash-html-components version from 0.14.0 to [0.15.0](https://github.com/plotly/dash-html-components/blob/master/CHANGELOG.md#0150---2019-03-25)
- [renderer#140](https://github.com/plotly/dash-renderer/pull/140), [renderer#126](https://github.com/plotly/dash-renderer/pull/126) Optimize rendering, and always assign `setProps` to components even with no callbacks to use it.

## [0.39.0] - 2019-03-04
### Added
- [#436](https://github.com/plotly/dash/pull/436) Allow multiple outputs from a single callback.
- [#367](https://github.com/plotly/dash/pull/367) Support custom JavaScript hooks to modify callback payloads and responses.
- [#623](https://github.com/plotly/dash/pull/623) Modify the flask response with custom cookies or headers, using `dash.callback_context.response`.
- [renderer#93](https://github.com/plotly/dash-renderer/pull/93) Loading states API

### Changed
- Bump dash-core-components version from 0.43.1 to [0.44.0](https://github.com/plotly/dash-core-components/blob/master/CHANGELOG.md#0440---2019-03-04)
- Bump dash-html-components version from 0.13.5 to [0.14.0](https://github.com/plotly/dash-html-components/blob/master/CHANGELOG.md#0140---2019-03-04)
- Bump dash-table version from 3.5.0 to [3.6.0](https://github.com/plotly/dash-table/blob/master/CHANGELOG.md#360---2019-03-04)

## [0.38.0] - 2019-02-25
### Added
- [#603](https://github.com/plotly/dash/pull/603) Add components libraries js/css distribution to hot reload watch.
- [#608](https://github.com/plotly/dash/pull/608), [renderer#124](https://github.com/plotly/dash-renderer/pull/124) Callback context:
  - Know which inputs caused a callback to fire: `dash.callback_context.triggered`
  - Input/State values by name `dash.callback_context.states.get('btn.n_clicks')`

### Changed
- Bump dash-table version from 3.4.0 to [3.5.0](https://github.com/plotly/dash-table/blob/master/CHANGELOG.md#350---2019-02-25)
- Bump dash-renderer version from 0.18.0 to [0.19.0](https://github.com/plotly/dash-renderer/blob/master/CHANGELOG.md#0190---2019-02-25)

### Fixed
- Fix missing indentation for generated metadata.json [#600](https://github.com/plotly/dash/issues/600)
- Fix missing component prop docstring error [#598](https://github.com/plotly/dash/issues/598)
- [#492](https://github.com/plotly/dash/pull/492) Move `__repr__` to base component instead of being generated.
- [#605](https://github.com/plotly/dash/pull/605) Raise exception when same input & output are used in a callback

## [0.37.0] - 2019-02-11
### Removed
- [renderer#118](https://github.com/plotly/dash-renderer/pull/118) Removed redux logger for the dev.

### Changed
- [#565](https://github.com/plotly/dash/pull/565) Add core libraries as version locked dependencies
- Bump dash-table version from 3.3.0 to [3.4.0](https://github.com/plotly/dash-table/blob/master/CHANGELOG.md#340---2019-02-08)
- Bump dash-renderer version from 0.17.0 to [0.18.0](https://github.com/plotly/dash-renderer/blob/master/CHANGELOG.md#0180---2019-02-11)
- Bump dash-core-components version from 0.43.0 to [0.43.1](https://github.com/plotly/dash-core-components/blob/master/CHANGELOG.md#0431---2019-02-11)

### Fixed
- [#563](https://github.com/plotly/dash/pull/563) Fix collections.abc deprecation warning for Python 3.8

## [0.36.0] - 2019-01-25
### Removed
- [#550](https://github.com/plotly/dash/pull/550), [renderer#114](https://github.com/plotly/dash-renderer/pull/114) Remove support for `Event` system. Use event properties instead, for example the `n_clicks` property instead of the `click` event, see [#531](https://github.com/plotly/dash/issues/531). `dash_renderer` MUST be upgraded to >=0.17.0 together with this, and it is recommended to update `dash_core_components` to >=0.43.0 and `dash_html_components` to >=0.14.0.

## [0.35.3] - 2019-01-23
### Changed
- [#547](https://github.com/plotly/dash/pull/547)
  - `assets_folder` argument now defaults to 'assets'
  - The assets folder is now always relative to the given root path of `name` argument, the default of `__main__` will get the `cwd`.
  - No longer coerce the name argument from the server if the server argument is provided.

### Fixed
- [#547](https://github.com/plotly/dash/pull/547)
  - Asset blueprint takes routes prefix into it's static path.
  - Asset url path no longer strip routes from requests.
- [#548](https://github.com/plotly/dash/pull/548) Remove print statement from PreventUpdate error handler.
- [#524](https://github.com/plotly/dash/pull/524) Removed ComponentRegistry dist cache.

## [0.35.2] - 2019-01-11
### Fixed
- [#522](https://github.com/plotly/dash/pull/522) Fix typo in some exception names
- [renderer#110](https://github.com/plotly/dash-renderer/pull/110)
  - Keep the config store state on soft reload.
  - AppProvider returns `Loading...` if no configs as before [renderer#108](https://github.com/plotly/dash-renderer/pull/108).

## 0.35.1 - 2018-12-27
### Fixed
- [#518](https://github.com/plotly/dash/pull/518) Always skip `dynamic` resources from index resources collection.

## 0.35.0 - 2018-12-18
### Added
- [#483](https://github.com/plotly/dash/pull/483) Experimental `--r-prefix` option to `dash-generate-components`, optionally generates R version of components and corresponding R package.

## 0.34.0 - 2018-12-17
### Added
- [#490](https://github.com/plotly/dash/pull/490) Add `--ignore` option to `dash-generate-components`, defaults to `^_`.

### Removed
- [renderer#108](https://github.com/plotly/dash-renderer/pull/108) Unused login api and Authentication component

### Fixed
- Add `key` to rendered components, fixing [renderer#379](https://github.com/plotly/dash-core-components/issues/379)

## 0.33.0 - 2018-12-10
### Added
- [#487](https://github.com/plotly/dash/pull/487) Add specific Dash exception types to replace generic exceptions (`InvalidIndexException`, `DependencyException`, `ResourceException`)

## 0.32.2 - 2018-12-09
### Fixed
- [#485](https://github.com/plotly/dash/pull/485) Fix typo in missing events/inputs error message

## 0.32.1 - 2018-12-07
### Changed
- [#484](https://github.com/plotly/dash/pull/484) Mute dash related missing props docstring from extract-meta warnings

## 0.32.0 - 2018-12-07
### Added
- [#478](https://github.com/plotly/dash/pull/478), [renderer#104](https://github.com/plotly/dash-renderer/issues/104) Support for .map file extension and dynamic (on demand) loading
- [renderer#107](https://github.com/plotly/dash-renderer/pull/107) [Redux devtools](https://github.com/zalmoxisus/redux-devtools-extension) support

## 0.31.1 - 2018-11-29
### Fixed
- [#473](https://github.com/plotly/dash/pull/473) Fix `_imports_.py` indentation generation.

## 0.31.0 - 2018-11-29
### Added
- [#451](https://github.com/plotly/dash/pull/451) Combine `extract-meta` and Python component files generation in a cli

### Fixed
- Fix a bug [renderer#66](https://github.com/plotly/dash-renderer/issues/66) in the ON_PROP_CHANGE callback where history was not correctly set when acting on more than one component. In particular, the 'undo' button should now work as expected.

## 0.30.0 - 2018-11-14
### Added
- [#362](https://github.com/plotly/dash/pull/362), [renderer#73](https://github.com/plotly/dash-renderer/pull/73) Hot reloading from the browser.
- Silence routes logging with `dev_tools_silence_routes_logging`.

## 0.29.0 - 2018-11-06
### Added
- [#444](https://github.com/plotly/dash/pull/444) Add component namespaces registry, collect the resources needed by component library when they are imported instead of crawling the layout.

## 0.28.7 - 2018-11-05
### Fixed
- [#450](https://github.com/plotly/dash/pull/450) Use the same prop name black list for component generation in all supported Python versions. Closes [#361](https://github.com/plotly/dash/issues/361).

## 0.28.6 - 2018-11-05
### Fixed
- [#443](https://github.com/plotly/dash/pull/443) `Dash.registered_paths` changed to a `collections.defaultdict(set)`, was appending the same package paths on every index.

## 0.28.5 - 2018-10-18
### Fixed
- [#431](https://github.com/plotly/dash/pull/431) Replace windows endline when generating components class docstrings.

## 0.28.4 - 2018-10-18
### Fixed
- [#430](https://github.com/plotly/dash/pull/430) Fix `Component.traverse()` and `Component.traverse_with_paths()` for components with `children` of type `tuple`, not just `list`.

## 0.28.3 - 2018-10-17
### Fixed
- [#418](https://github.com/plotly/dash/pull/418) Fix http-equiv typo
- Include missing polyfills to restore Internet Explorer support, restore whatwg-fetch [renderer#87](https://github.com/plotly/dash-renderer/issues/87)

## 0.28.2 - 2018-10-05
### Changed
- [#377](https://github.com/plotly/dash/pull/377) Move `add_url` function definition out of `Dash.__init__`

## 0.28.1 - 2018-09-26
### Fixed
- [#407](https://github.com/plotly/dash/pull/407) Missing favicon package_data from setup.py

## 0.28.0 - 2018-09-26
### Added
- [#406](https://github.com/plotly/dash/pull/406) Default favicon for dash apps.
- Bust the cache of the assets favicon.

### Fixed
- [#403](https://github.com/plotly/dash/pull/403) Remove the first and last blank lines from the HTML index string.

## 0.27.0 - 2018-09-20
### Added
- [#369](https://github.com/plotly/dash/pull/369), [renderer#77](https://github.com/plotly/dash-renderer/pull/77) Allow serving dev bundles from the components suite, enable with `app.run_server(dev_tools_serve_dev_bundles=True)`

### Fixed
- [#350](https://github.com/plotly/dash/pull/350) Use HTML5 syntax for the meta tag

## 0.26.6 - 2018-09-19
### Fixed
- [#387](https://github.com/plotly/dash/pull/387) Add `Cache-Control` headers to files served by `Dash.serve_component_suites`, and time modified query string to collected components suites resources.
- [#394](https://github.com/plotly/dash/pull/394) Add `InvalidResourceError` error and a Flask error handler so unregistered paths in `serve_component_suites` return a 404 instead of 500.

## 0.26.5 - 2018-09-10
### Fixed
- [#374](https://github.com/plotly/dash/pull/374) Fix `get_asset_url` with a different `assets_url_path`.

## 0.26.4 - 2018-08-28
### Fixed
- Set `url_base_pathname` to `None` in `Dash.__init__`. Fix [#364](https://github.com/plotly/dash/issues/364)

## 0.26.3 - 2018-08-27
### Added
- `Dash.get_asset_url` will give the prefixed url for the asset file.

### Fixed
- [#351](https://github.com/plotly/dash/pull/351) Prefix assets files with `requests_pathname_prefix`.

## 0.26.2 - 2018-08-26
### Fixed
- [#343](https://github.com/plotly/dash/pull/343) Only create the assets blueprint once for apps that provide the same flask instance to multiple dash instances.

## 0.26.1 - 2018-08-26
### Fixed
- [#336](https://github.com/plotly/dash/pull/336) Fix bug in `_validate_layout` which would not let a user set `app.layout` to be a function that returns a layout [(fixes #334)](https://github.com/plotly/dash/issues/334).

## 0.26.0 - 2018-08-20
### Added
- [#318](https://github.com/plotly/dash/pull/318) Add `assets_ignore` init keyword, regex filter for the assets files.

## 0.25.1 - 2018-08-20
### Fixed
- [#335](https://github.com/plotly/dash/pull/335) Ensure CSS/JS external resources are loaded before the assets.

## 0.25.0 - 2018-08-14
### Added
- [#322](https://github.com/plotly/dash/pull/322) Take config values from init or environ variables (Prefixed with `DASH_`).

### Fixed
- Take `requests_pathname_prefix` config when creating scripts tags.
- `requests/routes_pathname_prefix` must start and end with `/`.
- `requests_pathname_prefix` must end with `routes_pathname_prefix`. If you supplied both `requests` and `routes` pathname before this update, make sure `requests_pathname_prefix` ends with the same value as `routes_pathname_prefix`.
- `url_base_pathname` sets both `requests/routes` pathname, cannot supply it with either `requests` or `routes` pathname prefixes.

## 0.24.2 - 2018-08-13
### Fixed
- [#320](https://github.com/plotly/dash/pull/320) Disallow duplicate component ids in the initial layout.

## 0.24.1 - 2018-08-10
### Fixed
- Fix bug [#321](https://github.com/plotly/dash/issues/321) where importing Dash components with no props would result in an error.
- Fix a bug in 0.23.1 where importing components with arguments that are Python keywords could cause an error. In particular, this fixes `dash-html-components` with Python 3.7.

## 0.24.0 - 2018-08-10
### Added
- [#319](https://github.com/plotly/dash/pull/309) Add a modified time query string to assets included in the index in order to bust the cache.

## 0.23.1 - 2018-08-02
### Added
- [#316](https://github.com/plotly/dash/pull/316) Add `ie-compat` meta tag to the index by default.
- [#305](https://github.com/plotly/dash/pull/305) Add `external_script` and `external_css` keywords to dash `__init__`.
- Dash components are now generated at build-time and then imported rather than generated when a module is imported. This should reduce the time it takes to import Dash component libraries, and makes Dash compatible with IDEs.

## 0.22.1 - 2018-08-01
### Fixed
- [#273](https://github.com/plotly/dash/pull/273) Raise a more informative error if a non-JSON-serializable value is returned from a callback.

## 0.22.0 - 2018-07-25
### Added
- [#286](https://github.com/plotly/dash/pull/286) Asset files & index customization.
- [#294](https://github.com/plotly/dash/pull/294) Raise an error if there is no layout present when the server is run.
- [renderer#55](https://github.com/plotly/dash-renderer/pull/55) Add `_dash-error` class to the "Error loading layout" and "Error loading dependencies" messages.

### Fixed
- Attempting to render a `Boolean` value to the page no longer crashes the app.
- [renderer#57](https://github.com/plotly/dash-renderer/issues/57) If a callback references an `id` which does not exist in the DOM tree at the time it is executed, throw a more informative front-end exception.
- [renderer#54](https://github.com/plotly/dash-renderer/pull/54) Previously, if a component called `updateProps` with multiple properties, Dash would fire the callback multiple times (once for each property). Now the callback only fires once.

## 0.21.1 - 2018-04-10
### Added
- [#237](https://github.com/plotly/dash/pull/237) Support `aria-*` and `data-*` attributes in all dash html components. These new keywords can be added using a dictionary expansion, e.g. `html.Div(id="my-div", **{"data-toggle": "toggled", "aria-toggled": "true"})`
- [renderer#45](https://github.com/plotly/dash-renderer/pull/45) Allow user to choose between React versions '15.4.2' and '16.2.0':
```python
import dash_renderer

# Set the react version before setting up the Dash application
dash_renderer._set_react_version('16.2.0')

app = dash.Dash(...)
```

### Fixed
- [renderer#50](https://github.com/plotly/dash-renderer/pull/50) Update MANIFEST.in to include `react` and `react-dom` bundles for development mode

## 0.21.0 - 2018-02-21
### Added
- [#207](https://github.com/plotly/dash/pull/207) Support React components using [Flow](https://flow.org/en/docs/react/) types. `component_loader` now has the following behavior to create docstrings as determined in discussion in [#187](https://github.com/plotly/dash/issues/187):
  1. If a Dash component has `PropTypes`-generated typing, the docstring uses the `PropTypes`, _regardless of whether the component also has Flow types (current behavior)._
  2. Otherwise if a Dash component has Flow types but _not `PropTypes`_, the docstring now uses the objects generated by `react-docgen` from the Flow types.

### Fixed
- [renderer#42](https://github.com/plotly/dash-renderer/pull/42) Fix [renderer#41](https://github.com/plotly/dash-renderer/issues/41) and [renderer#44](https://github.com/plotly/dash-renderer/issues/44).
  - In some cases, during initialization, callbacks may fired multiple times instead of just once. This only happens in certain scenarios where outputs have overlapping inputs and those inputs are leaves (they don't have any inputs of their own).
  - If an output component is returned from a callback and its inputs were _not_ returned from the same input (i.e. they were already visible), then the callback to update the output would not fire. This has now been fixed. A common scenario where this app structure exists is within a Tabbed app, where there are global controls that update each tab's contents and the tab's callback just displays new output containers.

## 0.20.0 - 2018-01-19
### Added
- [#190](https://github.com/plotly/dash/pull/190) `exceptions.PreventUpdate` can be raised inside a callback to prevent the callback from updating the app. See <https://community.plotly.com/t/improving-handling-of-aborted-callbacks/7536/2>.

### Removed
- Removes logging from redux middleware from production build based on process.env.NODE_ENV.

### Changed
- Many pylint style fixes: [#163](https://github.com/plotly/dash/pull/163), [#164](https://github.com/plotly/dash/pull/164), [#165](https://github.com/plotly/dash/pull/165), [#166](https://github.com/plotly/dash/pull/166), [#167](https://github.com/plotly/dash/pull/167), [#168](https://github.com/plotly/dash/pull/168), [#169](https://github.com/plotly/dash/pull/169), [#172](https://github.com/plotly/dash/pull/172), [#173](https://github.com/plotly/dash/pull/173), [#181](https://github.com/plotly/dash/pull/181), [#185](https://github.com/plotly/dash/pull/185), [#186](https://github.com/plotly/dash/pull/186), [#193](https://github.com/plotly/dash/pull/193)
- [#184](https://github.com/plotly/dash/pull/184) New integration test framework.
- [#174](https://github.com/plotly/dash/pull/174) Submodules are now imported into the `dash` namespace for better IDE completion.

## 0.19.0 - 2017-10-16
### Changed
- 🔒 Remove CSRF protection measures. CSRF-style attacks are not relevant to Dash apps. Dash's API uses `POST` requests with content type `application/json` which are not susceptible to unwanted requests from 3rd party sites. See [#141](https://github.com/plotly/dash/issues/141).
- 🔒 `app.server.secret_key` is no longer required since CSRF protection was removed. Setting `app.server.secret_key` was difficult to document and a very common source of confusion, so it's great that users won't get bitten by this anymore :tada:
- 🐞 [renderer#22](https://github.com/plotly/dash-renderer/pull/22), [renderer#28](https://github.com/plotly/dash-renderer/pull/28) Previously, old requests could override new requests if their response was longer than the new one. This caused subtle bugs when apps are deployed on multiple processes or threads with component callbacks that update at varying rates like urls. Originally reported in [#133](https://github.com/plotly/dash/issues/133). This fix should also improve performance when many updates happen at once as outdated requests will get dropped instead of updating the UI. Performance issue with the first PR reported in [renderer#27](https://github.com/plotly/dash-renderer/issues/27) and fixed in the second PR.
- [renderer#21](https://github.com/plotly/dash-renderer/pull/21) Fix an issue where a callback would be fired excessively. Previously, the callback would be called as many times as it had inputs. Now, it is called less.

## 0.18.3 - 2017-09-08
### Added
- `app.config` is now a `dict` instead of a class. You can set config variables with `app.config['suppress_callback_exceptions'] = True` now. The previous class-based syntax (e.g. `app.config.suppress_callback_exceptions`) has been maintained for backwards compatibility.
- 🐌 Experimental behaviour for a customizable "loading state". When a callback is in motion, Dash now appends a `<div class="_dash-loading-callback"/>` to the DOM. Users can style this element using custom CSS to display loading screen overlays. This feature is in alpha, we may remove it at any time.

### Fixed
- Fix a bug from 0.18.2 that removed the ability for dash to serve the app on any route besides `/`.
- Fix a bug from 0.18.0 with the new config variables when used in a multi-app setting, causing config to be shared across apps. Originally reported in <https://community.plotly.com/t/flask-endpoint-error/5691/7>
- Rename config setting `supress_callback_exceptions` to `suppress_callback_exceptions`. The original spelling is kept for backward compatibility.
- 🐞 (renderer) Fix a bug where Dash would fire updates for each parent of a grandchild node that shared the same grandparent. Originally reported in <https://community.plotly.com/t/specifying-dependency-tree-traversal/5080/5>
- 🐞 (renderer) Fix a bug where the document title that displays "Updating..." wouldn't change if the callback raised an Exception. Now it will be removed on any response, even a failure.

## 0.18.2 - 2017-09-07
### Added
- [#70](https://github.com/plotly/dash/pull/70) 🔧 Add an `endpoint` to each of the URLs to allow for multiple routes.

## 0.18.1 - 2017-09-07
### Fixed
- [#128](https://github.com/plotly/dash/pull/128) 🐛 If `app.layout` is a function, then it used to be called excessively. Now it is called just once on startup and just once on page load.

## 0.18.0 - 2017-09-07
### Changed
- 🔒 Remove the `/static/` folder and endpoint that is implicitly initialized by flask. This is too implicit for my comfort level: I worry that users will not be aware that their files in their `static` folder are accessible
- ⚡️ Remove all API calls to the Plotly API (<https://api.plotly.com/>), the authentication endpoints and decorators, and the associated `filename`, `sharing` and `app_url` arguments. This was never documented or officially supported. Authentication has been moved to the [`dash-auth` package](https://github.com/plotly/dash-auth).
- [#107](https://github.com/plotly/dash/pull/107) ✏️ Sort prop names in exception messages.

### Added
- 🔧 Add two new `config` variables: `routes_pathname_prefix` and `requests_pathname_prefix` to provide more flexibility for API routing when Dash apps are run behind proxy servers. `routes_pathname_prefix` is a prefix applied to the backend routes and `requests_pathname_prefix` prefixed in requests made by Dash's front-end. `dash-renderer==0.8.0rc3` uses these endpoints.
- [#112](https://github.com/plotly/dash/pull/112) 🔧 Add `id` to `KeyError` exceptions in components.

### Fixed
- ✏️ Fix a typo in an exception.
- 🔧 Replaced all illegal characters in environment variables.

### 🔧 Maintenance
- 📝 Update README.md
- ✅ Fix CircleCI tests. Note that the [`dash-renderer`](https://github.com/plotly/dash-renderer) contains the bulk of the integration tests.
- 💄 Flake8 fixes and tests (fixes [#99](https://github.com/plotly/dash/issues/99))
- ✨ Add this CHANGELOG.md.

## 0.17.3 - 2017-06-22
✨ This is the initial open-source release of Dash.<|MERGE_RESOLUTION|>--- conflicted
+++ resolved
@@ -2,15 +2,6 @@
 All notable changes to `dash` will be documented in this file.
 This project adheres to [Semantic Versioning](https://semver.org/).
 
-<<<<<<< HEAD
-## Unreleased
-
-## Dash
-
-### Added
-
-- [#1751](https://github.com/plotly/dash/pull/1751) Renames `app.run_server` to `app.run` while preserving `app.run_server` for backwards compatibility.
-=======
 ## [Unreleased]
 
 ### Added
@@ -34,6 +25,9 @@
 ### Changed
 
 - [#2016](https://github.com/plotly/dash/pull/2016) Drop the 375px width from default percy_snapshot calls, keep only 1280px
+
+- [#1751](https://github.com/plotly/dash/pull/1751) Rename `app.run_server` to `app.run` while preserving `app.run_server` for backwards compatibility.
+
 
 ### Updated
 - [#2016](https://github.com/plotly/dash/pull/2016) Widespread dependency upgrades
@@ -297,7 +291,6 @@
   that each child in a list should have a unique "key" prop
 
 - [#1895](https://github.com/plotly/dash/pull/1895) Support debug=True if native namespace-packages are present
->>>>>>> a392f73a
 
 ## [2.0.0] - 2021-08-03
 
