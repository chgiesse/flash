# Change Log for Dash
All notable changes to `dash` will be documented in this file.
This project adheres to [Semantic Versioning](https://semver.org/).

## [Unreleased]

<<<<<<< HEAD
### Added

- [#2009](https://github.com/plotly/dash/pull/2009) Add support for Promises within Client-side callbacks as requested in [#1364](https://github.com/plotly/dash/pull/1364).
=======
### Fixed

- [#2015](https://github.com/plotly/dash/pull/2015) Fix bug [#1854](https://github.com/plotly/dash/issues/1854) in which the combination of row_selectable="single or multi" and filter_action="native" caused the JS error.

- [#1976](https://github.com/plotly/dash/pull/1976) Fix [#1962](https://github.com/plotly/dash/issues/1962) in which DatePickerSingle and DatePickerRange are extremely slow when provided a long list of disabled_days.

### Changed

- [#2016](https://github.com/plotly/dash/pull/2016) Drop the 375px width from default percy_snapshot calls, keep only 1280px

### Updated
- [#2016](https://github.com/plotly/dash/pull/2016) Widespread dependency upgrades
  - Upgrade Plotly.js to v2.11.1 (from v2.11.0). Patch release [2.11.1](https://github.com/plotly/plotly.js/releases/tag/v2.11.1) fixes regl-based traces in strict CSP mode, however you must manually switch to the strict bundle to use this.
  - Upgrade `black` to v22.3.0 for Python 3.7+ - if you use `dash[ci]` and you call `black`, this may alter your code formatting slightly, including more consistently breaking Python 2 compatibility.
  - Many other mainly JS dependency upgrades to the internals of Dash renderer and components. These may patch bugs or improve performance.
>>>>>>> 4b03e5ac

## [2.3.1] - 2022-03-29

### Fixed

- [#1963](https://github.com/plotly/dash/pull/1963) Fix [#1780](https://github.com/plotly/dash/issues/1780) flask shutdown deprecation warning when running dashduo threaded tests.
- [#1995](https://github.com/plotly/dash/pull/1995) Fix [#1992](https://github.com/plotly/dash/issues/1992) ImportError: cannot import name 'get_current_traceback' from 'werkzeug.debug.tbtools'.

## [2.3.0] - 2022-03-13

### Added
- [#1949](https://github.com/plotly/dash/pull/1915) Add built-in MathJax support to both `dcc.Markdown` and `dcc.Graph`. A new boolean prop `mathjax` was added to these two components, defaulting to `False`. Set `mathjax=True` to enable math rendering. This work uses MathJax v3, although `dcc.Graph` and Plotly.js can also be used with MathJax v2.
  - In `dcc.Markdown` this has two flavors: inline math is any content between single dollar signs, for example `"$E=mc^2$"`, and "display" math (on its own line, potentially multi-line) is delimited by double dollar signs.
  - In `dcc.Graph`, most text fields (graph and axis titles, trace names, scatter and bar text) can use math, and it's enabled with single dollar sign delimiters. A limitation here is that currently a given piece of text can only be one or the other: if math is found, everything outside the delimiters is ignored. See https://plotly.com/python/LaTeX/ for details.
  - For an intro to LaTeX math, see https://en.wikibooks.org/wiki/LaTeX/Mathematics.
  - Big thanks to [Equinor](https://www.equinor.com/) for sponsoring this development, including the related work in Plotly.js!

### Updated
- [#1949](https://github.com/plotly/dash/pull/1915) Upgrade Plotly.js to v2.11.0 (from v2.9.0)
  - [Feature release 2.10.0](https://github.com/plotly/plotly.js/releases/tag/v2.10.0):
    - Support for MathJax v3
    - `fillpattern` for `scatter` traces with filled area
  - [Feature release 2.11.0](https://github.com/plotly/plotly.js/releases/tag/v2.11.0):
    - Every trace type can now be rendered in a stricter CSP environment, specifically avoiding `unsafe-eval`. Please note: the `regl`-based traces (`scattergl`, `scatterpolargl`, `parcoords`, and `splom`) are only strict in the `strict` bundle, which is NOT served by default in Dash. To use this bundle with Dash, you must either download it and put it in your `assets/` folder, or include it as an `external_script` from the CDN: https://cdn.plot.ly/plotly-strict-2.11.0.min.js. All other trace types are strict in the normal bundle.
  - Patch release [2.10.1](https://github.com/plotly/plotly.js/releases/tag/v2.10.1) containing a bugfix for `mesh3d` traces.


### Fixed
- [#1915](https://github.com/plotly/dash/pull/1915) Fix bug [#1474](https://github.com/plotly/dash/issues/1474) when both dcc.Graph and go.Figure have animation, and when the second animation in Figure is executed, the Frames from the first animation are played instead of the second one.

- [#1953](https://github.com/plotly/dash/pull/1953) Fix bug [#1783](https://github.com/plotly/dash/issues/1783) in which a failed hot reloader blocks the UI with alerts.

- [#1942](https://github.com/plotly/dash/pull/1942) Fix bug [#1663](https://github.com/plotly/dash/issues/1663) preventing pie traces from sending `customdata` with `clickData` and other events.

## [2.2.0] - 2022-02-18

### Added
- [#1923](https://github.com/plotly/dash/pull/1923):
  - `dash.get_relative_path`
  - `dash.strip_relative_path`
  - `dash.get_asset_url`
  This is similar to `dash.callback` where you don't need the `app` object. It makes it possible to use these
  functions in the `pages` folder of a multi-page app without running into the circular `app` imports issue.

### Updated
- [#1911](https://github.com/plotly/dash/pull/1911) Upgrade Plotly.js to v2.9.0 (from v2.8.3).
  - Adds `ticklabelstep` to axes to reduce tick labels while still showing all ticks.
  - Displays the plotly.js version when hovering on the modebar. This helps debugging situations where there might be multiple sources of plotly.js, for example `/assets` vs the versions built into `dcc` or `ddk`.

- [#1930](https://github.com/plotly/dash/pull/1930) Upgrade JavaScript dependencies across renderer and all components.

### Fixed
- [#1932](https://github.com/plotly/dash/pull/1932) Fixes several bugs:
  - Restores compatibility with IE11 [#1925](https://github.com/plotly/dash/issues/1925)
  - Restores `style_header` text alignment in Dash Table [#1914](https://github.com/plotly/dash/issues/1914)
  - Clears the unneeded `webdriver-manager` requirement from `dash[testing]` [#1919](https://github.com/plotly/dash/issues/1925)

## [2.1.0] - 2022-01-22

### Changed
- [#1876](https://github.com/plotly/dash/pull/1876) Delays finalizing `Dash.config` attributes not used in the constructor until `init_app()`.
- [#1869](https://github.com/plotly/dash/pull/1869), [#1873](https://github.com/plotly/dash/pull/1873) Upgrade Plotly.js to v2.8.3. This includes:
  - [Feature release 2.5.0](https://github.com/plotly/plotly.js/releases/tag/v2.5.0):
    - 3D traces are now compatible with `no-unsafe-eval` CSP rules.
  - [Feature release 2.6.0](https://github.com/plotly/plotly.js/releases/tag/v2.6.0):
    - Add `smith` subplots and `scattersmith` traces, for drawing Smith charts.
  - [Feature release 2.7.0](https://github.com/plotly/plotly.js/releases/tag/v2.7.0):
    - Add text data for `histogram` traces.
    - Fix an interaction between `uirevision` and `autorange` that pops up in some cases of mixed clientside / serverside figure generation.
  - [Feature release 2.8.0](https://github.com/plotly/plotly.js/releases/tag/v2.8.0):
    - Add horizontal colorbars.
    - Add text data on `heatmap` and related trace types.
    - Control legend group title fonts.
  - Patch releases [2.5.1](https://github.com/plotly/plotly.js/releases/tag/v2.5.1), [2.6.1](https://github.com/plotly/plotly.js/releases/tag/v2.6.1), [2.6.2](https://github.com/plotly/plotly.js/releases/tag/v2.6.2), [2.6.3](https://github.com/plotly/plotly.js/releases/tag/v2.6.3), [2.6.4](https://github.com/plotly/plotly.js/releases/tag/v2.6.4), [2.8.1](https://github.com/plotly/plotly.js/releases/tag/v2.8.1), [2.8.2](https://github.com/plotly/plotly.js/releases/tag/v2.8.2), and [2.8.3](https://github.com/plotly/plotly.js/releases/tag/v2.8.3) containing bugfixes.
  - This PR also upgrades various other dependencies of dash renderer and component suites.

- [#1745](https://github.com/plotly/dash/pull/1745):
    Improve our `extras_require`: there are now five options here, each with a well-defined role:
    - `dash[dev]`: for developing and building dash components.
    - `dash[testing]`: for using the `pytest` plugins in the `dash.testing` module
    - `dash[diskcache]`: required if you use `DiskcacheLongCallbackManager`
    - `dash[celery]`: required if you use `CeleryLongCallbackManager`
    - `dash[ci]`: mainly for internal use, these are additional requirements for the Dash CI tests, exposed for other component libraries to use a matching configuration.

### Added
- [#1883](https://github.com/plotly/dash/pull/1883) in DataTable added `page_current` to `persisted_props` as requested in [#1860](https://github.com/plotly/dash/issues/1860)



- [#1763](https://github.com/plotly/dash/pull/1763):
    ## Dash and Dash Renderer

    - `Input`, `State`, and `Output` now accept components instead of ID strings and Dash `callback` will auto-generate the component's ID under-the-hood if not supplied. This allows usage like:

    ```python
    my_input = dcc.Input()
    my_output = html.Div()
    app.layout = html.Div([my_input, my_output])

    @dash.callback(Output(my_output, 'children'), Input(my_input, 'value'))
    def update(value):
        return f'You have entered {value}'
    ```

    Or, if using Python >=3.8 you can use the `:=` walrus operator:
    ```python
    app.layout = html.Div([
        my_input := dcc.Input(),
        my_output := html.Div()
    ])

    @dash.callback(Output(my_output, 'children'), Input(my_input, 'value'))
    def update(value):
        return f'You have entered {value}'
    ```

  [#1894](https://github.com/plotly/dash/pull/1894) restricted this feature so auto-generated IDs are not allowed if the app uses `dash_snapshots` (a Dash Enterprise package) or if the component uses `persistence`, as this can create confusing errors. Callback definitions can still reference components in these cases, but those components must have explicit IDs.

    ## Dash Core Components

    ### Rearranged Keyword Arguments & Flexible Types
    **`Dropdown`, `RadioItem`, and `Checklist`**
    - Rearranged Keyword Arguments - `options` & `value` are now the first two keywords which means they can be supplied as positional arguments without the keyword. Supplying the keywords (`options=` and `value=`) is still supported.
    - Flexible Types - `options` can be supplied in two new forms:
      1. An array of `string|number|bool` where `label` and `value` are equal to the items in the list.
      2. A dictionary where the keys and values set as `value` and `label` respectively.

    Before:

    ```python
    dcc.Dropdown(
        options=[
            {'label': 'New York', 'value': 'New York'},
            {'label': 'Montreal', 'value': 'Montreal'},
        ],
        value='New York'
    )
    ```

    or

    ```python
    dcc.Dropdown(
        options=[
            {'label': 'New York', 'value': 'NYC'},
            {'label': 'Montreal', 'value': 'MTL'},
        ],
        value='New York'
    )
    ```

    After:

    ```python
    dcc.Dropdown(['New York', 'Montreal'], 'New York')
    ```

    Or

    ```python
    dcc.Dropdown({'NYC': 'New York', 'MTL': 'Montreal'}, 'New York')
    ```

    **`RangeSlider` & `Slider`**
    - Rearranged Keyword Arugments - `min`, `max`, and `step` are now the first three keyword arguments which means they can be supplied as positional arguments without the keyword.
    - Flexible Types
      - `step` will be calculated implicitly if not given.
      - `marks` will be auto generated if not given. It will use `min` and `max` and will respect `step` if supplied. Auto generated marks labels are SI unit formatted. Around 5 human-readable marks will be created.
      - To remove the Slider's marks, set `marks=None`.

    Before:

    ```python
    dcc.Slider(marks={1: 2, 2: 2, 3: 3})
    ```

    After:

    ```python
    dcc.Slider(min=1, max=3, step=1)
    ```

    Or equivalently:

    ```python
    dcc.Slider(1, 3, 1)
    ```

    Step can also be omitted and the `Slider` will attempt to create a nice, human readable  step with SI units and around 5 marks:

    ```python
    dcc.Slider(0, 100)
    ```

    The SI units and ranges supported in `marks` are:
    * `µ` - micro, 10⁻⁶
    * `m` - milli, 10⁻³
    * `​` (none) - 10⁰
    * `k` - kilo, 10³
    * `M` - mega, 10⁶
    * `G` - giga, 10⁹
    * `T` - tera, 10¹²
    * `P` - peta, 10¹⁵
    * `E` - exa, 10¹⁸

    _Ranges below 10µ are not supported by the Slider. This is a bug: https://github.com/plotly/dash/issues/1766_

    **`DataTable`**

    - Rearranged Keyword Arguments - `data` and `columns` the first twokeyword arguments which means they can be supplied as positional arguments without the keyword.
    - Inferred Properties - If `columns` isn't supplied then it is extracted from the the first row in `data`

    Before:

    ```python
    dash_table.DataTable(data=df.to_dict('records'), columns=[{'name': i, 'id': i} for i in df.columns])
    ```

    After:

    ```python
    dash_table.DataTable(data=df.to_dict('records'))
    ```

    ### New Component Properties

    **`Checklist` & `RadioItems`**

    - A new property `inline` appends `display: inline-block` to `labelStyle`.

    ```python
    dcc.Checklist(inline=True)
    ```

### Fixed
- [#1879](https://github.com/plotly/dash/pull/1879) Delete redundancy in pattern-matching callback implementation, specifically when `ALL` and `MATCH` wildcards are used together. This patch was submitted by an anonymous Dash Enterprise customer. Many thanks!

- [#1858](https://github.com/plotly/dash/pull/1858) Support `mini-css-extract-plugin` Webpack plugin with `@plotly/webpack-dash-dynamic-import` node package - used by components to support dash async chunks. Updated dependencies of other `@plotly` node packages.

- [#1836](https://github.com/plotly/dash/pull/1836) Fix `__all__` in dcc and table for extras: dcc download helpers and table format helpers. This also restores this functionality to the obsolete top-level packages `dash_core_components` and `dash_table`.

- [#1822](https://github.com/plotly/dash/pull/1822) Remove Radium from renderer dependencies, as part of investigating React 17 support.

- [#1779](https://github.com/plotly/dash/pull/1779):
    - Clean up our handling of serialization problems, including fixing `orjson` for Python 3.6
    - Added the ability for `dash.testing` `percy_snapshot` methods to choose widths to generate.

- [#1778](https://github.com/plotly/dash/pull/1778) DataTable: Fix React warnings stating
  that each child in a list should have a unique "key" prop

- [#1895](https://github.com/plotly/dash/pull/1895) Support debug=True if native namespace-packages are present

## [2.0.0] - 2021-08-03

## Dash and Dash Renderer

### Added
- [#1702](https://github.com/plotly/dash/pull/1702) Added a new `@app.long_callback` decorator to support callback functions that take a long time to run. See the PR and documentation for more information.
- [#1514](https://github.com/plotly/dash/pull/1514) Perform json encoding using the active plotly JSON engine.  This will default to the faster orjson encoder if the `orjson` package is installed.
- [#1736](https://github.com/plotly/dash/pull/1736) Add support for `request_refresh_jwt` hook and retry requests that used expired JWT tokens.

### Changed
- [#1679](https://github.com/plotly/dash/pull/1679) Restructure `dash`, `dash-core-components`, `dash-html-components`, and `dash-table` into a singular monorepo and move component packages into `dash`. This change makes the component modules available for import within the `dash` namespace, and simplifies the import pattern for a Dash app. From a development standpoint, all future changes to component modules will be made within the `components` directory, and relevant packages updated with the `dash-update-components` CLI command.
- [#1707](https://github.com/plotly/dash/pull/1707) Change the default value of the `compress` argument to the `dash.Dash` constructor to `False`. This change reduces CPU usage, and was made in recognition of the fact that many deployment platforms (e.g. Dash Enterprise) already apply their own compression. If deploying to an environment that does not already provide compression, the Dash 1 behavior may be restored by adding `compress=True` to the `dash.Dash` constructor.
- [#1734](https://github.com/plotly/dash/pull/1734) Added `npm run build` script to simplify build process involving `dash-renderer` and subcomponent libraries within `dash`.

### Fixed
- [#1857](https://github.com/plotly/dash/pull/1857) Fixed a regression with `dcc.Slider` and `dcc.RangeSlider` where steps were not being set to marks if None was passed as the prop argument.  Added a check to set the min and max based on the range of marks if they are not explicitly defined (for more info, see [#1843](https://github.com/plotly/dash/issues/1843) and [#1851](https://github.com/plotly/dash/issues/1843)).


## Dash Core Components
### Added

- [#1729](https://github.com/plotly/dash/pull/1729) Include F#, C#, and MATLAB in markdown code highlighting, for the upcoming .NET and MATLAB flavors of dash.

- [#1735](https://github.com/plotly/dash/pull/1735) Upgrade Plotly.js to v2.4.2. This includes:
  - [Feature release 2.3.0](https://github.com/plotly/plotly.js/releases/tag/v2.3.0):
    - More number formatting options due to `d3-format` upgrade.
    - Many new `geo` projections.
    - Improved rendering and performance of `scattergl`, `splom` and `parcoords` traces.
  - [Feature release 2.4.0](https://github.com/plotly/plotly.js/releases/tag/v2.4.0):
    - `legend.groupclick`
    - `bbox` of hover items in event data, to support custom dash-driven hover effects
  - Patch releases [2.3.1](https://github.com/plotly/plotly.js/releases/tag/v2.3.1), [2.4.1](https://github.com/plotly/plotly.js/releases/tag/v2.4.1), and [2.4.2](https://github.com/plotly/plotly.js/releases/tag/v2.4.2) containing various bug fixes.

- [#1735](https://github.com/plotly/dash/pull/1735) New `dcc.Tooltip` component. This is particularly useful for rich hover information on `dcc.Graph` charts, using the `bbox` information included in the event data in plotly.js v2.4.0

## Dash Table
### Added

- [#1729](https://github.com/plotly/dash/pull/1729) Include F#, C#, and MATLAB in markdown code highlighting, for the upcoming .NET and MATLAB flavors of dash.

## Dash HTML Components
### Removed

- [#1734](https://github.com/plotly/dash/pull/1734) Removed the following obsolete `html` elements - `<command>`, `<element>`, `<isindex>`, `<listing>`, `<multicol>`, `<nextid>`. These are obsolete and had been previously removed from the reference table.

## [1.21.0] - 2021-07-09

## Dash and Dash Renderer
### Added
- [#1675](https://github.com/plotly/dash/pull/1675) Add new `Dash` constructor argument `extra_hot_reload_paths`. This allows you to re-initialize the Python code of the app when non-Python files change, if you know that these files impact the app.

### Changed
- [#1675](https://github.com/plotly/dash/pull/1675) Remove the constraint that `requests_pathname_prefix` ends with `routes_pathname_prefix`. When you are serving your app behind a reverse proxy that rewrites URLs that constraint needs to be violated.
- [#1611](https://github.com/plotly/dash/pull/1611) and [#1685](https://github.com/plotly/dash/pull/1685) Package dash-renderer artifacts and dependencies with Dash, and source renderer resources from within Dash.
- [#1567](https://github.com/plotly/dash/pull/1567) Julia component generator puts components into `src/jl` - fixes an issue on case-insensitive filesystems when the component name and module name match (modulo case) and no prefix is used. Also reduces JS/Julia clutter in the overloaded `src` directory.

### Fixed
- [#1664](https://github.com/plotly/dash/pull/1664) Fix [#1649](https://github.com/plotly/dash/issues/1649), makes the devtools readable with a dark theme.
- [#1640](https://github.com/plotly/dash/pull/1640) Fix [#1475](https://github.com/plotly/dash/issues/1475), missing `timing_information` after certain modifications to Flask behavior

## Dash Core Components
### Fixed

- [#963](https://github.com/plotly/dash-core-components/pull/963) Fixes [#885](https://github.com/plotly/dash-core-components/issues/885)

  This applies the fix from [#878](https://github.com/plotly/dash-core-components/pull/878) to the RangeSlider.
  It not only fixes the bug where the tooltips were visible when slider was not, but it also reduces the lag in the
  tooltip when the slider handles are moved.

### Updated
- [#939](https://github.com/plotly/dash-core-components/pull/939) Upgrade Plotly.js to v2.2.1. Note that this is a major version upgrade to Plotly.js, however we are not treating this as a breaking change for DCC as the majority of breaking changes in Plotly.js do not affect the Dash API. The one exception is that several trace types that have long been deprecated are removed entirely.
  - [Major release 2.0.0](https://github.com/plotly/plotly.js/releases/tag/v2.0.0):
    - Stop exporting d3 as `Plotly.d3`, and remove many other deep pieces of the public API. This does not affect the `dcc.Graph` component, but if you make use of `Plotly` from the global scope in some other way you may be affected.
    - Drop the deprecated trace types `contourgl` and `area`, as well as legacy pre-`scatterpolar` polar attributes `bar.r`, `bar.t`, `scatter.r`, `scatter.t`, `layout.radialaxis`, `layout.angularaxis`. Use `scatterpolar`, `barpolar`, and `polar` subplots instead.
    - `heatmapgl` and `pointcloud` trace types, and the `transform` attribute are deprecated, and will be removed in a future release.
    - Increase CSP safety by removing function constructors. 3D plots still use function constructors, but if you place one of the non-3D bundles (including the new `strict` bundle) in your `assets` folder you will have no function constructors.
    - Remove "Aa" text in legends.
    - Default `hovermode` to "closest".
    - Default `textposition` to "auto" in `bar` traces. If you previously used the `bar.text` attribute for hover only, you will need to explicitly set `textposition="none"`.
    - Add `bar.marker.pattern`, `image.zsmooth`, and various other features and bugfixes.
  - [Feature release 2.1.0](https://github.com/plotly/plotly.js/releases/tag/v2.1.0):
    - New `icicle` trace type.
    - New `legendrank` trace attribute.
    - Several other additions and bug fixes.
  - [Feature release 2.2.0](https://github.com/plotly/plotly.js/releases/tag/v2.2.0):
    - Legend group titles
    - Half-year directive (`%h`) for date formatting
    - Several other bug fixes and performance improvements
  - [Patch release 2.2.1](https://github.com/plotly/plotly.js/releases/tag/v2.2.1) containing a security fix.

### Added
- [#932](https://github.com/plotly/dash-core-components/pull/932) Adds a new copy to clipboard component.
- [#948](https://github.com/plotly/dash-core-components/pull/948)] Adds `disabled_days` prop to `DatePickerRange` and `DatePickerSingle` components. With this prop you can specify days that should be made unselectable in the date picker, in addition to those that fall outside of the range specified by `min_date_allowed` and `max_date_allowed`.

### Changed
- [#972](https://github.com/plotly/dash-core-components/pull/972) Updated R package vignettes and `dash-info.yaml` to regenerate examples without attaching now-deprecated core component packages (`dashHtmlComponents`, `dashCoreComponents`, or `dashTable`).

## Dash HTML Components
### Changed
- [#194](https://github.com/plotly/dash-html-components/pull/194) Updated dependencies and build process
- [#190](https://github.com/plotly/dash-core-components/pull/190) Updated R package vignettes and `dash-info.yaml` to regenerate examples without attaching now-deprecated core component packages (`dashHtmlComponents`, `dashCoreComponents`, or `dashTable`).

## Dash Table
### Fixed
- [#907](https://github.com/plotly/dash-table/pull/907)
  - Fix a bug where pagination did not work or was not visible. [#834](https://github.com/plotly/dash-table/issues/834)
  - Fix a bug where if you are on a page that no longer exists after the data is updated, no data is displayed. [#892](https://github.com/plotly/dash-table/issues/892)


### Added
- [#916](https://github.com/plotly/dash-table/pull/916)
  - Added `html` option to `markdown_options` prop. This enables the use of html tags in markdown text.

- [#545](https://github.com/plotly/dash-table/issues/545)
    - Case insensitive filtering
    - New props: `filter_options` - to control case of all filters, `columns.filter_options` - to control filter case for each column
    - New operators: `i=`, `ieq`, `i>=`, `ige`, `i>`, `igt`, `i<=`, `ile`, `i<`, `ilt`, `i!=`, `ine`, `icontains` - for case-insensitive filtering, `s=`, `seq`, `s>=`, `sge`, `s>`, `sgt`, `s<=`, `sle`, `s<`, `slt`, `s!=`, `sne`, `scontains` - to force case-sensitive filtering on case-insensitive columns

### Changed
- [#918](https://github.com/plotly/dash-core-components/pull/918) Updated all dependencies. In particular the `highlight.js` upgrade changes code highlighting in markdown: we have long used their "github" style, this has been updated to more closely match current github styles.
- [#901](https://github.com/plotly/dash-core-components/pull/901) Updated R package `dash-info.yaml` to regenerate example without attaching now-deprecated core component packages (`dashHtmlComponents`, `dashCoreComponents`, or `dashTable`).


## [1.20.0] - 2021-04-08

## Dash and Dash Renderer
### Changed
- [#1531](https://github.com/plotly/dash/pull/1531) Update the format of the docstrings to make them easier to read in the reference pages of Dash Docs and in the console. This also addresses [#1205](https://github.com/plotly/dash/issues/1205)
- [#1553](https://github.com/plotly/dash/pull/1553) Increase the z-index of the Dash error menu from 1001 to 1100 in order to make sure it appears above Bootstrap components.

### Fixed
- [#1546](https://github.com/plotly/dash/pull/1546) Validate callback request `outputs` vs `output` to avoid a perceived security issue.

## Dash Core Components
### Added
- [#863](https://github.com/plotly/dash-core-components/pull/863) Adds a new `Download` component. Along with this several utility functions are added to help construct the appropriate data format:
  - `dcc.send_file` - send a file from disk
  - `dcc.send_data_frame` - send a `DataFrame`, using one of its writer methods
  - `dcc.send_bytes` - send a bytestring or the result of a bytestring writer
  - `dcc.send_string` - send a string or the result of a string writer

### Changed
- [#923](https://github.com/plotly/dash-core-components/pull/923)
  Set `autoComplete` to off in `dcc.Dropdown`. This fixes [#808](https://github.com/plotly/dash-core-components/issues/808)

### Fixed
- [#930](https://github.com/plotly/dash-core-components/pull/930) Fixed a bug [#867](https://github.com/plotly/dash-core-components/issues/867) with `DatePickerRange` that would sometimes shift the allowed dates by one day.
- [#934](https://github.com/plotly/dash-core-components/pull/934) Fixed a bug in `EnhancedTab` component that ignored `disabled_className` property

## Dash HTML Components
### Fixed
- [#179](https://github.com/plotly/dash-html-components/pull/179) - Fixes [#77](https://github.com/plotly/dash-html-components/issues/77) Added `allow` and `referrerPolicy` properties to `html.Iframe`

- [#178](https://github.com/plotly/dash-html-components/pull/178) - Fix [#161](https://github.com/plotly/dash-html-components/issues/161) <object> `data` property, and fix [#129](https://github.com/plotly/dash-html-components/issues/129) obsolete, deprecated, and discouraged elements. No elements were removed, but comments were added to the documentation about these elements detailing their limitations.

## Dash Table
### Changed
- [#862](https://github.com/plotly/dash-table/pull/862) - update docstrings per https://github.com/plotly/dash/issues/1205
- [#878](https://github.com/plotly/dash-table/pull/878) - update build process to use Webpack 5 and other latest dependencies

## [1.19.0] - 2021-01-19

## Dash and Dash Renderer
### Added
- [#1508](https://github.com/plotly/dash/pull/1508) Fix [#1403](https://github.com/plotly/dash/issues/1403): Adds an x button
to close the error messages box.
- [#1525](https://github.com/plotly/dash/pull/1525) Adds support for callbacks which have overlapping inputs and outputs. Combined with `dash.callback_context` this addresses many use cases which require circular callbacks.

### Changed
- [#1503](https://github.com/plotly/dash/pull/1506) Fix [#1466](https://github.com/plotly/dash/issues/1466): loosen `dash[testing]` requirements for easier integration in external projects. This PR also bumps many `dash[dev]` requirements.

### Fixed
- [#1530](https://github.com/plotly/dash/pull/1530) Dedent error messages more carefully.
- [#1527](https://github.com/plotly/dash/issues/1527) 🐛 `get_asset_url` now pulls from an external source if `assets_external_path` is set.
  - updated `_add_assets_resource` to build asset urls the same way as `get_asset_url`.
  - updated doc string for `assets_external_path` Dash argument to be more clear that it will always be joined with the `assets_url_path` argument when determining the url to an external asset.
- [#1493](https://github.com/plotly/dash/pull/1493) Fix [#1143](https://github.com/plotly/dash/issues/1143), a bug where having a file with one of several common names (test.py, code.py, org.py, etc) that imports a dash component package would make `import dash` fail with a cryptic error message asking whether you have a file named "dash.py"

## Dash Core Components
### Fixed
- [#905](https://github.com/plotly/dash-core-components/pull/905) Make sure the `figure` prop of `dcc.Graph` receives updates from user interactions in the graph, by using the same `layout` object as provided in the prop rather than cloning it. Fixes [#879](https://github.com/plotly/dash-core-components/issues/879).
- [#903](https://github.com/plotly/dash-core-components/pull/903) Part of fixing dash import bug https://github.com/plotly/dash/issues/1143

### Updated
- [#911](https://github.com/plotly/dash-core-components/pull/911), [#906](https://github.com/plotly/dash-core-components/pull/906)
  - Upgraded Plotly.js to [1.58.4](https://github.com/plotly/plotly.js/releases/tag/v1.58.4)
    - Patch Release [1.58.4](https://github.com/plotly/plotly.js/releases/tag/v1.58.4)
    - Patch Release [1.58.3](https://github.com/plotly/plotly.js/releases/tag/v1.58.3)

### Added
- [#888](https://github.com/plotly/dash-core-components/pull/888) Adds a `drag_value` prop to `dcc.Slider`to be able to fire callbacks from dragging and releasing the slider.

## Dash HTML Components
### Fixed
- [#169](https://github.com/plotly/dash-html-components/pull/169) - part of fixing dash import bug https://github.com/plotly/dash/issues/1143

## Dash Table
### Fixed
- [#854](https://github.com/plotly/dash-table/pull/854) - part of fixing dash import bug https://github.com/plotly/dash/issues/1143

## [1.18.1] - 2020-12-09

## [1.18.0] - 2020-12-07

## [1.17.0] - 2020-10-29
### Changed
- [#1442](https://github.com/plotly/dash/pull/1442) Update from React 16.13.0 to 16.14.0
### Fixed
- [#1434](https://github.com/plotly/dash/pull/1434) Fix [#1432](https://github.com/plotly/dash/issues/1432) for Julia to import non-core component packages without possible errors.

### Changed
- [#1448](https://github.com/plotly/dash/pull/1448) Provide a hint in the callback error when the user forgot to make `app.callback(...)` a decorator.

## [1.16.3] - 2020-10-07
### Fixed
- [#1426](https://github.com/plotly/dash/pull/1426) Fix a regression caused by `flask-compress==1.6.0` causing performance degradation on server requests

## [1.16.2] - 2020-09-25
### Fixed
- [#1415](https://github.com/plotly/dash/pull/1415) Fix a regression with some layouts callbacks involving dcc.Tabs, not yet loaded dash_table.DataTable and dcc.Graph to not be called
- [#1416](https://github.com/plotly/dash/pull/1416) Make callback graph more robust for complex apps and some specific props (`width` in particular) that previously caused errors.

## [1.16.1] - 2020-09-16
### Changed
- [#1376](https://github.com/plotly/dash/pull/1376) Extends the `getTransform` logic in the renderer to handle `persistenceTransforms` for both nested and non-nested persisted props. This was used to to fix [dcc#700](https://github.com/plotly/dash-core-components/issues/700) in conjunction with [dcc#854](https://github.com/plotly/dash-core-components/pull/854) by using persistenceTransforms to strip the time part of the datetime so that datepickers can persist when defined in callbacks.

### Fixed
- [#1408](https://github.com/plotly/dash/pull/1408) Fixes a bug where the callback graph layout would reset whenever a callback fired, losing user-initiated layout changes ([#1402](https://github.com/plotly/dash/issues/1402)) or creating a new force layout ([#1401](https://github.com/plotly/dash/issues/1401))

## [1.16.0] - 2020-09-03
### Added
- [#1371](https://github.com/plotly/dash/pull/1371) You can now get [CSP `script-src` hashes](https://developer.mozilla.org/en-US/docs/Web/HTTP/Headers/Content-Security-Policy/script-src) of all added inline scripts by calling `app.csp_hashes()` (both Dash internal inline scripts, and those added with `app.clientside_callback`) .

### Changed
- [#1385](https://github.com/plotly/dash/pull/1385) Closes [#1350](https://github.com/plotly/dash/issues/1350) and fixes a previously undefined callback behavior when multiple elements are stacked on top of one another and their `n_clicks` props are used as inputs of the same callback. The callback will now trigger once with all the triggered `n_clicks` props changes.
- [#1179](https://github.com/plotly/dash/pull/1179) New and improved callback graph in the debug menu. Now based on Cytoscape for much more interactivity, plus callback profiling including number of calls, fine-grained time information, bytes sent and received, and more. You can even add custom timing information on the server with `callback_context.record_timing(name, seconds)`

### Fixed
- [#1384](https://github.com/plotly/dash/pull/1384) Fixed a bug introduced by [#1180](https://github.com/plotly/dash/pull/1180) breaking use of `prevent_initial_call` as a positional arg in callback definitions

## [1.15.0] - 2020-08-25
### Added
- [#1355](https://github.com/plotly/dash/pull/1355) Removed redundant log message and consolidated logger initialization. You can now control the log level - for example suppress informational messages from Dash with `app.logger.setLevel(logging.WARNING)`.
- [#1253](https://github.com/plotly/dash/pull/1253), [#1377](https://github.com/plotly/dash/pull/1377) Added experimental `--jl-prefix` option to `dash-generate-components`, optionally generates Julia version of components and corresponding Julia package

### Changed
- [#1180](https://github.com/plotly/dash/pull/1180) and [#1375](https://github.com/plotly/dash/pull/1375) `Input`, `Output`, and `State` in callback definitions don't need to be in lists. You still need to provide `Output` items first, then `Input` items, then `State`, and the list form is still supported. In particular, if you want to return a single output item wrapped in a length-1 list, you should still wrap the `Output` in a list. This can be useful for procedurally-generated callbacks.
- [#1368](https://github.com/plotly/dash/pull/1368) Updated pytest to v6.0.1. To avoid deprecation warnings, this also updated pytest-sugar to 0.9.4 and pytest-mock to 3.2.0. The pytest-mock update only effects python >= 3.0. Pytest-mock remains pinned at 2.0.0 for python == 2.7.

## [1.14.0] - 2020-07-27
### Added
- [#1343](https://github.com/plotly/dash/pull/1343) Add `title` parameter to set the
document title. This is the recommended alternative to setting app.title or overriding
the index HTML.
- [#1315](https://github.com/plotly/dash/pull/1315) Add `update_title` parameter to set or disable the "Updating...." document title during updates. Closes [#856](https://github.com/plotly/dash/issues/856) and [#732](https://github.com/plotly/dash/issues/732)

## [1.13.4] - 2020-06-25
### Fixed
- [#1310](https://github.com/plotly/dash/pull/1310) Fix a regression since 1.13.0 preventing more than one loading state from being shown at a time.

## [1.13.3] - 2020-06-19

## [1.13.2] - 2020-06-18
### Fixed
- [#1305](https://github.com/plotly/dash/issues/1305)
    - Fix regression that causes crash when `FLASK_ENV` is modified during app execution
    - Fix regression that caused tests using `_wait_for_callbacks` to fail

## [1.13.1] - 2020-06-17

## [1.13.0] - 2020-06-17
### Added
- [#1289](https://github.com/plotly/dash/pull/1289) Supports `DASH_PROXY` env var to tell `app.run_server` to report the correct URL to view your app, when it's being proxied. Throws an error if the proxy is incompatible with the host and port you've given the server.
- [#1240](https://github.com/plotly/dash/pull/1240) Adds `callback_context` to clientside callbacks (e.g. `dash_clientside.callback_context.triggered`). Supports `triggered`, `inputs`, `inputs_list`, `states`, and `states_list`, all of which closely resemble their serverside cousins.

### Changed
- [#1237](https://github.com/plotly/dash/pull/1237) Closes [#920](https://github.com/plotly/dash/issues/920): Converts hot reload fetch failures into a server status indicator showing whether the latest fetch succeeded or failed. Callback fetch failures still appear as errors but have a clearer message.
- [#1254](https://github.com/plotly/dash/pull/1254) Modifies the callback chain implementation and improves performance for apps with a lot of components

### Fixed
- [#1255](https://github.com/plotly/dash/pull/1255) Hard hot reload targets only the current window, not the top - so if your app is in an iframe you will only reload the app
- [#1249](https://github.com/plotly/dash/pull/1249) Fixes [#919](https://github.com/plotly/dash/issues/919) so `dash.testing` is compatible with more `pytest` plugins, particularly `pytest-flake8` and `pytest-black`.
- [#1248](https://github.com/plotly/dash/pull/1248) Fixes [#1245](https://github.com/plotly/dash/issues/1245), so you can use prop persistence with components that have dict IDs, ie for pattern-matching callbacks.
- [#1185](https://github.com/plotly/dash/pull/1185) Sort asset directories, same as we sort files inside those directories. This way if you need your assets loaded in a certain order, you can add prefixes to subdirectory names and enforce that order.
- [#1288](https://github.com/plotly/dash/pull/1288) Closes [#1285](https://github.com/plotly/dash/issues/1285): Debug=True should work in the __main__ module.

## [1.12.0] - 2020-05-05
### Added
- [#1228](https://github.com/plotly/dash/pull/1228) Adds control over firing callbacks on page (or layout chunk) load. Individual callbacks can have their initial calls disabled in their definition `@app.callback(..., prevent_initial_call=True)` and similar for `app.clientside_callback`. The app-wide default can also be changed with `app=Dash(prevent_initial_callbacks=True)`, then individual callbacks may disable this behavior.
- [#1201](https://github.com/plotly/dash/pull/1201) New attribute `app.validation_layout` allows you to create a multi-page app without `suppress_callback_exceptions=True` or layout function tricks. Set this to a component layout containing the superset of all IDs on all pages in your app.
- [#1078](https://github.com/plotly/dash/pull/1078) Permit usage of arbitrary file extensions for assets within component libraries

### Fixed
- [#1224](https://github.com/plotly/dash/pull/1224) Fixes [#1223](https://github.com/plotly/dash/issues/1223), a very specific situation in which initial callbacks will not fire.
- [#1220](https://github.com/plotly/dash/pull/1220) Fixes [#1216](https://github.com/plotly/dash/issues/1216), a set of related issues about pattern-matching callbacks with `ALL` wildcards in their `Output` which would fail if no components matched the pattern.
- [#1212](https://github.com/plotly/dash/pull/1212) Fixes [#1200](https://github.com/plotly/dash/issues/1200) - prior to Dash 1.11, if none of the inputs to a callback were on the page, it was not an error. This was, and is now again, treated as though the callback raised PreventUpdate. The one exception to this is with pattern-matching callbacks, when every Input uses a multi-value wildcard (ALL or ALLSMALLER), and every Output is on the page. In that case the callback fires as usual.
- [#1201](https://github.com/plotly/dash/pull/1201) Fixes [#1193](https://github.com/plotly/dash/issues/1193) - prior to Dash 1.11, you could use `flask.has_request_context() == False` inside an `app.layout` function to provide a special layout containing all IDs for validation purposes in a multi-page app. Dash 1.11 broke this when we moved most of this validation into the renderer. This change makes it work again.

## [1.11.0] - 2020-04-10
### Added
- [#1103](https://github.com/plotly/dash/pull/1103) Pattern-matching IDs and callbacks. Component IDs can be dictionaries, and callbacks can reference patterns of components, using three different wildcards: `ALL`, `MATCH`, and `ALLSMALLER`, available from `dash.dependencies`. This lets you create components on demand, and have callbacks respond to any and all of them. To help with this, `dash.callback_context` gets three new entries: `outputs_list`, `inputs_list`, and `states_list`, which contain all the ids, properties, and except for the outputs, the property values from all matched components.
- [#1103](https://github.com/plotly/dash/pull/1103) `dash.testing` option `--pause`: after opening the dash app in a test, will invoke `pdb` for live debugging of both Javascript and Python. Use with a single test case like `pytest -k cbwc001 --pause`.

### Changed
- [#1103](https://github.com/plotly/dash/pull/1103) Multiple changes to the callback pipeline:
  - `dash.callback_context.triggered` now does NOT reflect any initial values, and DOES reflect EVERY value which has been changed either by activity in the app or as a result of a previous callback. That means that the initial call of a callback with no prerequisite callbacks will list nothing as triggering. For backward compatibility, we continue to provide a length-1 list for `triggered`, but its `id` and `property` are blank strings, and `bool(triggered)` is `False`.
  - A user interaction which returns the same property value as was previously present will not trigger the component to re-render, nor trigger callbacks using that property as an input.
  - Callback validation is now mostly done in the browser, rather than in Python. A few things - mostly type validation, like ensuring IDs are strings or dicts and properties are strings - are still done in Python, but most others, like ensuring outputs are unique, inputs and outputs don't overlap, and (if desired) that IDs are present in the layout, are done in the browser. This means you can define callbacks BEFORE the layout and still validate IDs to the layout; and while developing an app, most errors in callback definitions will not halt the app.

### Fixed
- [#1103](https://github.com/plotly/dash/pull/1103) Fixed multiple bugs with chained callbacks either not triggering, inconsistently triggering, or triggering multiple times. This includes: [#635](https://github.com/plotly/dash/issues/635), [#832](https://github.com/plotly/dash/issues/832), [#1053](https://github.com/plotly/dash/issues/1053), [#1071](https://github.com/plotly/dash/issues/1071), and [#1084](https://github.com/plotly/dash/issues/1084). Also fixed [#1105](https://github.com/plotly/dash/issues/1105): async components that aren't rendered by the page (for example in a background Tab) would block the app from executing callbacks.

## [1.10.0] - 2020-04-01
### Added
- [#1134](https://github.com/plotly/dash/pull/1134) Allow `dash.run_server()` host and port parameters to be set with environment variables HOST & PORT, respectively

### Changed
- [#1145](https://github.com/plotly/dash/pull/1145) Update from React 16.8.6 to 16.13.0

### Fixed
- [#1142](https://github.com/plotly/dash/pull/1142) [Persistence](https://dash.plot.ly/persistence): Also persist 0, empty string etc

## [1.9.1] - 2020-02-27
### Added
- [#1133](https://github.com/plotly/dash/pull/1133) Allow the `compress` config variable to be set with an environment variable with DASH_COMPRESS=FALSE

## [1.9.0] - 2020-02-04
### Fixed
- [#1080](https://github.com/plotly/dash/pull/1080) Handle case where dash fails to load when used inside an iframe with a sandbox attribute that only has allow-scripts

## [1.8.0] - 2020-01-14
### Added
- [#1073](https://github.com/plotly/dash/pull/1073) Two new functions to simplify usage handling URLs and pathnames: `app.get_relative_path` & `app.trim_relative_path`.
These functions are particularly useful for apps deployed on Dash Enterprise where the apps served under a URL prefix (the app name) which is unlike apps served on localhost:8050.
    - `app.get_relative_path` returns a path with the config setting `requests_pathname_prefix` prefixed. Use `app.get_relative_path` anywhere you would provide a relative pathname, like `dcc.Link(href=app.relative_path('/page-2'))` or even as an alternative to `app.get_asset_url` with e.g. `html.Img(src=app.get_relative_path('/assets/logo.png'))`.
    - `app.trim_relative_path` a path with `requests_pathname_prefix` and leading & trailing
    slashes stripped from it. Use this function in callbacks that deal with `dcc.Location` `pathname`
    routing.
    Example usage:
    ```python
    app.layout = html.Div([
        dcc.Location(id='url'),
        html.Div(id='content')
    ])
    @app.callback(Output('content', 'children'), [Input('url', 'pathname')])
    def display_content(path):
        page_name = app.strip_relative_path(path)
        if not page_name:  # None or ''
            return html.Div([
                html.Img(src=app.get_relative_path('/assets/logo.png')),
                dcc.Link(href=app.get_relative_path('/page-1')),
                dcc.Link(href=app.get_relative_path('/page-2')),
            ])
        elif page_name == 'page-1':
            return chapters.page_1
        if page_name == "page-2":
            return chapters.page_2
    ```

### Changed
- [#1035](https://github.com/plotly/dash/pull/1035) Simplify our build process.
- [#1074](https://github.com/plotly/dash/pull/1074) Error messages when providing an incorrect property to a component have been improved: they now specify the component type, library, version, and ID (if available).

### Fixed
- [#1037](https://github.com/plotly/dash/pull/1037) Fix no_update test to allow copies, such as those stored and retrieved from a cache.

## [1.7.0] - 2019-11-27
### Added
- [#967](https://github.com/plotly/dash/pull/967) Add support for defining
clientside JavaScript callbacks via inline strings.
- [#1020](https://github.com/plotly/dash/pull/1020) Allow `visit_and_snapshot` API in `dash.testing.browser` to stay on the page so you can run other checks.

### Changed
- [#1026](https://github.com/plotly/dash/pull/1026) Better error message when you forget to wrap multiple `children` in an array, and they get passed to other props.

### Fixed
- [#1018](https://github.com/plotly/dash/pull/1006) Fix the `dash.testing` **stop** API with process application runner in Python2. Use `kill()` instead of `communicate()` to avoid hanging.
- [#1027](https://github.com/plotly/dash/pull/1027) Fix bug with renderer callback lock never resolving with non-rendered async component using the asyncDecorator

## [1.6.1] - 2019-11-14
### Fixed
- [#1006](https://github.com/plotly/dash/pull/1006) Fix IE11 / ES5 compatibility and validation issues
- [#1006](https://github.com/plotly/dash/pull/1006) Fix bug with renderer wrapper component TreeContainer to prevent useless re-renders
- [#1001](https://github.com/plotly/dash/pull/1001)
  - Fix and improve the `clear_input()` API in `dash.testing`, so it's more robust handling react `input`.
  - make the `percy_snapshot()` API more robust, and the timeout of `wait_for_callbacks` (if set to True) will not fail the snapshot execution, but logged as potential error.

## [1.6.0] - 2019-11-04
### Fixed
- [#999](https://github.com/plotly/dash/pull/999) Fix fingerprint for component suites with `metadata` in version.
- [#983](https://github.com/plotly/dash/pull/983) Fix the assets loading issues when dashR application runner is handling with an app defined by string chunk.

## [1.5.1] - 2019-10-29
### Fixed
- [#987](https://github.com/plotly/dash/pull/987) Fix cache string handling for component suites with nested folders in their packages.
- [#986](https://github.com/plotly/dash/pull/986) Fix a bug with evaluation of `_force_eager_loading` when application is loaded with gunicorn

## [1.5.0] - 2019-10-29
### Added
- [#964](https://github.com/plotly/dash/pull/964) Adds support for preventing updates in clientside functions.
  - Reject all updates with `throw window.dash_clientside.PreventUpdate;`
  - Reject a single output by returning `window.dash_clientside.no_update`
- [#899](https://github.com/plotly/dash/pull/899) Add support for async dependencies and components
- [#973](https://github.com/plotly/dash/pull/973) Adds support for resource caching and adds a fallback caching mechanism through etag

### Fixed
- [#974](https://github.com/plotly/dash/pull/974) Fix and improve a percy snapshot behavior issue we found in dash-docs testing. It adds a flag `wait_for_callbacks` to ensure that, in the context of a dash app testing, the percy snapshot action will happen only after all callbacks get fired.

## [1.4.1] - 2019-10-17
### Fixed
- [#969](https://github.com/plotly/dash/pull/969) Fix warnings emitted by react devtools coming from our own devtools components.

## [1.4.0] - 2019-10-08
### Added
- [#948](https://github.com/plotly/dash/pull/948) Support setting working directory for R apps run using the `dashr` fixture, primarily useful for tests with assets. `dashr.start_server` supports a `cwd` argument to set an explicit working directory, and has smarter defaults when it's omitted: if `app` is a path to an R script, uses the directory of that path; if `app` is a string, uses the directory the test file itself is in.
- [#944](https://github.com/plotly/dash/pull/944)
  - Relevant `dash.testing` methods can now be called with either an element or a CSS selector: `select_dcc_dropdown`, `multiple_click`, `clear_input`, `zoom_in_graph_by_ratio`, `click_at_coord_fractions`.
  - Three new `dash.testing` methods: `clear_local_storage`, `clear_session_storage`, and `clear_storage` (to clear both together)
- [#937](https://github.com/plotly/dash/pull/937) `dash.testing` adds two APIs `zoom_in_graph_by_ratio` and `click_at_coord_fractions` about advanced interactions using mouse `ActionChain`
- [#938](https://github.com/plotly/dash/issues/938) Add debugging traces to dash backend about serving component suites, to verify the installed packages whenever in doubt.

### Fixed
- [#944](https://github.com/plotly/dash/pull/944) Fix a bug with persistence being toggled on/off on an existing component.

## [1.3.1] - 2019-09-19
### Changed
- Bump dash-core-components version from 1.2.0 to [1.2.1](https://github.com/plotly/dash-core-components/blob/master/CHANGELOG.md#120---2019-09-19)

## [1.3.0] - 2019-09-17
### Added
- [#923](https://github.com/plotly/dash/pull/923) Add one configuration `--percy-assets` in `pytest` to specify extra application assets path if needed.

- [#918](https://github.com/plotly/dash/pull/918) Add `wait_for_element_by_id` and `visit_and_snapshot` APIs in browser, add `raw_command` option (with higher priority than the default waitress one) and optional `start_timeout` argument to handle large applications within the process runner.

- [#903](https://github.com/plotly/dash/pull/903) Persistence: enable props edited by the user to persist across recreating the component or reloading the page. Components need to define three new props: `persistence`, `persisted_props`, and `persistence_type` as described in the lead comment of `src/persistence.js`. App developers then enable this behavior by, in the simplest case, setting `persistence: true` on the component. First use case is table, see [dash-table#566](https://github.com/plotly/dash-table/pull/566)

### Changed
- Bump dash-table version from 4.2.0 to [4.3.0](https://github.com/plotly/dash-table/blob/master/CHANGELOG.md#430---2019-09-17)
- Bump dash-core-components version from 1.1.2 to [1.2.0](https://github.com/plotly/dash-core-components/blob/master/CHANGELOG.md#120---2019-09-17)
- Bump dash-renderer version from 1.0.1 to [1.1.0](https://github.com/plotly/dash/blob/master/dash-renderer/CHANGELOG.md#110---2019-09-17)

### Fixed
- [#915](https://github.com/plotly/dash/issues/915) Fix `dash-generate-components` on Windows.
- [#829](https://github.com/plotly/dash/issues/829) Fix the `--remote` pytest argument which was not effective in the code, adding a new argument `--remote-url` to support the selenium grid usage in the cloud.
- [#910](https://github.com/plotly/dash/pull/910) Reduce the dash-renderer packages size on **PyPI** about 55% by removing the source maps. To do more advanced debugging, the source maps needs to be generated from source code with `npm run build:local` and pip install in editable mode, i.e. `pip install -e .`

## [1.2.0] - 2019-08-27
### Added
- [#860](https://github.com/plotly/dash/pull/860) Add a new arg `dev_tools_prune_errors` to `app.run_server` and `app.enable_dev_tools`. Default `True`, tracebacks only include user code and below. Set it `False` for the previous behavior showing all the Dash and Flask parts of the stack.

### Changed
- Bump dash-table version from 4.1.0 to [4.2.0](https://github.com/plotly/dash-table/blob/master/CHANGELOG.md#420---2019-08-27)
- Bump dash-core-components version from 1.1.1 to [1.1.2](https://github.com/plotly/dash-core-components/blob/master/CHANGELOG.md#112---2019-08-27)
- Bump dash-html-components version from 1.0.0 to [1.0.1](https://github.com/plotly/dash-html-components/blob/master/CHANGELOG.md#101---2019-08-27)
- Bump dash-renderer version from 1.0.0 to [1.0.1](https://github.com/plotly/dash/blob/dev/dash-renderer/CHANGELOG.md#101---2019-08-27)

### Fixed
- [#874](https://github.com/plotly/dash/pull/874) Clean all the binary assets in dash-renderer, add tool to build all the required bundles from fresh source code to avoid confusion of the assets and improve the release process. Fixes [#868](https://github.com/plotly/dash/pull/868) and [#734](https://github.com/plotly/dash/pull/734)

## [1.1.1] - 2019-08-06
### Changed
- Bump dash-core-components version from 1.1.0 to [1.1.1](https://github.com/plotly/dash-core-components/blob/master/CHANGELOG.md#111---2019-08-06)

## [1.1.0] - 2019-08-05
### Added
- [#827](https://github.com/plotly/dash/pull/827) Add support for dashR testing to the `dash.testing` pytest framework.

### Changed
- Bump dash-table version from 4.0.2 to [4.1.0](https://github.com/plotly/dash-table/blob/master/CHANGELOG.md#410---2019-08-05)
- Bump dash-core-components version from 1.0.0 to [1.1.0](https://github.com/plotly/dash-core-components/blob/master/CHANGELOG.md#110---2019-08-05)

## [1.0.2] - 2019-07-15
### Changed
- Bump dash-table version from 4.0.1 to [4.0.2](https://github.com/plotly/dash-table/blob/master/CHANGELOG.md#402---2019-07-15)

### Fixed
- [#821](https://github.com/plotly/dash/pull/821) Fix a bug with callback error reporting, [#791](https://github.com/plotly/dash/issues/791).

## [1.0.1] - 2019-07-09
### Changed
- 💥 [#808](https://github.com/plotly/dash/pull/808) Remove strong `dash.testing` dependencies per community feedback. Testing users should do `pip install dash[testing]` afterwards.

- [#805](https://github.com/plotly/dash/pull/805) Add headless mode for dash.testing, add `pytest_setup_options` hook for full configuration of `WebDriver Options`.

- Bump dash-table version from 4.0.0 to [4.0.1](https://github.com/plotly/dash-table/blob/master/CHANGELOG.md#401---2019-07-09)

## [1.0.0] - 2019-06-20
### Changed
- 💥 [#761](https://github.com/plotly/dash/pull/761) Several breaking changes to the `dash.Dash` API:
  - Remove two obsolete constructor kwargs: `static_folder` and `components_cache_max_age`
  - Remove the misspelled `supress_callback_exceptions` fallback
  - Remove the unused `resources.config.infer_from_layout`
  - Revamp `app.config`: ALL constructor args are now stored in `config`, with three exceptions: `server`, `index_string`, and `plugins`. None of these are stored in any other instance attributes anymore.
  - Change `hot_reload_interval` from msec to seconds, for consistency with `hot_reload_watch_interval`
  - When called from `enable_dev_tools`, `debug=True` by default. It's still `False` by default from `run_server`.

- ✨ [#744](https://github.com/plotly/dash/pull/744) Introducing Dash Testing (`dash.testing`) - read the full tutorial at <https://dash.plotly.com/testing>.

- [#753](https://github.com/plotly/dash/pull/753) `Component` no longer inherits `MutableMapping`, so `values`, `keys`, and more are no longer methods. Fixes an issue reported in [dcc#440](https://github.com/plotly/dash-core-components/issues/440) where components with certain prop names defined but not provided would cause a failure to render. During component generation we now disallow all props with leading underscores or matching a few remaining reserved words: `UNDEFINED`, `REQUIRED`, `to_plotly_json`, `available_properties`, and `available_wildcard_properties`.

- [#739](https://github.com/plotly/dash/pull/739) Allow the Flask app to be provided to Dash after object initialization. This allows users to define Dash layouts etc when using the app factory pattern, or any other pattern that inhibits access to the app object. This broadly complies with the flask extension API, allowing Dash to be considered as a Flask extension where it needs to be.

- [#774](https://github.com/plotly/dash/pull/774) Allow the Flask app to set the Dash app name if the name is not provided by users.

- [#722](https://github.com/plotly/dash/pull/722) Assets are served locally by default. Both JS scripts and CSS files are affected. This improves robustness and flexibility in numerous situations, but in certain cases initial loading could be slowed. To restore the previous CDN serving, set `app.scripts.config.serve_locally = False` (and similarly with `app.css`, but this is generally less important).

- [#724](https://github.com/plotly/dash/pull/724), [renderer#175](https://github.com/plotly/dash-renderer/pull/175) Undo/redo toolbar is removed by default, you can enable it with `app=Dash(show_undo_redo=true)`. The CSS hack `._dash-undo-redo:{display:none;}` is no longer needed

- 💥 [#709](https://github.com/plotly/dash/pull/709) Merge the `dash-renderer` project into the main dash repo to simplify feature dev workflow. We will keep the [deprecated one](https://github.com/plotly/dash-renderer) for archive purpose.

## [0.43.0] - 2019-05-15
### Changed
- Bump dash-core-components version from 0.47.0 to [0.48.0](https://github.com/plotly/dash-core-components/blob/master/CHANGELOG.md#0480---2019-05-15)
- Bump dash-renderer version from 0.23.0 to [0.24.0](https://github.com/plotly/dash-renderer/blob/master/CHANGELOG.md#0240---2019-05-15)
- Bump dash-table version from 3.6.0 to [3.7.0](https://github.com/plotly/dash-table/blob/master/CHANGELOG.md#370---2019-05-15)

### Fixed
- [renderer#170](https://github.com/plotly/dash-renderer/pull/170) Fix regression on handling PreventUpdate (204 NO CONTENT)

## [0.42.0] - 2019-04-25
### Added
- [#687](https://github.com/plotly/dash/pull/687), [renderer#100](https://github.com/plotly/dash-renderer/pull/100) Dev Tools support. A new UI in the application that automatically display JavaScript & Python error messages, validates your component's properties, and displays a graph of your callback's dependencies. Only enabled in debug mode. Turn this on and off with two new config flags in `app.run_server`:
  - `dev_tools_props_check` - turn on/off property validation.
  - `dev_tools_ui` - turn on/off the UI.

### Fixed
- [renderer#148](https://github.com/plotly/dash-renderer/issues/148) Fix regression for `children=0` case.

## [0.41.0] - 2019-04-10
### Added
- [#672](https://github.com/plotly/dash/pull/672), [renderer#143](https://github.com/plotly/dash-renderer/pull/143) Support for "Clientside Callbacks" - an escape hatch to execute your callbacks in JavaScript instead of Python
- [#676](https://github.com/plotly/dash/pull/676) Add `dev_tools_ui` config flag in `app.run_server` (serialized in `<script id="_dash-config" type="application/json">`) to display or hide the forthcoming Dev Tools UI in Dash's front-end (dash-renderer).
- [#680](https://github.com/plotly/dash/pull/680) Partial updates: leave some multi-output updates unchanged while updating others

### Removed
- [renderer#145](https://github.com/plotly/dash-renderer/pull/145) Remove `dash_renderer._set_react_version` support for 15.4.2 and 16.2.0

### Changed
- Bump dash-core-components version from 0.45.0 to [0.46.0](https://github.com/plotly/dash-core-components/blob/master/CHANGELOG.md#0460---2019-04-10)
- [renderer#145](https://github.com/plotly/dash-renderer/pull/145) Update from React 15.4.2 to React 16.8.6

## [0.40.0] - 2019-03-25
### Changed
- Bump dash-core-components version from 0.44.0 to [0.45.0](https://github.com/plotly/dash-core-components/blob/master/CHANGELOG.md#0450---2019-03-25)
- Bump dash-html-components version from 0.14.0 to [0.15.0](https://github.com/plotly/dash-html-components/blob/master/CHANGELOG.md#0150---2019-03-25)
- [renderer#140](https://github.com/plotly/dash-renderer/pull/140), [renderer#126](https://github.com/plotly/dash-renderer/pull/126) Optimize rendering, and always assign `setProps` to components even with no callbacks to use it.

## [0.39.0] - 2019-03-04
### Added
- [#436](https://github.com/plotly/dash/pull/436) Allow multiple outputs from a single callback.
- [#367](https://github.com/plotly/dash/pull/367) Support custom JavaScript hooks to modify callback payloads and responses.
- [#623](https://github.com/plotly/dash/pull/623) Modify the flask response with custom cookies or headers, using `dash.callback_context.response`.
- [renderer#93](https://github.com/plotly/dash-renderer/pull/93) Loading states API

### Changed
- Bump dash-core-components version from 0.43.1 to [0.44.0](https://github.com/plotly/dash-core-components/blob/master/CHANGELOG.md#0440---2019-03-04)
- Bump dash-html-components version from 0.13.5 to [0.14.0](https://github.com/plotly/dash-html-components/blob/master/CHANGELOG.md#0140---2019-03-04)
- Bump dash-table version from 3.5.0 to [3.6.0](https://github.com/plotly/dash-table/blob/master/CHANGELOG.md#360---2019-03-04)

## [0.38.0] - 2019-02-25
### Added
- [#603](https://github.com/plotly/dash/pull/603) Add components libraries js/css distribution to hot reload watch.
- [#608](https://github.com/plotly/dash/pull/608), [renderer#124](https://github.com/plotly/dash-renderer/pull/124) Callback context:
  - Know which inputs caused a callback to fire: `dash.callback_context.triggered`
  - Input/State values by name `dash.callback_context.states.get('btn.n_clicks')`

### Changed
- Bump dash-table version from 3.4.0 to [3.5.0](https://github.com/plotly/dash-table/blob/master/CHANGELOG.md#350---2019-02-25)
- Bump dash-renderer version from 0.18.0 to [0.19.0](https://github.com/plotly/dash-renderer/blob/master/CHANGELOG.md#0190---2019-02-25)

### Fixed
- Fix missing indentation for generated metadata.json [#600](https://github.com/plotly/dash/issues/600)
- Fix missing component prop docstring error [#598](https://github.com/plotly/dash/issues/598)
- [#492](https://github.com/plotly/dash/pull/492) Move `__repr__` to base component instead of being generated.
- [#605](https://github.com/plotly/dash/pull/605) Raise exception when same input & output are used in a callback

## [0.37.0] - 2019-02-11
### Removed
- [renderer#118](https://github.com/plotly/dash-renderer/pull/118) Removed redux logger for the dev.

### Changed
- [#565](https://github.com/plotly/dash/pull/565) Add core libraries as version locked dependencies
- Bump dash-table version from 3.3.0 to [3.4.0](https://github.com/plotly/dash-table/blob/master/CHANGELOG.md#340---2019-02-08)
- Bump dash-renderer version from 0.17.0 to [0.18.0](https://github.com/plotly/dash-renderer/blob/master/CHANGELOG.md#0180---2019-02-11)
- Bump dash-core-components version from 0.43.0 to [0.43.1](https://github.com/plotly/dash-core-components/blob/master/CHANGELOG.md#0431---2019-02-11)

### Fixed
- [#563](https://github.com/plotly/dash/pull/563) Fix collections.abc deprecation warning for Python 3.8

## [0.36.0] - 2019-01-25
### Removed
- [#550](https://github.com/plotly/dash/pull/550), [renderer#114](https://github.com/plotly/dash-renderer/pull/114) Remove support for `Event` system. Use event properties instead, for example the `n_clicks` property instead of the `click` event, see [#531](https://github.com/plotly/dash/issues/531). `dash_renderer` MUST be upgraded to >=0.17.0 together with this, and it is recommended to update `dash_core_components` to >=0.43.0 and `dash_html_components` to >=0.14.0.

## [0.35.3] - 2019-01-23
### Changed
- [#547](https://github.com/plotly/dash/pull/547)
  - `assets_folder` argument now defaults to 'assets'
  - The assets folder is now always relative to the given root path of `name` argument, the default of `__main__` will get the `cwd`.
  - No longer coerce the name argument from the server if the server argument is provided.

### Fixed
- [#547](https://github.com/plotly/dash/pull/547)
  - Asset blueprint takes routes prefix into it's static path.
  - Asset url path no longer strip routes from requests.
- [#548](https://github.com/plotly/dash/pull/548) Remove print statement from PreventUpdate error handler.
- [#524](https://github.com/plotly/dash/pull/524) Removed ComponentRegistry dist cache.

## [0.35.2] - 2019-01-11
### Fixed
- [#522](https://github.com/plotly/dash/pull/522) Fix typo in some exception names
- [renderer#110](https://github.com/plotly/dash-renderer/pull/110)
  - Keep the config store state on soft reload.
  - AppProvider returns `Loading...` if no configs as before [renderer#108](https://github.com/plotly/dash-renderer/pull/108).

## 0.35.1 - 2018-12-27
### Fixed
- [#518](https://github.com/plotly/dash/pull/518) Always skip `dynamic` resources from index resources collection.

## 0.35.0 - 2018-12-18
### Added
- [#483](https://github.com/plotly/dash/pull/483) Experimental `--r-prefix` option to `dash-generate-components`, optionally generates R version of components and corresponding R package.

## 0.34.0 - 2018-12-17
### Added
- [#490](https://github.com/plotly/dash/pull/490) Add `--ignore` option to `dash-generate-components`, defaults to `^_`.

### Removed
- [renderer#108](https://github.com/plotly/dash-renderer/pull/108) Unused login api and Authentication component

### Fixed
- Add `key` to rendered components, fixing [renderer#379](https://github.com/plotly/dash-core-components/issues/379)

## 0.33.0 - 2018-12-10
### Added
- [#487](https://github.com/plotly/dash/pull/487) Add specific Dash exception types to replace generic exceptions (`InvalidIndexException`, `DependencyException`, `ResourceException`)

## 0.32.2 - 2018-12-09
### Fixed
- [#485](https://github.com/plotly/dash/pull/485) Fix typo in missing events/inputs error message

## 0.32.1 - 2018-12-07
### Changed
- [#484](https://github.com/plotly/dash/pull/484) Mute dash related missing props docstring from extract-meta warnings

## 0.32.0 - 2018-12-07
### Added
- [#478](https://github.com/plotly/dash/pull/478), [renderer#104](https://github.com/plotly/dash-renderer/issues/104) Support for .map file extension and dynamic (on demand) loading
- [renderer#107](https://github.com/plotly/dash-renderer/pull/107) [Redux devtools](https://github.com/zalmoxisus/redux-devtools-extension) support

## 0.31.1 - 2018-11-29
### Fixed
- [#473](https://github.com/plotly/dash/pull/473) Fix `_imports_.py` indentation generation.

## 0.31.0 - 2018-11-29
### Added
- [#451](https://github.com/plotly/dash/pull/451) Combine `extract-meta` and Python component files generation in a cli

### Fixed
- Fix a bug [renderer#66](https://github.com/plotly/dash-renderer/issues/66) in the ON_PROP_CHANGE callback where history was not correctly set when acting on more than one component. In particular, the 'undo' button should now work as expected.

## 0.30.0 - 2018-11-14
### Added
- [#362](https://github.com/plotly/dash/pull/362), [renderer#73](https://github.com/plotly/dash-renderer/pull/73) Hot reloading from the browser.
- Silence routes logging with `dev_tools_silence_routes_logging`.

## 0.29.0 - 2018-11-06
### Added
- [#444](https://github.com/plotly/dash/pull/444) Add component namespaces registry, collect the resources needed by component library when they are imported instead of crawling the layout.

## 0.28.7 - 2018-11-05
### Fixed
- [#450](https://github.com/plotly/dash/pull/450) Use the same prop name black list for component generation in all supported Python versions. Closes [#361](https://github.com/plotly/dash/issues/361).

## 0.28.6 - 2018-11-05
### Fixed
- [#443](https://github.com/plotly/dash/pull/443) `Dash.registered_paths` changed to a `collections.defaultdict(set)`, was appending the same package paths on every index.

## 0.28.5 - 2018-10-18
### Fixed
- [#431](https://github.com/plotly/dash/pull/431) Replace windows endline when generating components class docstrings.

## 0.28.4 - 2018-10-18
### Fixed
- [#430](https://github.com/plotly/dash/pull/430) Fix `Component.traverse()` and `Component.traverse_with_paths()` for components with `children` of type `tuple`, not just `list`.

## 0.28.3 - 2018-10-17
### Fixed
- [#418](https://github.com/plotly/dash/pull/418) Fix http-equiv typo
- Include missing polyfills to restore Internet Explorer support, restore whatwg-fetch [renderer#87](https://github.com/plotly/dash-renderer/issues/87)

## 0.28.2 - 2018-10-05
### Changed
- [#377](https://github.com/plotly/dash/pull/377) Move `add_url` function definition out of `Dash.__init__`

## 0.28.1 - 2018-09-26
### Fixed
- [#407](https://github.com/plotly/dash/pull/407) Missing favicon package_data from setup.py

## 0.28.0 - 2018-09-26
### Added
- [#406](https://github.com/plotly/dash/pull/406) Default favicon for dash apps.
- Bust the cache of the assets favicon.

### Fixed
- [#403](https://github.com/plotly/dash/pull/403) Remove the first and last blank lines from the HTML index string.

## 0.27.0 - 2018-09-20
### Added
- [#369](https://github.com/plotly/dash/pull/369), [renderer#77](https://github.com/plotly/dash-renderer/pull/77) Allow serving dev bundles from the components suite, enable with `app.run_server(dev_tools_serve_dev_bundles=True)`

### Fixed
- [#350](https://github.com/plotly/dash/pull/350) Use HTML5 syntax for the meta tag

## 0.26.6 - 2018-09-19
### Fixed
- [#387](https://github.com/plotly/dash/pull/387) Add `Cache-Control` headers to files served by `Dash.serve_component_suites`, and time modified query string to collected components suites resources.
- [#394](https://github.com/plotly/dash/pull/394) Add `InvalidResourceError` error and a Flask error handler so unregistered paths in `serve_component_suites` return a 404 instead of 500.

## 0.26.5 - 2018-09-10
### Fixed
- [#374](https://github.com/plotly/dash/pull/374) Fix `get_asset_url` with a different `assets_url_path`.

## 0.26.4 - 2018-08-28
### Fixed
- Set `url_base_pathname` to `None` in `Dash.__init__`. Fix [#364](https://github.com/plotly/dash/issues/364)

## 0.26.3 - 2018-08-27
### Added
- `Dash.get_asset_url` will give the prefixed url for the asset file.

### Fixed
- [#351](https://github.com/plotly/dash/pull/351) Prefix assets files with `requests_pathname_prefix`.

## 0.26.2 - 2018-08-26
### Fixed
- [#343](https://github.com/plotly/dash/pull/343) Only create the assets blueprint once for apps that provide the same flask instance to multiple dash instances.

## 0.26.1 - 2018-08-26
### Fixed
- [#336](https://github.com/plotly/dash/pull/336) Fix bug in `_validate_layout` which would not let a user set `app.layout` to be a function that returns a layout [(fixes #334)](https://github.com/plotly/dash/issues/334).

## 0.26.0 - 2018-08-20
### Added
- [#318](https://github.com/plotly/dash/pull/318) Add `assets_ignore` init keyword, regex filter for the assets files.

## 0.25.1 - 2018-08-20
### Fixed
- [#335](https://github.com/plotly/dash/pull/335) Ensure CSS/JS external resources are loaded before the assets.

## 0.25.0 - 2018-08-14
### Added
- [#322](https://github.com/plotly/dash/pull/322) Take config values from init or environ variables (Prefixed with `DASH_`).

### Fixed
- Take `requests_pathname_prefix` config when creating scripts tags.
- `requests/routes_pathname_prefix` must start and end with `/`.
- `requests_pathname_prefix` must end with `routes_pathname_prefix`. If you supplied both `requests` and `routes` pathname before this update, make sure `requests_pathname_prefix` ends with the same value as `routes_pathname_prefix`.
- `url_base_pathname` sets both `requests/routes` pathname, cannot supply it with either `requests` or `routes` pathname prefixes.

## 0.24.2 - 2018-08-13
### Fixed
- [#320](https://github.com/plotly/dash/pull/320) Disallow duplicate component ids in the initial layout.

## 0.24.1 - 2018-08-10
### Fixed
- Fix bug [#321](https://github.com/plotly/dash/issues/321) where importing Dash components with no props would result in an error.
- Fix a bug in 0.23.1 where importing components with arguments that are Python keywords could cause an error. In particular, this fixes `dash-html-components` with Python 3.7.

## 0.24.0 - 2018-08-10
### Added
- [#319](https://github.com/plotly/dash/pull/309) Add a modified time query string to assets included in the index in order to bust the cache.

## 0.23.1 - 2018-08-02
### Added
- [#316](https://github.com/plotly/dash/pull/316) Add `ie-compat` meta tag to the index by default.
- [#305](https://github.com/plotly/dash/pull/305) Add `external_script` and `external_css` keywords to dash `__init__`.
- Dash components are now generated at build-time and then imported rather than generated when a module is imported. This should reduce the time it takes to import Dash component libraries, and makes Dash compatible with IDEs.

## 0.22.1 - 2018-08-01
### Fixed
- [#273](https://github.com/plotly/dash/pull/273) Raise a more informative error if a non-JSON-serializable value is returned from a callback.

## 0.22.0 - 2018-07-25
### Added
- [#286](https://github.com/plotly/dash/pull/286) Asset files & index customization.
- [#294](https://github.com/plotly/dash/pull/294) Raise an error if there is no layout present when the server is run.
- [renderer#55](https://github.com/plotly/dash-renderer/pull/55) Add `_dash-error` class to the "Error loading layout" and "Error loading dependencies" messages.

### Fixed
- Attempting to render a `Boolean` value to the page no longer crashes the app.
- [renderer#57](https://github.com/plotly/dash-renderer/issues/57) If a callback references an `id` which does not exist in the DOM tree at the time it is executed, throw a more informative front-end exception.
- [renderer#54](https://github.com/plotly/dash-renderer/pull/54) Previously, if a component called `updateProps` with multiple properties, Dash would fire the callback multiple times (once for each property). Now the callback only fires once.

## 0.21.1 - 2018-04-10
### Added
- [#237](https://github.com/plotly/dash/pull/237) Support `aria-*` and `data-*` attributes in all dash html components. These new keywords can be added using a dictionary expansion, e.g. `html.Div(id="my-div", **{"data-toggle": "toggled", "aria-toggled": "true"})`
- [renderer#45](https://github.com/plotly/dash-renderer/pull/45) Allow user to choose between React versions '15.4.2' and '16.2.0':
```python
import dash_renderer

# Set the react version before setting up the Dash application
dash_renderer._set_react_version('16.2.0')

app = dash.Dash(...)
```

### Fixed
- [renderer#50](https://github.com/plotly/dash-renderer/pull/50) Update MANIFEST.in to include `react` and `react-dom` bundles for development mode

## 0.21.0 - 2018-02-21
### Added
- [#207](https://github.com/plotly/dash/pull/207) Support React components using [Flow](https://flow.org/en/docs/react/) types. `component_loader` now has the following behavior to create docstrings as determined in discussion in [#187](https://github.com/plotly/dash/issues/187):
  1. If a Dash component has `PropTypes`-generated typing, the docstring uses the `PropTypes`, _regardless of whether the component also has Flow types (current behavior)._
  2. Otherwise if a Dash component has Flow types but _not `PropTypes`_, the docstring now uses the objects generated by `react-docgen` from the Flow types.

### Fixed
- [renderer#42](https://github.com/plotly/dash-renderer/pull/42) Fix [renderer#41](https://github.com/plotly/dash-renderer/issues/41) and [renderer#44](https://github.com/plotly/dash-renderer/issues/44).
  - In some cases, during initialization, callbacks may fired multiple times instead of just once. This only happens in certain scenarios where outputs have overlapping inputs and those inputs are leaves (they don't have any inputs of their own).
  - If an output component is returned from a callback and its inputs were _not_ returned from the same input (i.e. they were already visible), then the callback to update the output would not fire. This has now been fixed. A common scenario where this app structure exists is within a Tabbed app, where there are global controls that update each tab's contents and the tab's callback just displays new output containers.

## 0.20.0 - 2018-01-19
### Added
- [#190](https://github.com/plotly/dash/pull/190) `exceptions.PreventUpdate` can be raised inside a callback to prevent the callback from updating the app. See <https://community.plotly.com/t/improving-handling-of-aborted-callbacks/7536/2>.

### Removed
- Removes logging from redux middleware from production build based on process.env.NODE_ENV.

### Changed
- Many pylint style fixes: [#163](https://github.com/plotly/dash/pull/163), [#164](https://github.com/plotly/dash/pull/164), [#165](https://github.com/plotly/dash/pull/165), [#166](https://github.com/plotly/dash/pull/166), [#167](https://github.com/plotly/dash/pull/167), [#168](https://github.com/plotly/dash/pull/168), [#169](https://github.com/plotly/dash/pull/169), [#172](https://github.com/plotly/dash/pull/172), [#173](https://github.com/plotly/dash/pull/173), [#181](https://github.com/plotly/dash/pull/181), [#185](https://github.com/plotly/dash/pull/185), [#186](https://github.com/plotly/dash/pull/186), [#193](https://github.com/plotly/dash/pull/193)
- [#184](https://github.com/plotly/dash/pull/184) New integration test framework.
- [#174](https://github.com/plotly/dash/pull/174) Submodules are now imported into the `dash` namespace for better IDE completion.

## 0.19.0 - 2017-10-16
### Changed
- 🔒 Remove CSRF protection measures. CSRF-style attacks are not relevant to Dash apps. Dash's API uses `POST` requests with content type `application/json` which are not susceptible to unwanted requests from 3rd party sites. See [#141](https://github.com/plotly/dash/issues/141).
- 🔒 `app.server.secret_key` is no longer required since CSRF protection was removed. Setting `app.server.secret_key` was difficult to document and a very common source of confusion, so it's great that users won't get bitten by this anymore :tada:
- 🐞 [renderer#22](https://github.com/plotly/dash-renderer/pull/22), [renderer#28](https://github.com/plotly/dash-renderer/pull/28) Previously, old requests could override new requests if their response was longer than the new one. This caused subtle bugs when apps are deployed on multiple processes or threads with component callbacks that update at varying rates like urls. Originally reported in [#133](https://github.com/plotly/dash/issues/133). This fix should also improve performance when many updates happen at once as outdated requests will get dropped instead of updating the UI. Performance issue with the first PR reported in [renderer#27](https://github.com/plotly/dash-renderer/issues/27) and fixed in the second PR.
- [renderer#21](https://github.com/plotly/dash-renderer/pull/21) Fix an issue where a callback would be fired excessively. Previously, the callback would be called as many times as it had inputs. Now, it is called less.

## 0.18.3 - 2017-09-08
### Added
- `app.config` is now a `dict` instead of a class. You can set config variables with `app.config['suppress_callback_exceptions'] = True` now. The previous class-based syntax (e.g. `app.config.suppress_callback_exceptions`) has been maintained for backwards compatibility.
- 🐌 Experimental behaviour for a customizable "loading state". When a callback is in motion, Dash now appends a `<div class="_dash-loading-callback"/>` to the DOM. Users can style this element using custom CSS to display loading screen overlays. This feature is in alpha, we may remove it at any time.

### Fixed
- Fix a bug from 0.18.2 that removed the ability for dash to serve the app on any route besides `/`.
- Fix a bug from 0.18.0 with the new config variables when used in a multi-app setting, causing config to be shared across apps. Originally reported in <https://community.plotly.com/t/flask-endpoint-error/5691/7>
- Rename config setting `supress_callback_exceptions` to `suppress_callback_exceptions`. The original spelling is kept for backward compatibility.
- 🐞 (renderer) Fix a bug where Dash would fire updates for each parent of a grandchild node that shared the same grandparent. Originally reported in <https://community.plotly.com/t/specifying-dependency-tree-traversal/5080/5>
- 🐞 (renderer) Fix a bug where the document title that displays "Updating..." wouldn't change if the callback raised an Exception. Now it will be removed on any response, even a failure.

## 0.18.2 - 2017-09-07
### Added
- [#70](https://github.com/plotly/dash/pull/70) 🔧 Add an `endpoint` to each of the URLs to allow for multiple routes.

## 0.18.1 - 2017-09-07
### Fixed
- [#128](https://github.com/plotly/dash/pull/128) 🐛 If `app.layout` is a function, then it used to be called excessively. Now it is called just once on startup and just once on page load.

## 0.18.0 - 2017-09-07
### Changed
- 🔒 Remove the `/static/` folder and endpoint that is implicitly initialized by flask. This is too implicit for my comfort level: I worry that users will not be aware that their files in their `static` folder are accessible
- ⚡️ Remove all API calls to the Plotly API (<https://api.plotly.com/>), the authentication endpoints and decorators, and the associated `filename`, `sharing` and `app_url` arguments. This was never documented or officially supported. Authentication has been moved to the [`dash-auth` package](https://github.com/plotly/dash-auth).
- [#107](https://github.com/plotly/dash/pull/107) ✏️ Sort prop names in exception messages.

### Added
- 🔧 Add two new `config` variables: `routes_pathname_prefix` and `requests_pathname_prefix` to provide more flexibility for API routing when Dash apps are run behind proxy servers. `routes_pathname_prefix` is a prefix applied to the backend routes and `requests_pathname_prefix` prefixed in requests made by Dash's front-end. `dash-renderer==0.8.0rc3` uses these endpoints.
- [#112](https://github.com/plotly/dash/pull/112) 🔧 Add `id` to `KeyError` exceptions in components.

### Fixed
- ✏️ Fix a typo in an exception.
- 🔧 Replaced all illegal characters in environment variables.

### 🔧 Maintenance
- 📝 Update README.md
- ✅ Fix CircleCI tests. Note that the [`dash-renderer`](https://github.com/plotly/dash-renderer) contains the bulk of the integration tests.
- 💄 Flake8 fixes and tests (fixes [#99](https://github.com/plotly/dash/issues/99))
- ✨ Add this CHANGELOG.md.

## 0.17.3 - 2017-06-22
✨ This is the initial open-source release of Dash.<|MERGE_RESOLUTION|>--- conflicted
+++ resolved
@@ -4,11 +4,10 @@
 
 ## [Unreleased]
 
-<<<<<<< HEAD
 ### Added
 
 - [#2009](https://github.com/plotly/dash/pull/2009) Add support for Promises within Client-side callbacks as requested in [#1364](https://github.com/plotly/dash/pull/1364).
-=======
+
 ### Fixed
 
 - [#2015](https://github.com/plotly/dash/pull/2015) Fix bug [#1854](https://github.com/plotly/dash/issues/1854) in which the combination of row_selectable="single or multi" and filter_action="native" caused the JS error.
@@ -24,7 +23,6 @@
   - Upgrade Plotly.js to v2.11.1 (from v2.11.0). Patch release [2.11.1](https://github.com/plotly/plotly.js/releases/tag/v2.11.1) fixes regl-based traces in strict CSP mode, however you must manually switch to the strict bundle to use this.
   - Upgrade `black` to v22.3.0 for Python 3.7+ - if you use `dash[ci]` and you call `black`, this may alter your code formatting slightly, including more consistently breaking Python 2 compatibility.
   - Many other mainly JS dependency upgrades to the internals of Dash renderer and components. These may patch bugs or improve performance.
->>>>>>> 4b03e5ac
 
 ## [2.3.1] - 2022-03-29
 
