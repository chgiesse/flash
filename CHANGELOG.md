--- conflicted
+++ resolved
@@ -2,19 +2,18 @@
 All notable changes to this project will be documented in this file.
 This project adheres to [Semantic Versioning](http://semver.org/).
 
-<<<<<<< HEAD
-## [0.11.0rc1] - 2017-09-27
+## [0.11.0] - 2017-09-27
 ### Fixed
 - 🐞 Previously, old requests could override new requests if their response was longer than the new one.
 This caused subtle bugs when apps are deployed on multiple processes or threads with component
 callbacks that update at varying rates like urls. Originally reported in github.com/plotly/dash/issues/133
-=======
+
 ## [0.10.0] - 2017-09-19
 ### Fixed
 - Fixed an issue where a callback would be fired on page load and when dynamically generated excessively. Previously, the callback would be called as many times as it had inputs. Now, it is called less. https://github.com/plotly/dash-renderer/pull/21
 ### Maintenance
 - Add percy screenshot tests
->>>>>>> f10c91e5
+
 
 
 ## [0.9.0] - 2017-09-07
