--- conflicted
+++ resolved
@@ -36,12 +36,9 @@
         "celery": read_req_file("celery"),
         "diskcache": read_req_file("diskcache"),
         "compress": read_req_file("compress"),
-<<<<<<< HEAD
         "fastapi": read_req_file("fastapi"),
         "quart": read_req_file("quart"),
-=======
         "cloud": read_req_file("cloud"),
->>>>>>> 0221a97b
     },
     entry_points={
         "console_scripts": [
