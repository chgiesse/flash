--- conflicted
+++ resolved
@@ -7,12 +7,11 @@
 import StyledComponent from './components/StyledComponent';
 import WidthComponent from './components/WidthComponent';
 import ComponentAsProp from './components/ComponentAsProp';
-<<<<<<< HEAD
+
 import DrawCounter from './components/DrawCounter';
-=======
 import AddPropsComponent from "./components/AddPropsComponent";
 import ReceivePropsComponent from "./components/ReceivePropsComponent";
->>>>>>> d098e76d
+
 
 export {
     AsyncComponent,
@@ -24,10 +23,7 @@
     StyledComponent,
     WidthComponent,
     ComponentAsProp,
-<<<<<<< HEAD
     DrawCounter,
-=======
     AddPropsComponent,
     ReceivePropsComponent
->>>>>>> d098e76d
 };