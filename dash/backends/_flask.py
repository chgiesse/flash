--- conflicted
+++ resolved
@@ -17,11 +17,8 @@
     request,
     jsonify,
     g as flask_g,
-<<<<<<< HEAD
     has_request_context,
-=======
     redirect,
->>>>>>> 493d1503
 )
 from werkzeug.debug import tbtools
 
