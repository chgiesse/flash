import os

<<<<<<< HEAD
__version__ = "1.17.1"
=======
__version__ = "1.18.0"
>>>>>>> 6051319d

_available_react_versions = {"16.14.0", "18.2.0"}
_available_reactdom_versions = {"16.14.0", "18.2.0"}
_js_dist_dependencies = []  # to be set by _set_react_version


def _set_react_version(v_react, v_reactdom=None):
    if not v_reactdom:
        v_reactdom = v_react

    react_err = f"looking for one of {_available_react_versions}, found {v_react}"
    reactdom_err = (
        f"looking for one of {_available_reactdom_versions}, found {v_reactdom}"
    )
    assert v_react in _available_react_versions, react_err
    assert v_reactdom in _available_reactdom_versions, reactdom_err

    _js_dist_dependencies[:] = [
        {
            "external_url": {
                "prod": [
                    "https://unpkg.com/@babel/polyfill@7.12.1/dist/polyfill.min.js",
                    f"https://unpkg.com/react@{v_react}/umd/react.production.min.js",
                    f"https://unpkg.com/react-dom@{v_reactdom}/umd/react-dom.production.min.js",
                    "https://unpkg.com/prop-types@15.8.1/prop-types.min.js",
                ],
                "dev": [
                    "https://unpkg.com/@babel/polyfill@7.12.1/dist/polyfill.min.js",
                    f"https://unpkg.com/react@{v_react}/umd/react.development.js",
                    f"https://unpkg.com/react-dom@{v_reactdom}/umd/react-dom.development.js",
                    "https://unpkg.com/prop-types@15.8.1/prop-types.js",
                ],
            },
            "relative_package_path": {
                "prod": [
                    "deps/polyfill@7.12.1.min.js",
                    f"deps/react@{v_react}.min.js",
                    f"deps/react-dom@{v_reactdom}.min.js",
                    "deps/prop-types@15.8.1.min.js",
                ],
                "dev": [
                    "deps/polyfill@7.12.1.min.js",
                    f"deps/react@{v_react}.js",
                    f"deps/react-dom@{v_reactdom}.js",
                    "deps/prop-types@15.8.1.js",
                ],
            },
            "namespace": "dash",
        }
    ]


_env_react_version = os.getenv("REACT_VERSION")
if _env_react_version:
    _set_react_version(_env_react_version)
    print(f"EXPERIMENTAL: Using react version from env: {_env_react_version}")
else:
    _set_react_version("16.14.0", "16.14.0")

_js_dist = [
    {
        "relative_package_path": "dash-renderer/build/dash_renderer.min.js",
        "dev_package_path": "dash-renderer/build/dash_renderer.dev.js",
<<<<<<< HEAD
        "external_url": "https://unpkg.com/dash-renderer@1.17.1"
=======
        "external_url": "https://unpkg.com/dash-renderer@1.18.0"
>>>>>>> 6051319d
        "/build/dash_renderer.min.js",
        "namespace": "dash",
    },
    {
        "relative_package_path": "dash-renderer/build/dash_renderer.min.js.map",
        "dev_package_path": "dash-renderer/build/dash_renderer.dev.js.map",
        "namespace": "dash",
        "dynamic": True,
    },
]<|MERGE_RESOLUTION|>--- conflicted
+++ resolved
@@ -1,10 +1,6 @@
 import os
 
-<<<<<<< HEAD
-__version__ = "1.17.1"
-=======
 __version__ = "1.18.0"
->>>>>>> 6051319d
 
 _available_react_versions = {"16.14.0", "18.2.0"}
 _available_reactdom_versions = {"16.14.0", "18.2.0"}
@@ -68,11 +64,7 @@
     {
         "relative_package_path": "dash-renderer/build/dash_renderer.min.js",
         "dev_package_path": "dash-renderer/build/dash_renderer.dev.js",
-<<<<<<< HEAD
-        "external_url": "https://unpkg.com/dash-renderer@1.17.1"
-=======
         "external_url": "https://unpkg.com/dash-renderer@1.18.0"
->>>>>>> 6051319d
         "/build/dash_renderer.min.js",
         "namespace": "dash",
     },
