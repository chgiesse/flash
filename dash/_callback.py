import collections
import hashlib
from functools import wraps

from typing import Callable, Optional, Any, List, Tuple, Union


import flask

from .dependencies import (
    handle_callback_args,
    handle_grouped_callback_args,
    Output,
    ClientsideFunction,
    Input,
)
from .development.base_component import ComponentRegistry
from .exceptions import (
    InvalidCallbackReturnValue,
    PreventUpdate,
    WildcardInLongCallback,
    MissingLongCallbackManagerError,
    BackgroundCallbackError,
    ImportedInsideCallbackError,
)

from ._grouping import (
    flatten_grouping,
    make_grouping_by_index,
    grouping_len,
)
from ._utils import (
    create_callback_id,
    stringify_id,
    to_json,
    coerce_to_list,
    AttributeDict,
    clean_property_name,
)

from . import _validate
from .background_callback.managers import BaseBackgroundCallbackManager
from ._callback_context import context_value


def _invoke_callback(func, *args, **kwargs):  # used to mark the frame for the debugger
    return func(*args, **kwargs)  # %% callback invoked %%


class NoUpdate:
    def to_plotly_json(self):  # pylint: disable=no-self-use
        return {"_dash_no_update": "_dash_no_update"}

    @staticmethod
    def is_no_update(obj):
        return isinstance(obj, NoUpdate) or (
            isinstance(obj, dict) and obj == {"_dash_no_update": "_dash_no_update"}
        )


GLOBAL_CALLBACK_LIST = []
GLOBAL_CALLBACK_MAP = {}
GLOBAL_INLINE_SCRIPTS = []


# pylint: disable=too-many-locals
def callback(
    *_args,
<<<<<<< HEAD
    background: bool = False,
    interval: int = 1000,
    progress: Optional[Union[List[Output], Output]] = None,
    progress_default: Any = None,
    running: Optional[List[Tuple[Output, Any, Any]]] = None,
    cancel: Optional[Union[List[Input], Input]] = None,
    manager: Optional[BaseBackgroundCallbackManager] = None,
    cache_args_to_ignore: Optional[list] = None,
=======
    background=False,
    interval=1000,
    progress=None,
    progress_default=None,
    running=None,
    cancel=None,
    manager=None,
    cache_args_to_ignore=None,
    cache_ignore_triggered=True,
>>>>>>> 4c2a637f
    on_error: Optional[Callable[[Exception], Any]] = None,
    **_kwargs,
):
    """
    Normally used as a decorator, `@dash.callback` provides a server-side
    callback relating the values of one or more `Output` items to one or
    more `Input` items which will trigger the callback when they change,
    and optionally `State` items which provide additional information but
    do not trigger the callback directly.

    `@dash.callback` is an alternative to `@app.callback` (where `app = dash.Dash()`)
    introduced in Dash 2.0.
    It allows you to register callbacks without defining or importing the `app`
    object. The call signature is identical and it can be used instead of `app.callback`
    in all cases.

    The last, optional argument `prevent_initial_call` causes the callback
    not to fire when its outputs are first added to the page. Defaults to
    `False` and unlike `app.callback` is not configurable at the app level.

    :Keyword Arguments:
        :param background:
            Mark the callback as a background callback to execute in a manager for
            callbacks that take a long time without locking up the Dash app
            or timing out.
        :param manager:
            A background callback manager instance. Currently, an instance of one of
            `DiskcacheManager` or `CeleryManager`.
            Defaults to the `background_callback_manager` instance provided to the
            `dash.Dash constructor`.
            - A diskcache manager (`DiskcacheManager`) that runs callback
              logic in a separate process and stores the results to disk using the
              diskcache library. This is the easiest backend to use for local
              development.
            - A Celery manager (`CeleryManager`) that runs callback logic
              in a celery worker and returns results to the Dash app through a Celery
              broker like RabbitMQ or Redis.
        :param running:
            A list of 3-element tuples. The first element of each tuple should be
            an `Output` dependency object referencing a property of a component in
            the app layout. The second element is the value that the property
            should be set to while the callback is running, and the third element
            is the value the property should be set to when the callback completes.
        :param cancel:
            A list of `Input` dependency objects that reference a property of a
            component in the app's layout.  When the value of this property changes
            while a callback is running, the callback is canceled.
            Note that the value of the property is not significant, any change in
            value will result in the cancellation of the running job (if any).
        :param progress:
            An `Output` dependency grouping that references properties of
            components in the app's layout. When provided, the decorated function
            will be called with an extra argument as the first argument to the
            function.  This argument, is a function handle that the decorated
            function should call in order to provide updates to the app on its
            current progress. This function accepts a single argument, which
            correspond to the grouping of properties specified in the provided
            `Output` dependency grouping
        :param progress_default:
            A grouping of values that should be assigned to the components
            specified by the `progress` argument when the callback is not in
            progress. If `progress_default` is not provided, all the dependency
            properties specified in `progress` will be set to `None` when the
            callback is not running.
        :param cache_args_to_ignore:
            Arguments to ignore when caching is enabled. If callback is configured
            with keyword arguments (Input/State provided in a dict),
            this should be a list of argument names as strings. Otherwise,
            this should be a list of argument indices as integers.
        :param cache_ignore_triggered:
            Whether to ignore which inputs triggered the callback when creating
            the cache.
        :param interval:
            Time to wait between the background callback update requests.
        :param on_error:
            Function to call when the callback raises an exception. Receives the
            exception object as first argument. The callback_context can be used
            to access the original callback inputs, states and output.
    """

    background_spec = None

    config_prevent_initial_callbacks = _kwargs.pop(
        "config_prevent_initial_callbacks", False
    )
    callback_map = _kwargs.pop("callback_map", GLOBAL_CALLBACK_MAP)
    callback_list = _kwargs.pop("callback_list", GLOBAL_CALLBACK_LIST)

    if background:
        background_spec: Any = {
            "interval": interval,
        }

        if manager:
            background_spec["manager"] = manager

        if progress:
            background_spec["progress"] = coerce_to_list(progress)
            validate_background_inputs(background_spec["progress"])

        if progress_default:
            background_spec["progressDefault"] = coerce_to_list(progress_default)

            if not len(background_spec["progress"]) == len(
                background_spec["progressDefault"]
            ):
                raise Exception(
                    "Progress and progress default needs to be of same length"
                )

        if cancel:
            cancel_inputs = coerce_to_list(cancel)
            validate_background_inputs(cancel_inputs)

            background_spec["cancel"] = [c.to_dict() for c in cancel_inputs]
            background_spec["cancel_inputs"] = cancel_inputs

        if cache_args_to_ignore:
            background_spec["cache_args_to_ignore"] = cache_args_to_ignore

        long_spec["cache_ignore_triggered"] = cache_ignore_triggered

    return register_callback(
        callback_list,
        callback_map,
        config_prevent_initial_callbacks,
        *_args,
        **_kwargs,
        background=background_spec,
        manager=manager,
        running=running,
        on_error=on_error,
    )


def validate_background_inputs(deps):
    for dep in deps:
        if dep.has_wildcard():
            raise WildcardInLongCallback(
                f"""
                background callbacks does not support dependencies with
                pattern-matching ids
                    Received: {repr(dep)}\n"""
            )


ClientsideFuncType = Union[str, ClientsideFunction]


def clientside_callback(clientside_function: ClientsideFuncType, *args, **kwargs):
    return register_clientside_callback(
        GLOBAL_CALLBACK_LIST,
        GLOBAL_CALLBACK_MAP,
        False,
        GLOBAL_INLINE_SCRIPTS,
        clientside_function,
        *args,
        **kwargs,
    )


# pylint: disable=too-many-arguments
def insert_callback(
    callback_list,
    callback_map,
    config_prevent_initial_callbacks,
    output,
    outputs_indices,
    inputs,
    state,
    inputs_state_indices,
    prevent_initial_call,
    background=None,
    manager=None,
    running=None,
    dynamic_creator: Optional[bool] = False,
    no_output=False,
):
    if prevent_initial_call is None:
        prevent_initial_call = config_prevent_initial_callbacks

    _validate.validate_duplicate_output(
        output, prevent_initial_call, config_prevent_initial_callbacks
    )

    callback_id = create_callback_id(output, inputs, no_output)
    callback_spec = {
        "output": callback_id,
        "inputs": [c.to_dict() for c in inputs],
        "state": [c.to_dict() for c in state],
        "clientside_function": None,
        # prevent_initial_call can be a string "initial_duplicates"
        # which should not prevent the initial call.
        "prevent_initial_call": prevent_initial_call is True,
        "background": background
        and {
            "interval": background["interval"],
        },
        "dynamic_creator": dynamic_creator,
        "no_output": no_output,
    }
    if running:
        callback_spec["running"] = running

    callback_map[callback_id] = {
        "inputs": callback_spec["inputs"],
        "state": callback_spec["state"],
        "outputs_indices": outputs_indices,
        "inputs_state_indices": inputs_state_indices,
        "background": background,
        "output": output,
        "raw_inputs": inputs,
        "manager": manager,
        "allow_dynamic_callbacks": dynamic_creator,
        "no_output": no_output,
    }
    callback_list.append(callback_spec)

    return callback_id


def _set_side_update(ctx, response) -> bool:
    side_update = dict(ctx.updated_props)
    if len(side_update) > 0:
        response["sideUpdate"] = side_update
        return True
    return False


# pylint: disable=too-many-branches,too-many-statements
def register_callback(
    callback_list, callback_map, config_prevent_initial_callbacks, *_args, **_kwargs
):
    (
        output,
        flat_inputs,
        flat_state,
        inputs_state_indices,
        prevent_initial_call,
    ) = handle_grouped_callback_args(_args, _kwargs)
    if isinstance(output, Output):
        # Insert callback with scalar (non-multi) Output
        insert_output = output
        multi = False
        has_output = True
    else:
        # Insert callback as multi Output
        insert_output = flatten_grouping(output)
        multi = True
        has_output = len(output) > 0

    background = _kwargs.get("background")
    manager = _kwargs.get("manager")
    running = _kwargs.get("running")
    on_error = _kwargs.get("on_error")
    if running is not None:
        if not isinstance(running[0], (list, tuple)):
            running = [running]
        running = {
            "running": {str(r[0]): r[1] for r in running},
            "runningOff": {str(r[0]): r[2] for r in running},
        }
    allow_dynamic_callbacks = _kwargs.get("_allow_dynamic_callbacks")

    output_indices = make_grouping_by_index(output, list(range(grouping_len(output))))
    callback_id = insert_callback(
        callback_list,
        callback_map,
        config_prevent_initial_callbacks,
        insert_output,
        output_indices,
        flat_inputs,
        flat_state,
        inputs_state_indices,
        prevent_initial_call,
        background=background,
        manager=manager,
        dynamic_creator=allow_dynamic_callbacks,
        running=running,
        no_output=not has_output,
    )

    # pylint: disable=too-many-locals
    def wrap_func(func):

        if background is not None:
            background_key = BaseBackgroundCallbackManager.register_func(
                func,
                background.get("progress") is not None,
                callback_id,
            )

        @wraps(func)
        def add_context(*args, **kwargs):
            output_spec = kwargs.pop("outputs_list")
            app_callback_manager = kwargs.pop("background_callback_manager", None)

            callback_ctx = kwargs.pop(
                "callback_context", AttributeDict({"updated_props": {}})
            )
            app = kwargs.pop("app", None)
            callback_manager = background and background.get(
                "manager", app_callback_manager
            )
            error_handler = on_error or kwargs.pop("app_on_error", None)
            original_packages = set(ComponentRegistry.registry)

            if has_output:
                _validate.validate_output_spec(insert_output, output_spec, Output)

            context_value.set(callback_ctx)

            func_args, func_kwargs = _validate.validate_and_group_input_args(
                args, inputs_state_indices
            )

            response: dict = {"multi": True}
            has_update = False

            if background is not None:
                if not callback_manager:
                    raise MissingLongCallbackManagerError(
                        "Running `background` callbacks requires a manager to be installed.\n"
                        "Available managers:\n"
                        "- Diskcache (`pip install dash[diskcache]`) to run callbacks in a separate Process"
                        " and store results on the local filesystem.\n"
                        "- Celery (`pip install dash[celery]`) to run callbacks in a celery worker"
                        " and store results on redis.\n"
                    )

                progress_outputs = background.get("progress")
                cache_key = flask.request.args.get("cacheKey")
                job_id = flask.request.args.get("job")
                old_job = flask.request.args.getlist("oldJob")

                cache_ignore_triggered = long.get("cache_ignore_triggered", True)

                current_key = callback_manager.build_cache_key(
                    func,
                    # Inputs provided as dict is kwargs.
                    func_args if func_args else func_kwargs,
<<<<<<< HEAD
                    background.get("cache_args_to_ignore", []),
=======
                    long.get("cache_args_to_ignore", []),
                    None
                    if cache_ignore_triggered
                    else callback_ctx.get("triggered_inputs", []),
>>>>>>> 4c2a637f
                )

                if old_job:
                    for job in old_job:
                        callback_manager.terminate_job(job)

                if not cache_key:
                    cache_key = current_key

                    job_fn = callback_manager.func_registry.get(background_key)

                    ctx_value = AttributeDict(**context_value.get())
                    ctx_value.ignore_register_page = True
                    ctx_value.pop("background_callback_manager")
                    ctx_value.pop("dash_response")

                    job = callback_manager.call_job_fn(
                        cache_key,
                        job_fn,
                        func_args if func_args else func_kwargs,
                        ctx_value,
                    )

                    data = {
                        "cacheKey": cache_key,
                        "job": job,
                    }

                    cancel = background.get("cancel")
                    if cancel:
                        data["cancel"] = cancel

                    progress_default = background.get("progressDefault")
                    if progress_default:
                        data["progressDefault"] = {
                            str(o): x
                            for o, x in zip(progress_outputs, progress_default)
                        }
                    return to_json(data)
                if progress_outputs:
                    # Get the progress before the result as it would be erased after the results.
                    progress = callback_manager.get_progress(cache_key)
                    if progress:
                        response["progress"] = {
                            str(x): progress[i] for i, x in enumerate(progress_outputs)
                        }

                output_value = callback_manager.get_result(cache_key, job_id)
                # Must get job_running after get_result since get_results terminates it.
                job_running = callback_manager.job_running(job_id)
                if not job_running and output_value is callback_manager.UNDEFINED:
                    # Job canceled -> no output to close the loop.
                    output_value = NoUpdate()

                elif (
                    isinstance(output_value, dict)
                    and "background_callback_error" in output_value
                ):
                    error = output_value.get("background_callback_error", {})
                    exc = BackgroundCallbackError(
                        f"An error occurred inside a background callback: {error['msg']}\n{error['tb']}"
                    )
                    if error_handler:
                        output_value = error_handler(exc)

                        if output_value is None:
                            output_value = NoUpdate()
                        # set_props from the error handler uses the original ctx
                        # instead of manager.get_updated_props since it runs in the
                        # request process.
                        has_update = (
                            _set_side_update(callback_ctx, response)
                            or output_value is not None
                        )
                    else:
                        raise exc

                if job_running and output_value is not callback_manager.UNDEFINED:
                    # cached results.
                    callback_manager.terminate_job(job_id)

                if multi and isinstance(output_value, (list, tuple)):
                    output_value = [
                        NoUpdate() if NoUpdate.is_no_update(r) else r
                        for r in output_value
                    ]
                updated_props = callback_manager.get_updated_props(cache_key)
                if len(updated_props) > 0:
                    response["sideUpdate"] = updated_props
                    has_update = True

                if output_value is callback_manager.UNDEFINED:
                    return to_json(response)
            else:
                try:
                    output_value = _invoke_callback(func, *func_args, **func_kwargs)
                except PreventUpdate as err:
                    raise err
                except Exception as err:  # pylint: disable=broad-exception-caught
                    if error_handler:
                        output_value = error_handler(err)

                        # If the error returns nothing, automatically puts NoUpdate for response.
                        if output_value is None and has_output:
                            output_value = NoUpdate()
                    else:
                        raise err

            component_ids = collections.defaultdict(dict)

            if has_output:
                if not multi:
                    output_value, output_spec = [output_value], [output_spec]
                    flat_output_values = output_value
                else:
                    if isinstance(output_value, (list, tuple)):
                        # For multi-output, allow top-level collection to be
                        # list or tuple
                        output_value = list(output_value)

                    if NoUpdate.is_no_update(output_value):
                        flat_output_values = [output_value]
                    else:
                        # Flatten grouping and validate grouping structure
                        flat_output_values = flatten_grouping(output_value, output)

                if not NoUpdate.is_no_update(output_value):
                    _validate.validate_multi_return(
                        output_spec, flat_output_values, callback_id
                    )

                for val, spec in zip(flat_output_values, output_spec):
                    if NoUpdate.is_no_update(val):
                        continue
                    for vali, speci in (
                        zip(val, spec) if isinstance(spec, list) else [[val, spec]]
                    ):
                        if not NoUpdate.is_no_update(vali):
                            has_update = True
                            id_str = stringify_id(speci["id"])
                            prop = clean_property_name(speci["property"])
                            component_ids[id_str][prop] = vali
            else:
                if output_value is not None:
                    raise InvalidCallbackReturnValue(
                        f"No-output callback received return value: {output_value}"
                    )
                output_value = []
                flat_output_values = []

            if not background:
                has_update = _set_side_update(callback_ctx, response) or has_update

            if not has_update:
                raise PreventUpdate

            response["response"] = component_ids

            if len(ComponentRegistry.registry) != len(original_packages):
                diff_packages = list(
                    set(ComponentRegistry.registry).difference(original_packages)
                )
                if not allow_dynamic_callbacks:
                    raise ImportedInsideCallbackError(
                        f"Component librar{'y' if len(diff_packages) == 1 else 'ies'} was imported during callback.\n"
                        "You can set `_allow_dynamic_callbacks` to allow for development purpose only."
                    )
                dist = app.get_dist(diff_packages)
                response["dist"] = dist

            try:
                jsonResponse = to_json(response)
            except TypeError:
                _validate.fail_callback_output(output_value, output)

            return jsonResponse

        callback_map[callback_id]["callback"] = add_context

        return func

    return wrap_func


_inline_clientside_template = """
(function() {{
    var clientside = window.dash_clientside = window.dash_clientside || {{}};
    var ns = clientside["{namespace}"] = clientside["{namespace}"] || {{}};
    ns["{function_name}"] = {clientside_function};
}})();
"""


def register_clientside_callback(
    callback_list,
    callback_map,
    config_prevent_initial_callbacks,
    inline_scripts,
    clientside_function: ClientsideFuncType,
    *args,
    **kwargs,
):
    output, inputs, state, prevent_initial_call = handle_callback_args(args, kwargs)
    no_output = isinstance(output, (list,)) and len(output) == 0
    insert_callback(
        callback_list,
        callback_map,
        config_prevent_initial_callbacks,
        output,
        None,
        inputs,
        state,
        None,
        prevent_initial_call,
        no_output=no_output,
    )

    # If JS source is explicitly given, create a namespace and function
    # name, then inject the code.
    if isinstance(clientside_function, str):
        namespace = "_dashprivate_clientside_funcs"
        # Create a hash from the function, it will be the same always
        function_name = hashlib.sha256(clientside_function.encode("utf-8")).hexdigest()

        inline_scripts.append(
            _inline_clientside_template.format(
                namespace=namespace,
                function_name=function_name,
                clientside_function=clientside_function,
            )
        )

    # Callback is stored in an external asset.
    else:
        namespace = clientside_function.namespace
        function_name = clientside_function.function_name

    callback_list[-1]["clientside_function"] = {
        "namespace": namespace,
        "function_name": function_name,
    }<|MERGE_RESOLUTION|>--- conflicted
+++ resolved
@@ -66,7 +66,6 @@
 # pylint: disable=too-many-locals
 def callback(
     *_args,
-<<<<<<< HEAD
     background: bool = False,
     interval: int = 1000,
     progress: Optional[Union[List[Output], Output]] = None,
@@ -75,17 +74,7 @@
     cancel: Optional[Union[List[Input], Input]] = None,
     manager: Optional[BaseBackgroundCallbackManager] = None,
     cache_args_to_ignore: Optional[list] = None,
-=======
-    background=False,
-    interval=1000,
-    progress=None,
-    progress_default=None,
-    running=None,
-    cancel=None,
-    manager=None,
-    cache_args_to_ignore=None,
     cache_ignore_triggered=True,
->>>>>>> 4c2a637f
     on_error: Optional[Callable[[Exception], Any]] = None,
     **_kwargs,
 ):
@@ -206,7 +195,7 @@
         if cache_args_to_ignore:
             background_spec["cache_args_to_ignore"] = cache_args_to_ignore
 
-        long_spec["cache_ignore_triggered"] = cache_ignore_triggered
+        background_spec["cache_ignore_triggered"] = cache_ignore_triggered
 
     return register_callback(
         callback_list,
@@ -427,14 +416,10 @@
                     func,
                     # Inputs provided as dict is kwargs.
                     func_args if func_args else func_kwargs,
-<<<<<<< HEAD
                     background.get("cache_args_to_ignore", []),
-=======
-                    long.get("cache_args_to_ignore", []),
                     None
                     if cache_ignore_triggered
                     else callback_ctx.get("triggered_inputs", []),
->>>>>>> 4c2a637f
                 )
 
                 if old_job:
