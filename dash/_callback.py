import collections
import hashlib
from functools import wraps

from typing import Callable, Optional, Any, List, Tuple, Union


import asyncio
import flask

from .dependencies import (
    handle_callback_args,
    handle_grouped_callback_args,
    Output,
    ClientsideFunction,
    Input,
)
from .development.base_component import ComponentRegistry
from .exceptions import (
    InvalidCallbackReturnValue,
    PreventUpdate,
    WildcardInLongCallback,
    MissingLongCallbackManagerError,
    BackgroundCallbackError,
    ImportedInsideCallbackError,
)

from ._grouping import (
    flatten_grouping,
    make_grouping_by_index,
    grouping_len,
)
from ._utils import (
    create_callback_id,
    stringify_id,
    to_json,
    coerce_to_list,
    AttributeDict,
    clean_property_name,
)

from . import _validate
from .background_callback.managers import BaseBackgroundCallbackManager
from ._callback_context import context_value


async def _async_invoke_callback(
    func, *args, **kwargs
):  # used to mark the frame for the debugger
    # Check if the function is a coroutine function
    if asyncio.iscoroutinefunction(func):
        return await func(*args, **kwargs)  # %% callback invoked %%
    # If the function is not a coroutine, call it directly
    return func(*args, **kwargs)  # %% callback invoked %%


def _invoke_callback(func, *args, **kwargs):  # used to mark the frame for the debugger
    return func(*args, **kwargs)  # %% callback invoked %%


class NoUpdate:
    def to_plotly_json(self):  # pylint: disable=no-self-use
        return {"_dash_no_update": "_dash_no_update"}

    @staticmethod
    def is_no_update(obj):
        return isinstance(obj, NoUpdate) or (
            isinstance(obj, dict) and obj == {"_dash_no_update": "_dash_no_update"}
        )


GLOBAL_CALLBACK_LIST = []
GLOBAL_CALLBACK_MAP = {}
GLOBAL_INLINE_SCRIPTS = []


# pylint: disable=too-many-locals
def callback(
    *_args,
    background: bool = False,
    interval: int = 1000,
    progress: Optional[Union[List[Output], Output]] = None,
    progress_default: Any = None,
    running: Optional[List[Tuple[Output, Any, Any]]] = None,
    cancel: Optional[Union[List[Input], Input]] = None,
    manager: Optional[BaseBackgroundCallbackManager] = None,
    cache_args_to_ignore: Optional[list] = None,
    cache_ignore_triggered=True,
    on_error: Optional[Callable[[Exception], Any]] = None,
    **_kwargs,
):
    """
    Normally used as a decorator, `@dash.callback` provides a server-side
    callback relating the values of one or more `Output` items to one or
    more `Input` items which will trigger the callback when they change,
    and optionally `State` items which provide additional information but
    do not trigger the callback directly.

    `@dash.callback` is an alternative to `@app.callback` (where `app = dash.Dash()`)
    introduced in Dash 2.0.
    It allows you to register callbacks without defining or importing the `app`
    object. The call signature is identical and it can be used instead of `app.callback`
    in all cases.

    The last, optional argument `prevent_initial_call` causes the callback
    not to fire when its outputs are first added to the page. Defaults to
    `False` and unlike `app.callback` is not configurable at the app level.

    :Keyword Arguments:
        :param background:
            Mark the callback as a background callback to execute in a manager for
            callbacks that take a long time without locking up the Dash app
            or timing out.
        :param manager:
            A background callback manager instance. Currently, an instance of one of
            `DiskcacheManager` or `CeleryManager`.
            Defaults to the `background_callback_manager` instance provided to the
            `dash.Dash constructor`.
            - A diskcache manager (`DiskcacheManager`) that runs callback
              logic in a separate process and stores the results to disk using the
              diskcache library. This is the easiest backend to use for local
              development.
            - A Celery manager (`CeleryManager`) that runs callback logic
              in a celery worker and returns results to the Dash app through a Celery
              broker like RabbitMQ or Redis.
        :param running:
            A list of 3-element tuples. The first element of each tuple should be
            an `Output` dependency object referencing a property of a component in
            the app layout. The second element is the value that the property
            should be set to while the callback is running, and the third element
            is the value the property should be set to when the callback completes.
        :param cancel:
            A list of `Input` dependency objects that reference a property of a
            component in the app's layout.  When the value of this property changes
            while a callback is running, the callback is canceled.
            Note that the value of the property is not significant, any change in
            value will result in the cancellation of the running job (if any).
        :param progress:
            An `Output` dependency grouping that references properties of
            components in the app's layout. When provided, the decorated function
            will be called with an extra argument as the first argument to the
            function.  This argument, is a function handle that the decorated
            function should call in order to provide updates to the app on its
            current progress. This function accepts a single argument, which
            correspond to the grouping of properties specified in the provided
            `Output` dependency grouping
        :param progress_default:
            A grouping of values that should be assigned to the components
            specified by the `progress` argument when the callback is not in
            progress. If `progress_default` is not provided, all the dependency
            properties specified in `progress` will be set to `None` when the
            callback is not running.
        :param cache_args_to_ignore:
            Arguments to ignore when caching is enabled. If callback is configured
            with keyword arguments (Input/State provided in a dict),
            this should be a list of argument names as strings. Otherwise,
            this should be a list of argument indices as integers.
        :param cache_ignore_triggered:
            Whether to ignore which inputs triggered the callback when creating
            the cache.
        :param interval:
            Time to wait between the background callback update requests.
        :param on_error:
            Function to call when the callback raises an exception. Receives the
            exception object as first argument. The callback_context can be used
            to access the original callback inputs, states and output.
    """

    background_spec = None

    config_prevent_initial_callbacks = _kwargs.pop(
        "config_prevent_initial_callbacks", False
    )
    callback_map = _kwargs.pop("callback_map", GLOBAL_CALLBACK_MAP)
    callback_list = _kwargs.pop("callback_list", GLOBAL_CALLBACK_LIST)

    if background:
        background_spec: Any = {
            "interval": interval,
        }

        if manager:
            background_spec["manager"] = manager

        if progress:
            background_spec["progress"] = coerce_to_list(progress)
            validate_background_inputs(background_spec["progress"])

        if progress_default:
            background_spec["progressDefault"] = coerce_to_list(progress_default)

            if not len(background_spec["progress"]) == len(
                background_spec["progressDefault"]
            ):
                raise Exception(
                    "Progress and progress default needs to be of same length"
                )

        if cancel:
            cancel_inputs = coerce_to_list(cancel)
            validate_background_inputs(cancel_inputs)

            background_spec["cancel"] = [c.to_dict() for c in cancel_inputs]
            background_spec["cancel_inputs"] = cancel_inputs

        if cache_args_to_ignore:
            background_spec["cache_args_to_ignore"] = cache_args_to_ignore

        background_spec["cache_ignore_triggered"] = cache_ignore_triggered

    return register_callback(
        callback_list,
        callback_map,
        config_prevent_initial_callbacks,
        *_args,
        **_kwargs,
        background=background_spec,
        manager=manager,
        running=running,
        on_error=on_error,
    )


def validate_background_inputs(deps):
    for dep in deps:
        if dep.has_wildcard():
            raise WildcardInLongCallback(
                f"""
                background callbacks does not support dependencies with
                pattern-matching ids
                    Received: {repr(dep)}\n"""
            )


ClientsideFuncType = Union[str, ClientsideFunction]


def clientside_callback(clientside_function: ClientsideFuncType, *args, **kwargs):
    return register_clientside_callback(
        GLOBAL_CALLBACK_LIST,
        GLOBAL_CALLBACK_MAP,
        False,
        GLOBAL_INLINE_SCRIPTS,
        clientside_function,
        *args,
        **kwargs,
    )


# pylint: disable=too-many-arguments
def insert_callback(
    callback_list,
    callback_map,
    config_prevent_initial_callbacks,
    output,
    outputs_indices,
    inputs,
    state,
    inputs_state_indices,
    prevent_initial_call,
    background=None,
    manager=None,
    running=None,
    dynamic_creator: Optional[bool] = False,
    no_output=False,
):
    if prevent_initial_call is None:
        prevent_initial_call = config_prevent_initial_callbacks

    _validate.validate_duplicate_output(
        output, prevent_initial_call, config_prevent_initial_callbacks
    )

    callback_id = create_callback_id(output, inputs, no_output)
    callback_spec = {
        "output": callback_id,
        "inputs": [c.to_dict() for c in inputs],
        "state": [c.to_dict() for c in state],
        "clientside_function": None,
        # prevent_initial_call can be a string "initial_duplicates"
        # which should not prevent the initial call.
        "prevent_initial_call": prevent_initial_call is True,
        "background": background
        and {
            "interval": background["interval"],
        },
        "dynamic_creator": dynamic_creator,
        "no_output": no_output,
    }
    if running:
        callback_spec["running"] = running

    callback_map[callback_id] = {
        "inputs": callback_spec["inputs"],
        "state": callback_spec["state"],
        "outputs_indices": outputs_indices,
        "inputs_state_indices": inputs_state_indices,
        "background": background,
        "output": output,
        "raw_inputs": inputs,
        "manager": manager,
        "allow_dynamic_callbacks": dynamic_creator,
        "no_output": no_output,
    }
    callback_list.append(callback_spec)

    return callback_id


def _set_side_update(ctx, response) -> bool:
    side_update = dict(ctx.updated_props)
    if len(side_update) > 0:
        response["sideUpdate"] = side_update
        return True
    return False


def _initialize_context(args, kwargs, inputs_state_indices, has_output, insert_output):
    """Initialize context and validate output specifications."""
    app = kwargs.pop("app", None)
    output_spec = kwargs.pop("outputs_list")
    callback_ctx = kwargs.pop("callback_context", AttributeDict({"updated_props": {}}))
    context_value.set(callback_ctx)
    original_packages = set(ComponentRegistry.registry)

    if has_output:
        _validate.validate_output_spec(insert_output, output_spec, Output)

    func_args, func_kwargs = _validate.validate_and_group_input_args(
        args, inputs_state_indices
    )
    return (
        output_spec,
        callback_ctx,
        func_args,
        func_kwargs,
        app,
        original_packages,
        False,
    )


def _get_callback_manager(kwargs, long):
    """Set up the long callback and manage jobs."""
    callback_manager = long.get("manager", kwargs.get("long_callback_manager", None))
    if not callback_manager:
        raise MissingLongCallbackManagerError(
            "Running `long` callbacks requires a manager to be installed.\n"
            "Available managers:\n"
            "- Diskcache (`pip install dash[diskcache]`) to run callbacks in a separate Process"
            " and store results on the local filesystem.\n"
            "- Celery (`pip install dash[celery]`) to run callbacks in a celery worker"
            " and store results on redis.\n"
        )

    old_job = flask.request.args.getlist("oldJob")

    if old_job:
        for job in old_job:
            callback_manager.terminate_job(job)

    return callback_manager


def _setup_long_callback(
    kwargs,
    long,
    long_key,
    func,
    func_args,
    func_kwargs,
):
    """Set up the long callback and manage jobs."""
    callback_manager = _get_callback_manager(kwargs, long)

    progress_outputs = long.get("progress")

    cache_key = callback_manager.build_cache_key(
        func,
        # Inputs provided as dict is kwargs.
        func_args if func_args else func_kwargs,
        long.get("cache_args_to_ignore", []),
    )

    job_fn = callback_manager.func_registry.get(long_key)

    ctx_value = AttributeDict(**context_value.get())
    ctx_value.ignore_register_page = True
    ctx_value.pop("background_callback_manager")
    ctx_value.pop("dash_response")

    job = callback_manager.call_job_fn(
        cache_key,
        job_fn,
        func_args if func_args else func_kwargs,
        ctx_value,
    )

    data = {
        "cacheKey": cache_key,
        "job": job,
    }

    cancel = long.get("cancel")
    if cancel:
        data["cancel"] = cancel

    progress_default = long.get("progressDefault")
    if progress_default:
        data["progressDefault"] = {
            str(o): x for o, x in zip(progress_outputs, progress_default)
        }
    return to_json(data)


def _progress_long_callback(response, callback_manager, long):
    progress_outputs = long.get("progress")
    cache_key = flask.request.args.get("cacheKey")

    if progress_outputs:
        # Get the progress before the result as it would be erased after the results.
        progress = callback_manager.get_progress(cache_key)
        if progress:
            response.update(
                {
                    "progress": {
                        str(x): progress[i] for i, x in enumerate(progress_outputs)
                    }
                }
            )


def _update_long_callback(error_handler, callback_ctx, response, kwargs, long, multi):
    """Set up the long callback and manage jobs."""
    callback_manager = _get_callback_manager(kwargs, long)

    cache_key = flask.request.args.get("cacheKey")
    job_id = flask.request.args.get("job")

    _progress_long_callback(response, callback_manager, long)

    output_value = callback_manager.get_result(cache_key, job_id)

    return _handle_rest_long_callback(
        output_value, callback_manager, response, error_handler, callback_ctx, multi
    )


def _handle_rest_long_callback(
    output_value,
    callback_manager,
    response,
    error_handler,
    callback_ctx,
    multi,
    has_update=False,
):
    cache_key = flask.request.args.get("cacheKey")
    job_id = flask.request.args.get("job")
    # Must get job_running after get_result since get_results terminates it.
    job_running = callback_manager.job_running(job_id)
    if not job_running and output_value is callback_manager.UNDEFINED:
        # Job canceled -> no output to close the loop.
        output_value = NoUpdate()

    elif isinstance(output_value, dict) and "long_callback_error" in output_value:
        error = output_value.get("long_callback_error", {})
        exc = LongCallbackError(
            f"An error occurred inside a long callback: {error['msg']}\n{error['tb']}"
        )
        if error_handler:
            output_value = error_handler(exc)

            if output_value is None:
                output_value = NoUpdate()
            # set_props from the error handler uses the original ctx
            # instead of manager.get_updated_props since it runs in the
            # request process.
            has_update = (
                _set_side_update(callback_ctx, response) or output_value is not None
            )
        else:
            raise exc

    if job_running and output_value is not callback_manager.UNDEFINED:
        # cached results.
        callback_manager.terminate_job(job_id)

    if multi and isinstance(output_value, (list, tuple)):
        output_value = [
            NoUpdate() if NoUpdate.is_no_update(r) else r for r in output_value
        ]
    updated_props = callback_manager.get_updated_props(cache_key)
    if len(updated_props) > 0:
        response["sideUpdate"] = updated_props
        has_update = True

    if output_value is callback_manager.UNDEFINED:
        return to_json(response), has_update, True
    return output_value, has_update, False


# pylint: disable=too-many-branches
def _prepare_response(
    output_value,
    output_spec,
    multi,
    response,
    callback_ctx,
    app,
    original_packages,
    long,
    has_update,
    has_output,
    output,
    callback_id,
    allow_dynamic_callbacks,
):
    """Prepare the response object based on the callback output."""
    component_ids = collections.defaultdict(dict)

    if has_output:
        if not multi:
            output_value, output_spec = [output_value], [output_spec]
            flat_output_values = output_value
        else:
            if isinstance(output_value, (list, tuple)):
                # For multi-output, allow top-level collection to be
                # list or tuple
                output_value = list(output_value)
            if NoUpdate.is_no_update(output_value):
                flat_output_values = [output_value]
            else:
                # Flatten grouping and validate grouping structure
                flat_output_values = flatten_grouping(output_value, output)

        if not NoUpdate.is_no_update(output_value):
            _validate.validate_multi_return(
                output_spec, flat_output_values, callback_id
            )

        for val, spec in zip(flat_output_values, output_spec):
            if NoUpdate.is_no_update(val):
                continue
            for vali, speci in (
                zip(val, spec) if isinstance(spec, list) else [[val, spec]]
            ):
                if not NoUpdate.is_no_update(vali):
                    has_update = True
                    id_str = stringify_id(speci["id"])
                    prop = clean_property_name(speci["property"])
                    component_ids[id_str][prop] = vali

    else:
        if output_value is not None:
            raise InvalidCallbackReturnValue(
                f"No-output callback received return value: {output_value}"
            )

    if not long:
        has_update = _set_side_update(callback_ctx, response) or has_output

    if not has_update:
        raise PreventUpdate

    if len(ComponentRegistry.registry) != len(original_packages):
        diff_packages = list(
            set(ComponentRegistry.registry).difference(original_packages)
        )
        if not allow_dynamic_callbacks:
            raise ImportedInsideCallbackError(
                f"Component librar{'y' if len(diff_packages) == 1 else 'ies'} was imported during callback.\n"
                "You can set `_allow_dynamic_callbacks` to allow for development purpose only."
            )
        dist = app.get_dist(diff_packages)
        response["dist"] = dist
    return response.update({"response": component_ids})


# pylint: disable=too-many-branches,too-many-statements
def register_callback(
    callback_list, callback_map, config_prevent_initial_callbacks, *_args, **_kwargs
):
    (
        output,
        flat_inputs,
        flat_state,
        inputs_state_indices,
        prevent_initial_call,
    ) = handle_grouped_callback_args(_args, _kwargs)
    if isinstance(output, Output):
        # Insert callback with scalar (non-multi) Output
        insert_output = output
        multi = False
        has_output = True
    else:
        # Insert callback as multi Output
        insert_output = flatten_grouping(output)
        multi = True
        has_output = len(output) > 0

    background = _kwargs.get("background")
    manager = _kwargs.get("manager")
    running = _kwargs.get("running")
    on_error = _kwargs.get("on_error")
    if running is not None:
        if not isinstance(running[0], (list, tuple)):
            running = [running]
        running = {
            "running": {str(r[0]): r[1] for r in running},
            "runningOff": {str(r[0]): r[2] for r in running},
        }
    allow_dynamic_callbacks = _kwargs.get("_allow_dynamic_callbacks")

    output_indices = make_grouping_by_index(output, list(range(grouping_len(output))))
    callback_id = insert_callback(
        callback_list,
        callback_map,
        config_prevent_initial_callbacks,
        insert_output,
        output_indices,
        flat_inputs,
        flat_state,
        inputs_state_indices,
        prevent_initial_call,
        background=background,
        manager=manager,
        dynamic_creator=allow_dynamic_callbacks,
        running=running,
        no_output=not has_output,
    )

    # pylint: disable=too-many-locals
    def wrap_func(func):
<<<<<<< HEAD
        if long is not None:
            long_key = BaseLongCallbackManager.register_func(
=======

        if background is not None:
            background_key = BaseBackgroundCallbackManager.register_func(
>>>>>>> c3bbbe3c
                func,
                background.get("progress") is not None,
                callback_id,
            )

        @wraps(func)
        def add_context(*args, **kwargs):
<<<<<<< HEAD
            """Handles synchronous callbacks with context management."""
=======
            output_spec = kwargs.pop("outputs_list")
            app_callback_manager = kwargs.pop("background_callback_manager", None)

            callback_ctx = kwargs.pop(
                "callback_context", AttributeDict({"updated_props": {}})
            )
            app = kwargs.pop("app", None)
            callback_manager = background and background.get(
                "manager", app_callback_manager
            )
>>>>>>> c3bbbe3c
            error_handler = on_error or kwargs.pop("app_on_error", None)

            (
                output_spec,
                callback_ctx,
                func_args,
                func_kwargs,
                app,
                original_packages,
                has_update,
            ) = _initialize_context(
                args, kwargs, inputs_state_indices, has_output, insert_output
            )

            response: dict = {"multi": True}
<<<<<<< HEAD

            try:
                if long is not None:
                    if not flask.request.args.get("cacheKey"):
                        return _setup_long_callback(
                            kwargs,
                            long,
                            long_key,
                            func,
                            func_args,
                            func_kwargs,
=======
            has_update = False

            if background is not None:
                if not callback_manager:
                    raise MissingLongCallbackManagerError(
                        "Running `background` callbacks requires a manager to be installed.\n"
                        "Available managers:\n"
                        "- Diskcache (`pip install dash[diskcache]`) to run callbacks in a separate Process"
                        " and store results on the local filesystem.\n"
                        "- Celery (`pip install dash[celery]`) to run callbacks in a celery worker"
                        " and store results on redis.\n"
                    )

                progress_outputs = background.get("progress")
                cache_key = flask.request.args.get("cacheKey")
                job_id = flask.request.args.get("job")
                old_job = flask.request.args.getlist("oldJob")

                cache_ignore_triggered = background.get("cache_ignore_triggered", True)

                current_key = callback_manager.build_cache_key(
                    func,
                    # Inputs provided as dict is kwargs.
                    func_args if func_args else func_kwargs,
                    background.get("cache_args_to_ignore", []),
                    None
                    if cache_ignore_triggered
                    else callback_ctx.get("triggered_inputs", []),
                )

                if old_job:
                    for job in old_job:
                        callback_manager.terminate_job(job)

                if not cache_key:
                    cache_key = current_key

                    job_fn = callback_manager.func_registry.get(background_key)

                    ctx_value = AttributeDict(**context_value.get())
                    ctx_value.ignore_register_page = True
                    ctx_value.pop("background_callback_manager")
                    ctx_value.pop("dash_response")

                    job = callback_manager.call_job_fn(
                        cache_key,
                        job_fn,
                        func_args if func_args else func_kwargs,
                        ctx_value,
                    )

                    data = {
                        "cacheKey": cache_key,
                        "job": job,
                    }

                    cancel = background.get("cancel")
                    if cancel:
                        data["cancel"] = cancel

                    progress_default = background.get("progressDefault")
                    if progress_default:
                        data["progressDefault"] = {
                            str(o): x
                            for o, x in zip(progress_outputs, progress_default)
                        }
                    return to_json(data)
                if progress_outputs:
                    # Get the progress before the result as it would be erased after the results.
                    progress = callback_manager.get_progress(cache_key)
                    if progress:
                        response["progress"] = {
                            str(x): progress[i] for i, x in enumerate(progress_outputs)
                        }

                output_value = callback_manager.get_result(cache_key, job_id)
                # Must get job_running after get_result since get_results terminates it.
                job_running = callback_manager.job_running(job_id)
                if not job_running and output_value is callback_manager.UNDEFINED:
                    # Job canceled -> no output to close the loop.
                    output_value = NoUpdate()

                elif (
                    isinstance(output_value, dict)
                    and "background_callback_error" in output_value
                ):
                    error = output_value.get("background_callback_error", {})
                    exc = BackgroundCallbackError(
                        f"An error occurred inside a background callback: {error['msg']}\n{error['tb']}"
                    )
                    if error_handler:
                        output_value = error_handler(exc)

                        if output_value is None:
                            output_value = NoUpdate()
                        # set_props from the error handler uses the original ctx
                        # instead of manager.get_updated_props since it runs in the
                        # request process.
                        has_update = (
                            _set_side_update(callback_ctx, response)
                            or output_value is not None
>>>>>>> c3bbbe3c
                        )

                    output_value, has_update, skip = _update_long_callback(
                        error_handler, callback_ctx, response, kwargs, long, multi
                    )
                    if skip:
                        return output_value
                else:
                    output_value = _invoke_callback(func, *func_args, **func_kwargs)
            except PreventUpdate:
                raise
            except Exception as err:  # pylint: disable=broad-exception-caught
                if error_handler:
                    output_value = error_handler(err)
                    if output_value is None and output_spec:
                        output_value = NoUpdate()
                else:
                    raise err

            _prepare_response(
                output_value,
                output_spec,
                multi,
                response,
                callback_ctx,
                app,
                original_packages,
                long,
                has_update,
                has_output,
                output,
                callback_id,
                allow_dynamic_callbacks,
            )
            try:
                jsonResponse = to_json(response)
            except TypeError:
                _validate.fail_callback_output(output_value, output)

            return jsonResponse

<<<<<<< HEAD
        @wraps(func)
        async def async_add_context(*args, **kwargs):
            """Handles async callbacks with context management."""
            error_handler = on_error or kwargs.pop("app_on_error", None)
=======
            if not background:
                has_update = _set_side_update(callback_ctx, response) or has_update
>>>>>>> c3bbbe3c

            (
                output_spec,
                callback_ctx,
                func_args,
                func_kwargs,
                app,
                original_packages,
                has_update,
            ) = _initialize_context(
                args, kwargs, inputs_state_indices, has_output, insert_output
            )

            response: dict = {"multi": True}

            try:
                if long is not None:
                    if not flask.request.args.get("cacheKey"):
                        return _setup_long_callback(
                            kwargs,
                            long,
                            long_key,
                            func,
                            func_args,
                            func_kwargs,
                        )
                    output_value, has_update, skip = _update_long_callback(
                        error_handler, callback_ctx, response, kwargs, long, multi
                    )
                    if skip:
                        return output_value
                else:
                    output_value = await _async_invoke_callback(
                        func, *func_args, **func_kwargs
                    )
            except PreventUpdate:
                raise
            except Exception as err:  # pylint: disable=broad-exception-caught
                if error_handler:
                    output_value = error_handler(err)
                    if output_value is None and output_spec:
                        output_value = NoUpdate()
                else:
                    raise err

            _prepare_response(
                output_value,
                output_spec,
                multi,
                response,
                callback_ctx,
                app,
                original_packages,
                long,
                has_update,
                has_output,
                output,
                callback_id,
                allow_dynamic_callbacks,
            )
            try:
                jsonResponse = to_json(response)
            except TypeError:
                _validate.fail_callback_output(output_value, output)

            return jsonResponse

        if asyncio.iscoroutinefunction(func):
            callback_map[callback_id]["callback"] = async_add_context
        else:
            callback_map[callback_id]["callback"] = add_context

        return func

    return wrap_func


_inline_clientside_template = """
(function() {{
    var clientside = window.dash_clientside = window.dash_clientside || {{}};
    var ns = clientside["{namespace}"] = clientside["{namespace}"] || {{}};
    ns["{function_name}"] = {clientside_function};
}})();
"""


def register_clientside_callback(
    callback_list,
    callback_map,
    config_prevent_initial_callbacks,
    inline_scripts,
    clientside_function: ClientsideFuncType,
    *args,
    **kwargs,
):
    output, inputs, state, prevent_initial_call = handle_callback_args(args, kwargs)
    no_output = isinstance(output, (list,)) and len(output) == 0
    insert_callback(
        callback_list,
        callback_map,
        config_prevent_initial_callbacks,
        output,
        None,
        inputs,
        state,
        None,
        prevent_initial_call,
        no_output=no_output,
    )

    # If JS source is explicitly given, create a namespace and function
    # name, then inject the code.
    if isinstance(clientside_function, str):
        namespace = "_dashprivate_clientside_funcs"
        # Create a hash from the function, it will be the same always
        function_name = hashlib.sha256(clientside_function.encode("utf-8")).hexdigest()

        inline_scripts.append(
            _inline_clientside_template.format(
                namespace=namespace,
                function_name=function_name,
                clientside_function=clientside_function,
            )
        )

    # Callback is stored in an external asset.
    else:
        namespace = clientside_function.namespace
        function_name = clientside_function.function_name

    callback_list[-1]["clientside_function"] = {
        "namespace": namespace,
        "function_name": function_name,
    }<|MERGE_RESOLUTION|>--- conflicted
+++ resolved
@@ -340,18 +340,19 @@
     )
 
 
-def _get_callback_manager(kwargs, long):
-    """Set up the long callback and manage jobs."""
-    callback_manager = long.get("manager", kwargs.get("long_callback_manager", None))
-    if not callback_manager:
-        raise MissingLongCallbackManagerError(
-            "Running `long` callbacks requires a manager to be installed.\n"
-            "Available managers:\n"
-            "- Diskcache (`pip install dash[diskcache]`) to run callbacks in a separate Process"
-            " and store results on the local filesystem.\n"
-            "- Celery (`pip install dash[celery]`) to run callbacks in a celery worker"
-            " and store results on redis.\n"
-        )
+def _get_callback_manager(kwargs, background):
+    """Set up the background callback and manage jobs."""
+    callback_manager = background.get("manager", kwargs.get("background_callback_manager", None))
+    if background is not None:
+        if not callback_manager:
+            raise MissingLongCallbackManagerError(
+                "Running `background` callbacks requires a manager to be installed.\n"
+                "Available managers:\n"
+                "- Diskcache (`pip install dash[diskcache]`) to run callbacks in a separate Process"
+                " and store results on the local filesystem.\n"
+                "- Celery (`pip install dash[celery]`) to run callbacks in a celery worker"
+                " and store results on redis.\n"
+            )
 
     old_job = flask.request.args.getlist("oldJob")
 
@@ -362,27 +363,33 @@
     return callback_manager
 
 
-def _setup_long_callback(
+def _setup_background_callback(
     kwargs,
-    long,
-    long_key,
+    background,
+    background_key,
     func,
     func_args,
     func_kwargs,
+    callback_ctx
 ):
-    """Set up the long callback and manage jobs."""
-    callback_manager = _get_callback_manager(kwargs, long)
-
-    progress_outputs = long.get("progress")
+    """Set up the background callback and manage jobs."""
+    callback_manager = _get_callback_manager(kwargs, background)
+
+    progress_outputs = background.get("progress")
+
+    cache_ignore_triggered = background.get("cache_ignore_triggered", True)
 
     cache_key = callback_manager.build_cache_key(
         func,
         # Inputs provided as dict is kwargs.
         func_args if func_args else func_kwargs,
-        long.get("cache_args_to_ignore", []),
-    )
-
-    job_fn = callback_manager.func_registry.get(long_key)
+        background.get("cache_args_to_ignore", []),
+        None
+        if cache_ignore_triggered
+        else callback_ctx.get("triggered_inputs", []),
+    )
+
+    job_fn = callback_manager.func_registry.get(background_key)
 
     ctx_value = AttributeDict(**context_value.get())
     ctx_value.ignore_register_page = True
@@ -401,11 +408,11 @@
         "job": job,
     }
 
-    cancel = long.get("cancel")
+    cancel = background.get("cancel")
     if cancel:
         data["cancel"] = cancel
 
-    progress_default = long.get("progressDefault")
+    progress_default = background.get("progressDefault")
     if progress_default:
         data["progressDefault"] = {
             str(o): x for o, x in zip(progress_outputs, progress_default)
@@ -413,40 +420,36 @@
     return to_json(data)
 
 
-def _progress_long_callback(response, callback_manager, long):
-    progress_outputs = long.get("progress")
+def _progress_background_callback(response, callback_manager, background):
+    progress_outputs = background.get("progress")
     cache_key = flask.request.args.get("cacheKey")
 
     if progress_outputs:
         # Get the progress before the result as it would be erased after the results.
         progress = callback_manager.get_progress(cache_key)
         if progress:
-            response.update(
-                {
-                    "progress": {
-                        str(x): progress[i] for i, x in enumerate(progress_outputs)
-                    }
-                }
-            )
-
-
-def _update_long_callback(error_handler, callback_ctx, response, kwargs, long, multi):
-    """Set up the long callback and manage jobs."""
-    callback_manager = _get_callback_manager(kwargs, long)
+            response["progress"] = {
+                str(x): progress[i] for i, x in enumerate(progress_outputs)
+            }
+
+
+def _update_background_callback(error_handler, callback_ctx, response, kwargs, background, multi):
+    """Set up the background callback and manage jobs."""
+    callback_manager = _get_callback_manager(kwargs, background)
 
     cache_key = flask.request.args.get("cacheKey")
     job_id = flask.request.args.get("job")
 
-    _progress_long_callback(response, callback_manager, long)
+    _progress_background_callback(response, callback_manager, background)
 
     output_value = callback_manager.get_result(cache_key, job_id)
 
-    return _handle_rest_long_callback(
+    return _handle_rest_background_callback(
         output_value, callback_manager, response, error_handler, callback_ctx, multi
     )
 
 
-def _handle_rest_long_callback(
+def _handle_rest_background_callback(
     output_value,
     callback_manager,
     response,
@@ -463,10 +466,10 @@
         # Job canceled -> no output to close the loop.
         output_value = NoUpdate()
 
-    elif isinstance(output_value, dict) and "long_callback_error" in output_value:
-        error = output_value.get("long_callback_error", {})
-        exc = LongCallbackError(
-            f"An error occurred inside a long callback: {error['msg']}\n{error['tb']}"
+    elif isinstance(output_value, dict) and "background_callback_error" in output_value:
+        error = output_value.get("background_callback_error", {})
+        exc = BackgroundCallbackError(
+            f"An error occurred inside a background callback: {error['msg']}\n{error['tb']}"
         )
         if error_handler:
             output_value = error_handler(exc)
@@ -509,7 +512,7 @@
     callback_ctx,
     app,
     original_packages,
-    long,
+    background,
     has_update,
     has_output,
     output,
@@ -557,7 +560,7 @@
                 f"No-output callback received return value: {output_value}"
             )
 
-    if not long:
+    if not background:
         has_update = _set_side_update(callback_ctx, response) or has_output
 
     if not has_update:
@@ -632,14 +635,8 @@
 
     # pylint: disable=too-many-locals
     def wrap_func(func):
-<<<<<<< HEAD
-        if long is not None:
-            long_key = BaseLongCallbackManager.register_func(
-=======
-
         if background is not None:
             background_key = BaseBackgroundCallbackManager.register_func(
->>>>>>> c3bbbe3c
                 func,
                 background.get("progress") is not None,
                 callback_id,
@@ -647,20 +644,7 @@
 
         @wraps(func)
         def add_context(*args, **kwargs):
-<<<<<<< HEAD
             """Handles synchronous callbacks with context management."""
-=======
-            output_spec = kwargs.pop("outputs_list")
-            app_callback_manager = kwargs.pop("background_callback_manager", None)
-
-            callback_ctx = kwargs.pop(
-                "callback_context", AttributeDict({"updated_props": {}})
-            )
-            app = kwargs.pop("app", None)
-            callback_manager = background and background.get(
-                "manager", app_callback_manager
-            )
->>>>>>> c3bbbe3c
             error_handler = on_error or kwargs.pop("app_on_error", None)
 
             (
@@ -676,125 +660,21 @@
             )
 
             response: dict = {"multi": True}
-<<<<<<< HEAD
 
             try:
-                if long is not None:
+                if background is not None:
                     if not flask.request.args.get("cacheKey"):
-                        return _setup_long_callback(
+                        return _setup_background_callback(
                             kwargs,
-                            long,
-                            long_key,
+                            background,
+                            background_key,
                             func,
                             func_args,
                             func_kwargs,
-=======
-            has_update = False
-
-            if background is not None:
-                if not callback_manager:
-                    raise MissingLongCallbackManagerError(
-                        "Running `background` callbacks requires a manager to be installed.\n"
-                        "Available managers:\n"
-                        "- Diskcache (`pip install dash[diskcache]`) to run callbacks in a separate Process"
-                        " and store results on the local filesystem.\n"
-                        "- Celery (`pip install dash[celery]`) to run callbacks in a celery worker"
-                        " and store results on redis.\n"
-                    )
-
-                progress_outputs = background.get("progress")
-                cache_key = flask.request.args.get("cacheKey")
-                job_id = flask.request.args.get("job")
-                old_job = flask.request.args.getlist("oldJob")
-
-                cache_ignore_triggered = background.get("cache_ignore_triggered", True)
-
-                current_key = callback_manager.build_cache_key(
-                    func,
-                    # Inputs provided as dict is kwargs.
-                    func_args if func_args else func_kwargs,
-                    background.get("cache_args_to_ignore", []),
-                    None
-                    if cache_ignore_triggered
-                    else callback_ctx.get("triggered_inputs", []),
-                )
-
-                if old_job:
-                    for job in old_job:
-                        callback_manager.terminate_job(job)
-
-                if not cache_key:
-                    cache_key = current_key
-
-                    job_fn = callback_manager.func_registry.get(background_key)
-
-                    ctx_value = AttributeDict(**context_value.get())
-                    ctx_value.ignore_register_page = True
-                    ctx_value.pop("background_callback_manager")
-                    ctx_value.pop("dash_response")
-
-                    job = callback_manager.call_job_fn(
-                        cache_key,
-                        job_fn,
-                        func_args if func_args else func_kwargs,
-                        ctx_value,
-                    )
-
-                    data = {
-                        "cacheKey": cache_key,
-                        "job": job,
-                    }
-
-                    cancel = background.get("cancel")
-                    if cancel:
-                        data["cancel"] = cancel
-
-                    progress_default = background.get("progressDefault")
-                    if progress_default:
-                        data["progressDefault"] = {
-                            str(o): x
-                            for o, x in zip(progress_outputs, progress_default)
-                        }
-                    return to_json(data)
-                if progress_outputs:
-                    # Get the progress before the result as it would be erased after the results.
-                    progress = callback_manager.get_progress(cache_key)
-                    if progress:
-                        response["progress"] = {
-                            str(x): progress[i] for i, x in enumerate(progress_outputs)
-                        }
-
-                output_value = callback_manager.get_result(cache_key, job_id)
-                # Must get job_running after get_result since get_results terminates it.
-                job_running = callback_manager.job_running(job_id)
-                if not job_running and output_value is callback_manager.UNDEFINED:
-                    # Job canceled -> no output to close the loop.
-                    output_value = NoUpdate()
-
-                elif (
-                    isinstance(output_value, dict)
-                    and "background_callback_error" in output_value
-                ):
-                    error = output_value.get("background_callback_error", {})
-                    exc = BackgroundCallbackError(
-                        f"An error occurred inside a background callback: {error['msg']}\n{error['tb']}"
-                    )
-                    if error_handler:
-                        output_value = error_handler(exc)
-
-                        if output_value is None:
-                            output_value = NoUpdate()
-                        # set_props from the error handler uses the original ctx
-                        # instead of manager.get_updated_props since it runs in the
-                        # request process.
-                        has_update = (
-                            _set_side_update(callback_ctx, response)
-                            or output_value is not None
->>>>>>> c3bbbe3c
                         )
 
-                    output_value, has_update, skip = _update_long_callback(
-                        error_handler, callback_ctx, response, kwargs, long, multi
+                    output_value, has_update, skip = _update_background_callback(
+                        error_handler, callback_ctx, response, kwargs, background, multi
                     )
                     if skip:
                         return output_value
@@ -818,7 +698,7 @@
                 callback_ctx,
                 app,
                 original_packages,
-                long,
+                background,
                 has_update,
                 has_output,
                 output,
@@ -832,15 +712,10 @@
 
             return jsonResponse
 
-<<<<<<< HEAD
         @wraps(func)
         async def async_add_context(*args, **kwargs):
             """Handles async callbacks with context management."""
             error_handler = on_error or kwargs.pop("app_on_error", None)
-=======
-            if not background:
-                has_update = _set_side_update(callback_ctx, response) or has_update
->>>>>>> c3bbbe3c
 
             (
                 output_spec,
@@ -857,18 +732,18 @@
             response: dict = {"multi": True}
 
             try:
-                if long is not None:
+                if background is not None:
                     if not flask.request.args.get("cacheKey"):
-                        return _setup_long_callback(
+                        return _setup_background_callback(
                             kwargs,
-                            long,
-                            long_key,
+                            background,
+                            background_key,
                             func,
                             func_args,
                             func_kwargs,
                         )
-                    output_value, has_update, skip = _update_long_callback(
-                        error_handler, callback_ctx, response, kwargs, long, multi
+                    output_value, has_update, skip = _update_background_callback(
+                        error_handler, callback_ctx, response, kwargs, background, multi
                     )
                     if skip:
                         return output_value
@@ -894,7 +769,7 @@
                 callback_ctx,
                 app,
                 original_packages,
-                long,
+                background,
                 has_update,
                 has_output,
                 output,
