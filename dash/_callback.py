import collections
import hashlib
from functools import wraps

from typing import Callable, Optional, Any, List, Tuple, Union


import asyncio
import flask

from .dependencies import (
    handle_callback_args,
    handle_grouped_callback_args,
    Output,
    ClientsideFunction,
    Input,
)
from .development.base_component import ComponentRegistry
from .exceptions import (
    InvalidCallbackReturnValue,
    PreventUpdate,
    WildcardInLongCallback,
    MissingLongCallbackManagerError,
    BackgroundCallbackError,
    ImportedInsideCallbackError,
)

from ._grouping import (
    flatten_grouping,
    make_grouping_by_index,
    grouping_len,
)
from ._utils import (
    create_callback_id,
    stringify_id,
    to_json,
    coerce_to_list,
    AttributeDict,
    clean_property_name,
)

from . import _validate
from .background_callback.managers import BaseBackgroundCallbackManager
from ._callback_context import context_value


async def _async_invoke_callback(
    func, *args, **kwargs
):  # used to mark the frame for the debugger
    # Check if the function is a coroutine function
    if asyncio.iscoroutinefunction(func):
        return await func(*args, **kwargs)  # %% callback invoked %%
    # If the function is not a coroutine, call it directly
    return func(*args, **kwargs)  # %% callback invoked %%


def _invoke_callback(func, *args, **kwargs):  # used to mark the frame for the debugger
    return func(*args, **kwargs)  # %% callback invoked %%


class NoUpdate:
    def to_plotly_json(self):  # pylint: disable=no-self-use
        return {"_dash_no_update": "_dash_no_update"}

    @staticmethod
    def is_no_update(obj):
        return isinstance(obj, NoUpdate) or (
            isinstance(obj, dict) and obj == {"_dash_no_update": "_dash_no_update"}
        )


GLOBAL_CALLBACK_LIST = []
GLOBAL_CALLBACK_MAP = {}
GLOBAL_INLINE_SCRIPTS = []


# pylint: disable=too-many-locals
def callback(
    *_args,
    background: bool = False,
    interval: int = 1000,
    progress: Optional[Union[List[Output], Output]] = None,
    progress_default: Any = None,
    running: Optional[List[Tuple[Output, Any, Any]]] = None,
    cancel: Optional[Union[List[Input], Input]] = None,
    manager: Optional[BaseBackgroundCallbackManager] = None,
    cache_args_to_ignore: Optional[list] = None,
    cache_ignore_triggered=True,
    on_error: Optional[Callable[[Exception], Any]] = None,
    **_kwargs,
) -> Callable[..., Any]:
    """
    Normally used as a decorator, `@dash.callback` provides a server-side
    callback relating the values of one or more `Output` items to one or
    more `Input` items which will trigger the callback when they change,
    and optionally `State` items which provide additional information but
    do not trigger the callback directly.

    `@dash.callback` is an alternative to `@app.callback` (where `app = dash.Dash()`)
    introduced in Dash 2.0.
    It allows you to register callbacks without defining or importing the `app`
    object. The call signature is identical and it can be used instead of `app.callback`
    in all cases.

    The last, optional argument `prevent_initial_call` causes the callback
    not to fire when its outputs are first added to the page. Defaults to
    `False` and unlike `app.callback` is not configurable at the app level.

    :Keyword Arguments:
        :param background:
            Mark the callback as a background callback to execute in a manager for
            callbacks that take a long time without locking up the Dash app
            or timing out.
        :param manager:
            A background callback manager instance. Currently, an instance of one of
            `DiskcacheManager` or `CeleryManager`.
            Defaults to the `background_callback_manager` instance provided to the
            `dash.Dash constructor`.
            - A diskcache manager (`DiskcacheManager`) that runs callback
              logic in a separate process and stores the results to disk using the
              diskcache library. This is the easiest backend to use for local
              development.
            - A Celery manager (`CeleryManager`) that runs callback logic
              in a celery worker and returns results to the Dash app through a Celery
              broker like RabbitMQ or Redis.
        :param running:
            A list of 3-element tuples. The first element of each tuple should be
            an `Output` dependency object referencing a property of a component in
            the app layout. The second element is the value that the property
            should be set to while the callback is running, and the third element
            is the value the property should be set to when the callback completes.
        :param cancel:
            A list of `Input` dependency objects that reference a property of a
            component in the app's layout.  When the value of this property changes
            while a callback is running, the callback is canceled.
            Note that the value of the property is not significant, any change in
            value will result in the cancellation of the running job (if any).
            This parameter only applies to background callbacks (`background=True`).
        :param progress:
            An `Output` dependency grouping that references properties of
            components in the app's layout. When provided, the decorated function
            will be called with an extra argument as the first argument to the
            function.  This argument, is a function handle that the decorated
            function should call in order to provide updates to the app on its
            current progress. This function accepts a single argument, which
            correspond to the grouping of properties specified in the provided
            `Output` dependency grouping. This parameter only applies to background
            callbacks (`background=True`).
        :param progress_default:
            A grouping of values that should be assigned to the components
            specified by the `progress` argument when the callback is not in
            progress. If `progress_default` is not provided, all the dependency
            properties specified in `progress` will be set to `None` when the
            callback is not running. This parameter only applies to background
            callbacks (`background=True`).
        :param cache_args_to_ignore:
            Arguments to ignore when caching is enabled. If callback is configured
            with keyword arguments (Input/State provided in a dict),
            this should be a list of argument names as strings. Otherwise,
            this should be a list of argument indices as integers.
            This parameter only applies to background callbacks (`background=True`).
        :param cache_ignore_triggered:
            Whether to ignore which inputs triggered the callback when creating
            the cache. This parameter only applies to background callbacks
            (`background=True`).
        :param interval:
            Time to wait between the background callback update requests.
        :param on_error:
            Function to call when the callback raises an exception. Receives the
            exception object as first argument. The callback_context can be used
            to access the original callback inputs, states and output.
    """

    background_spec = None

    config_prevent_initial_callbacks = _kwargs.pop(
        "config_prevent_initial_callbacks", False
    )
    callback_map = _kwargs.pop("callback_map", GLOBAL_CALLBACK_MAP)
    callback_list = _kwargs.pop("callback_list", GLOBAL_CALLBACK_LIST)

    if background:
        background_spec: Any = {
            "interval": interval,
        }

        if manager:
            background_spec["manager"] = manager

        if progress:
            background_spec["progress"] = coerce_to_list(progress)
            validate_background_inputs(background_spec["progress"])

        if progress_default:
            background_spec["progressDefault"] = coerce_to_list(progress_default)

            if not len(background_spec["progress"]) == len(
                background_spec["progressDefault"]
            ):
                raise Exception(
                    "Progress and progress default needs to be of same length"
                )

        if cancel:
            cancel_inputs = coerce_to_list(cancel)
            validate_background_inputs(cancel_inputs)

            background_spec["cancel"] = [c.to_dict() for c in cancel_inputs]
            background_spec["cancel_inputs"] = cancel_inputs

        if cache_args_to_ignore:
            background_spec["cache_args_to_ignore"] = cache_args_to_ignore

        background_spec["cache_ignore_triggered"] = cache_ignore_triggered

    return register_callback(
        callback_list,
        callback_map,
        config_prevent_initial_callbacks,
        *_args,
        **_kwargs,
        background=background_spec,
        manager=manager,
        running=running,
        on_error=on_error,
    )


def validate_background_inputs(deps):
    for dep in deps:
        if dep.has_wildcard():
            raise WildcardInLongCallback(
                f"""
                background callbacks does not support dependencies with
                pattern-matching ids
                    Received: {repr(dep)}\n"""
            )


ClientsideFuncType = Union[str, ClientsideFunction]


def clientside_callback(clientside_function: ClientsideFuncType, *args, **kwargs):
    return register_clientside_callback(
        GLOBAL_CALLBACK_LIST,
        GLOBAL_CALLBACK_MAP,
        False,
        GLOBAL_INLINE_SCRIPTS,
        clientside_function,
        *args,
        **kwargs,
    )


# pylint: disable=too-many-arguments
def insert_callback(
    callback_list,
    callback_map,
    config_prevent_initial_callbacks,
    output,
    outputs_indices,
    inputs,
    state,
    inputs_state_indices,
    prevent_initial_call,
    background=None,
    manager=None,
    running=None,
    dynamic_creator: Optional[bool] = False,
    no_output=False,
):
    if prevent_initial_call is None:
        prevent_initial_call = config_prevent_initial_callbacks

    _validate.validate_duplicate_output(
        output, prevent_initial_call, config_prevent_initial_callbacks
    )

    callback_id = create_callback_id(output, inputs, no_output)
    callback_spec = {
        "output": callback_id,
        "inputs": [c.to_dict() for c in inputs],
        "state": [c.to_dict() for c in state],
        "clientside_function": None,
        # prevent_initial_call can be a string "initial_duplicates"
        # which should not prevent the initial call.
        "prevent_initial_call": prevent_initial_call is True,
        "background": background
        and {
            "interval": background["interval"],
        },
        "dynamic_creator": dynamic_creator,
        "no_output": no_output,
    }
    if running:
        callback_spec["running"] = running

    callback_map[callback_id] = {
        "inputs": callback_spec["inputs"],
        "state": callback_spec["state"],
        "outputs_indices": outputs_indices,
        "inputs_state_indices": inputs_state_indices,
        "background": background,
        "output": output,
        "raw_inputs": inputs,
        "manager": manager,
        "allow_dynamic_callbacks": dynamic_creator,
        "no_output": no_output,
    }
    callback_list.append(callback_spec)

    return callback_id


def _set_side_update(ctx, response) -> bool:
    side_update = dict(ctx.updated_props)
    if len(side_update) > 0:
        response["sideUpdate"] = side_update
        return True
    return False


def _initialize_context(args, kwargs, inputs_state_indices, has_output, insert_output):
    """Initialize context and validate output specifications."""
    app = kwargs.pop("app", None)
    output_spec = kwargs.pop("outputs_list")
    callback_ctx = kwargs.pop("callback_context", AttributeDict({"updated_props": {}}))
    context_value.set(callback_ctx)
    original_packages = set(ComponentRegistry.registry)

    if has_output:
        _validate.validate_output_spec(insert_output, output_spec, Output)

    func_args, func_kwargs = _validate.validate_and_group_input_args(
        args, inputs_state_indices
    )
    return (
        output_spec,
        callback_ctx,
        func_args,
        func_kwargs,
        app,
        original_packages,
        False,
    )


def _get_callback_manager(kwargs, background):
    """Set up the background callback and manage jobs."""
    callback_manager = background.get(
        "manager", kwargs.get("background_callback_manager", None)
    )
    if background is not None:
        if not callback_manager:
            raise MissingLongCallbackManagerError(
                "Running `background` callbacks requires a manager to be installed.\n"
                "Available managers:\n"
                "- Diskcache (`pip install dash[diskcache]`) to run callbacks in a separate Process"
                " and store results on the local filesystem.\n"
                "- Celery (`pip install dash[celery]`) to run callbacks in a celery worker"
                " and store results on redis.\n"
            )

    old_job = flask.request.args.getlist("oldJob")

    if old_job:
        for job in old_job:
            callback_manager.terminate_job(job)

    return callback_manager


def _setup_background_callback(
    kwargs, background, background_key, func, func_args, func_kwargs, callback_ctx
):
    """Set up the background callback and manage jobs."""
    callback_manager = _get_callback_manager(kwargs, background)

    progress_outputs = background.get("progress")

    cache_ignore_triggered = background.get("cache_ignore_triggered", True)

    cache_key = callback_manager.build_cache_key(
        func,
        # Inputs provided as dict is kwargs.
        func_args if func_args else func_kwargs,
        background.get("cache_args_to_ignore", []),
        None if cache_ignore_triggered else callback_ctx.get("triggered_inputs", []),
    )

    job_fn = callback_manager.func_registry.get(background_key)

    ctx_value = AttributeDict(**context_value.get())
    ctx_value.ignore_register_page = True
    ctx_value.pop("background_callback_manager")
    ctx_value.pop("dash_response")

    job = callback_manager.call_job_fn(
        cache_key,
        job_fn,
        func_args if func_args else func_kwargs,
        ctx_value,
    )

    data = {
        "cacheKey": cache_key,
        "job": job,
    }

    cancel = background.get("cancel")
    if cancel:
        data["cancel"] = cancel

    progress_default = background.get("progressDefault")
    if progress_default:
        data["progressDefault"] = {
            str(o): x for o, x in zip(progress_outputs, progress_default)
        }
    return to_json(data)


def _progress_background_callback(response, callback_manager, background):
    progress_outputs = background.get("progress")
    cache_key = flask.request.args.get("cacheKey")

    if progress_outputs:
        # Get the progress before the result as it would be erased after the results.
        progress = callback_manager.get_progress(cache_key)
        if progress:
            response["progress"] = {
                str(x): progress[i] for i, x in enumerate(progress_outputs)
            }


def _update_background_callback(
    error_handler, callback_ctx, response, kwargs, background, multi
):
    """Set up the background callback and manage jobs."""
    callback_manager = _get_callback_manager(kwargs, background)

    cache_key = flask.request.args.get("cacheKey")
    job_id = flask.request.args.get("job")

    _progress_background_callback(response, callback_manager, background)

    output_value = callback_manager.get_result(cache_key, job_id)

    return _handle_rest_background_callback(
        output_value, callback_manager, response, error_handler, callback_ctx, multi
    )


def _handle_rest_background_callback(
    output_value,
    callback_manager,
    response,
    error_handler,
    callback_ctx,
    multi,
    has_update=False,
):
    cache_key = flask.request.args.get("cacheKey")
    job_id = flask.request.args.get("job")
    # Must get job_running after get_result since get_results terminates it.
    job_running = callback_manager.job_running(job_id)
    if not job_running and output_value is callback_manager.UNDEFINED:
        # Job canceled -> no output to close the loop.
        output_value = NoUpdate()

    elif isinstance(output_value, dict) and "background_callback_error" in output_value:
        error = output_value.get("background_callback_error", {})
        exc = BackgroundCallbackError(
            f"An error occurred inside a background callback: {error['msg']}\n{error['tb']}"
        )
        if error_handler:
            output_value = error_handler(exc)

            if output_value is None:
                output_value = NoUpdate()
            # set_props from the error handler uses the original ctx
            # instead of manager.get_updated_props since it runs in the
            # request process.
            has_update = (
                _set_side_update(callback_ctx, response) or output_value is not None
            )
        else:
            raise exc

    if job_running and output_value is not callback_manager.UNDEFINED:
        # cached results.
        callback_manager.terminate_job(job_id)

    if multi and isinstance(output_value, (list, tuple)):
        output_value = [
            NoUpdate() if NoUpdate.is_no_update(r) else r for r in output_value
        ]
    updated_props = callback_manager.get_updated_props(cache_key)
    if len(updated_props) > 0:
        response["sideUpdate"] = updated_props
        has_update = True

    if output_value is callback_manager.UNDEFINED:
        return to_json(response), has_update, True
    return output_value, has_update, False


# pylint: disable=too-many-branches
def _prepare_response(
    output_value,
    output_spec,
    multi,
    response,
    callback_ctx,
    app,
    original_packages,
    background,
    has_update,
    has_output,
    output,
    callback_id,
    allow_dynamic_callbacks,
):
    """Prepare the response object based on the callback output."""
    component_ids = collections.defaultdict(dict)

    if has_output:
        if not multi:
            output_value, output_spec = [output_value], [output_spec]
            flat_output_values = output_value
        else:
            if isinstance(output_value, (list, tuple)):
                # For multi-output, allow top-level collection to be
                # list or tuple
                output_value = list(output_value)
            if NoUpdate.is_no_update(output_value):
                flat_output_values = [output_value]
            else:
                # Flatten grouping and validate grouping structure
                flat_output_values = flatten_grouping(output_value, output)

        if not NoUpdate.is_no_update(output_value):
            _validate.validate_multi_return(
                output_spec, flat_output_values, callback_id
            )

        for val, spec in zip(flat_output_values, output_spec):
            if NoUpdate.is_no_update(val):
                continue
            for vali, speci in (
                zip(val, spec) if isinstance(spec, list) else [[val, spec]]
            ):
                if not NoUpdate.is_no_update(vali):
                    has_update = True
                    id_str = stringify_id(speci["id"])
                    prop = clean_property_name(speci["property"])
                    component_ids[id_str][prop] = vali

    else:
        if output_value is not None:
            raise InvalidCallbackReturnValue(
                f"No-output callback received return value: {output_value}"
            )

    if not background:
        has_update = _set_side_update(callback_ctx, response) or has_output

    if not has_update:
        raise PreventUpdate

    if len(ComponentRegistry.registry) != len(original_packages):
        diff_packages = list(
            set(ComponentRegistry.registry).difference(original_packages)
        )
        if not allow_dynamic_callbacks:
            raise ImportedInsideCallbackError(
                f"Component librar{'y' if len(diff_packages) == 1 else 'ies'} was imported during callback.\n"
                "You can set `_allow_dynamic_callbacks` to allow for development purpose only."
            )
        dist = app.get_dist(diff_packages)
        response["dist"] = dist
    return response.update({"response": component_ids})


# pylint: disable=too-many-branches,too-many-statements
def register_callback(
    callback_list, callback_map, config_prevent_initial_callbacks, *_args, **_kwargs
):
    (
        output,
        flat_inputs,
        flat_state,
        inputs_state_indices,
        prevent_initial_call,
    ) = handle_grouped_callback_args(_args, _kwargs)
    if isinstance(output, Output):
        # Insert callback with scalar (non-multi) Output
        insert_output = output
        multi = False
        has_output = True
    else:
        # Insert callback as multi Output
        insert_output = flatten_grouping(output)
        multi = True
        has_output = len(output) > 0

    background = _kwargs.get("background")
    manager = _kwargs.get("manager")
    running = _kwargs.get("running")
    on_error = _kwargs.get("on_error")
    if running is not None:
        if not isinstance(running[0], (list, tuple)):
            running = [running]
        running = {
            "running": {str(r[0]): r[1] for r in running},
            "runningOff": {str(r[0]): r[2] for r in running},
        }
    allow_dynamic_callbacks = _kwargs.get("_allow_dynamic_callbacks")

    output_indices = make_grouping_by_index(output, list(range(grouping_len(output))))
    callback_id = insert_callback(
        callback_list,
        callback_map,
        config_prevent_initial_callbacks,
        insert_output,
        output_indices,
        flat_inputs,
        flat_state,
        inputs_state_indices,
        prevent_initial_call,
        background=background,
        manager=manager,
        dynamic_creator=allow_dynamic_callbacks,
        running=running,
        no_output=not has_output,
    )

    # pylint: disable=too-many-locals
    def wrap_func(func):
<<<<<<< HEAD
        if background is not None:
=======

        if background is None:
            background_key = None
        else:
>>>>>>> 9add5c11
            background_key = BaseBackgroundCallbackManager.register_func(
                func,
                background.get("progress") is not None,
                callback_id,
            )

        @wraps(func)
        def add_context(*args, **kwargs):
            """Handles synchronous callbacks with context management."""
            error_handler = on_error or kwargs.pop("app_on_error", None)

            (
                output_spec,
                callback_ctx,
                func_args,
                func_kwargs,
                app,
                original_packages,
                has_update,
            ) = _initialize_context(
                args, kwargs, inputs_state_indices, has_output, insert_output
            )

            response: dict = {"multi": True}

            try:
                if background is not None:
                    if not flask.request.args.get("cacheKey"):
                        return _setup_background_callback(
                            kwargs,
                            background,
                            background_key,
                            func,
                            func_args,
                            func_kwargs,
                            callback_ctx,
                        )

<<<<<<< HEAD
                    output_value, has_update, skip = _update_background_callback(
                        error_handler, callback_ctx, response, kwargs, background, multi
                    )
                    if skip:
                        return output_value
                else:
                    output_value = _invoke_callback(func, *func_args, **func_kwargs)
            except PreventUpdate:
                raise
            except Exception as err:  # pylint: disable=broad-exception-caught
                if error_handler:
                    output_value = error_handler(err)
                    if output_value is None and output_spec:
                        output_value = NoUpdate()
=======
                if output_value is callback_manager.UNDEFINED:
                    return to_json(response)
            else:
                try:
                    output_value = _invoke_callback(func, *func_args, **func_kwargs)  # type: ignore[reportArgumentType]
                except PreventUpdate as err:
                    raise err
                except Exception as err:  # pylint: disable=broad-exception-caught
                    if error_handler:
                        output_value = error_handler(err)

                        # If the error returns nothing, automatically puts NoUpdate for response.
                        if output_value is None and has_output:
                            output_value = NoUpdate()
                    else:
                        raise err

            component_ids = collections.defaultdict(dict)

            if has_output:
                if not multi:
                    output_value, output_spec = [output_value], [output_spec]
                    flat_output_values = output_value
>>>>>>> 9add5c11
                else:
                    raise err

<<<<<<< HEAD
            _prepare_response(
                output_value,
                output_spec,
                multi,
                response,
                callback_ctx,
                app,
                original_packages,
                background,
                has_update,
                has_output,
                output,
                callback_id,
                allow_dynamic_callbacks,
            )
            try:
                jsonResponse = to_json(response)
            except TypeError:
                _validate.fail_callback_output(output_value, output)

            return jsonResponse
=======
                for val, spec in zip(flat_output_values, output_spec):
                    if NoUpdate.is_no_update(val):
                        continue
                    for vali, speci in (
                        zip(val, spec) if isinstance(spec, list) else [[val, spec]]  # type: ignore[reportArgumentType]]
                    ):
                        if not NoUpdate.is_no_update(vali):
                            has_update = True
                            id_str = stringify_id(speci["id"])
                            prop = clean_property_name(speci["property"])
                            component_ids[id_str][prop] = vali
            else:
                if output_value is not None:
                    raise InvalidCallbackReturnValue(
                        f"No-output callback received return value: {output_value}"
                    )
                output_value = []
                flat_output_values = []
>>>>>>> 9add5c11

        @wraps(func)
        async def async_add_context(*args, **kwargs):
            """Handles async callbacks with context management."""
            error_handler = on_error or kwargs.pop("app_on_error", None)

            (
                output_spec,
                callback_ctx,
                func_args,
                func_kwargs,
                app,
                original_packages,
                has_update,
            ) = _initialize_context(
                args, kwargs, inputs_state_indices, has_output, insert_output
            )

            response: dict = {"multi": True}

            try:
                if background is not None:
                    if not flask.request.args.get("cacheKey"):
                        return _setup_background_callback(
                            kwargs,
                            background,
                            background_key,
                            func,
                            func_args,
                            func_kwargs,
                            callback_ctx,
                        )
                    output_value, has_update, skip = _update_background_callback(
                        error_handler, callback_ctx, response, kwargs, background, multi
                    )
                    if skip:
                        return output_value
                else:
                    output_value = await _async_invoke_callback(
                        func, *func_args, **func_kwargs
                    )
            except PreventUpdate:
                raise
            except Exception as err:  # pylint: disable=broad-exception-caught
                if error_handler:
                    output_value = error_handler(err)
                    if output_value is None and output_spec:
                        output_value = NoUpdate()
                else:
                    raise err

<<<<<<< HEAD
            _prepare_response(
                output_value,
                output_spec,
                multi,
                response,
                callback_ctx,
                app,
                original_packages,
                background,
                has_update,
                has_output,
                output,
                callback_id,
                allow_dynamic_callbacks,
            )
=======
            jsonResponse = None
>>>>>>> 9add5c11
            try:
                jsonResponse = to_json(response)
            except TypeError:
                _validate.fail_callback_output(output_value, output)

            return jsonResponse

        if asyncio.iscoroutinefunction(func):
            callback_map[callback_id]["callback"] = async_add_context
        else:
            callback_map[callback_id]["callback"] = add_context

        return func

    return wrap_func


_inline_clientside_template = """
(function() {{
    var clientside = window.dash_clientside = window.dash_clientside || {{}};
    var ns = clientside["{namespace}"] = clientside["{namespace}"] || {{}};
    ns["{function_name}"] = {clientside_function};
}})();
"""


def register_clientside_callback(
    callback_list,
    callback_map,
    config_prevent_initial_callbacks,
    inline_scripts,
    clientside_function: ClientsideFuncType,
    *args,
    **kwargs,
):
    output, inputs, state, prevent_initial_call = handle_callback_args(args, kwargs)
    no_output = isinstance(output, (list,)) and len(output) == 0
    insert_callback(
        callback_list,
        callback_map,
        config_prevent_initial_callbacks,
        output,
        None,
        inputs,
        state,
        None,
        prevent_initial_call,
        no_output=no_output,
    )

    # If JS source is explicitly given, create a namespace and function
    # name, then inject the code.
    if isinstance(clientside_function, str):
        namespace = "_dashprivate_clientside_funcs"
        # Create a hash from the function, it will be the same always
        function_name = hashlib.sha256(clientside_function.encode("utf-8")).hexdigest()

        inline_scripts.append(
            _inline_clientside_template.format(
                namespace=namespace,
                function_name=function_name,
                clientside_function=clientside_function,
            )
        )

    # Callback is stored in an external asset.
    else:
        namespace = clientside_function.namespace
        function_name = clientside_function.function_name

    callback_list[-1]["clientside_function"] = {
        "namespace": namespace,
        "function_name": function_name,
    }<|MERGE_RESOLUTION|>--- conflicted
+++ resolved
@@ -499,8 +499,16 @@
         response["sideUpdate"] = updated_props
         has_update = True
 
-    if output_value is callback_manager.UNDEFINED:
-        return to_json(response), has_update, True
+        if output_value is callback_manager.UNDEFINED:
+            return to_json(response), has_update, True
+    else:
+        try:
+            output_value = _invoke_callback(func, *func_args, **func_kwargs)  # type: ignore[reportArgumentType]
+        except PreventUpdate as err:
+            raise err
+        except Exception as err:  # pylint: disable=broad-exception-caught
+            if error_handler:
+                output_value = error_handler(err)
     return output_value, has_update, False
 
 
@@ -547,7 +555,7 @@
             if NoUpdate.is_no_update(val):
                 continue
             for vali, speci in (
-                zip(val, spec) if isinstance(spec, list) else [[val, spec]]
+                zip(val, spec) if isinstance(spec, list) else [[val, spec]]  # type: ignore[reportArgumentType]
             ):
                 if not NoUpdate.is_no_update(vali):
                     has_update = True
@@ -579,7 +587,6 @@
         dist = app.get_dist(diff_packages)
         response["dist"] = dist
     return response.update({"response": component_ids})
-
 
 # pylint: disable=too-many-branches,too-many-statements
 def register_callback(
@@ -634,16 +641,64 @@
         no_output=not has_output,
     )
 
+# pylint: disable=too-many-branches,too-many-statements
+def register_callback(
+    callback_list, callback_map, config_prevent_initial_callbacks, *_args, **_kwargs
+):
+    (
+        output,
+        flat_inputs,
+        flat_state,
+        inputs_state_indices,
+        prevent_initial_call,
+    ) = handle_grouped_callback_args(_args, _kwargs)
+    if isinstance(output, Output):
+        # Insert callback with scalar (non-multi) Output
+        insert_output = output
+        multi = False
+        has_output = True
+    else:
+        # Insert callback as multi Output
+        insert_output = flatten_grouping(output)
+        multi = True
+        has_output = len(output) > 0
+
+    background = _kwargs.get("background")
+    manager = _kwargs.get("manager")
+    running = _kwargs.get("running")
+    on_error = _kwargs.get("on_error")
+    if running is not None:
+        if not isinstance(running[0], (list, tuple)):
+            running = [running]
+        running = {
+            "running": {str(r[0]): r[1] for r in running},
+            "runningOff": {str(r[0]): r[2] for r in running},
+        }
+    allow_dynamic_callbacks = _kwargs.get("_allow_dynamic_callbacks")
+
+    output_indices = make_grouping_by_index(output, list(range(grouping_len(output))))
+    callback_id = insert_callback(
+        callback_list,
+        callback_map,
+        config_prevent_initial_callbacks,
+        insert_output,
+        output_indices,
+        flat_inputs,
+        flat_state,
+        inputs_state_indices,
+        prevent_initial_call,
+        background=background,
+        manager=manager,
+        dynamic_creator=allow_dynamic_callbacks,
+        running=running,
+        no_output=not has_output,
+    )
+
     # pylint: disable=too-many-locals
     def wrap_func(func):
-<<<<<<< HEAD
-        if background is not None:
-=======
-
         if background is None:
             background_key = None
         else:
->>>>>>> 9add5c11
             background_key = BaseBackgroundCallbackManager.register_func(
                 func,
                 background.get("progress") is not None,
@@ -669,6 +724,7 @@
 
             response: dict = {"multi": True}
 
+            jsonResponse = None
             try:
                 if background is not None:
                     if not flask.request.args.get("cacheKey"):
@@ -682,7 +738,6 @@
                             callback_ctx,
                         )
 
-<<<<<<< HEAD
                     output_value, has_update, skip = _update_background_callback(
                         error_handler, callback_ctx, response, kwargs, background, multi
                     )
@@ -697,35 +752,9 @@
                     output_value = error_handler(err)
                     if output_value is None and output_spec:
                         output_value = NoUpdate()
-=======
-                if output_value is callback_manager.UNDEFINED:
-                    return to_json(response)
-            else:
-                try:
-                    output_value = _invoke_callback(func, *func_args, **func_kwargs)  # type: ignore[reportArgumentType]
-                except PreventUpdate as err:
-                    raise err
-                except Exception as err:  # pylint: disable=broad-exception-caught
-                    if error_handler:
-                        output_value = error_handler(err)
-
-                        # If the error returns nothing, automatically puts NoUpdate for response.
-                        if output_value is None and has_output:
-                            output_value = NoUpdate()
-                    else:
-                        raise err
-
-            component_ids = collections.defaultdict(dict)
-
-            if has_output:
-                if not multi:
-                    output_value, output_spec = [output_value], [output_spec]
-                    flat_output_values = output_value
->>>>>>> 9add5c11
                 else:
                     raise err
 
-<<<<<<< HEAD
             _prepare_response(
                 output_value,
                 output_spec,
@@ -747,26 +776,6 @@
                 _validate.fail_callback_output(output_value, output)
 
             return jsonResponse
-=======
-                for val, spec in zip(flat_output_values, output_spec):
-                    if NoUpdate.is_no_update(val):
-                        continue
-                    for vali, speci in (
-                        zip(val, spec) if isinstance(spec, list) else [[val, spec]]  # type: ignore[reportArgumentType]]
-                    ):
-                        if not NoUpdate.is_no_update(vali):
-                            has_update = True
-                            id_str = stringify_id(speci["id"])
-                            prop = clean_property_name(speci["property"])
-                            component_ids[id_str][prop] = vali
-            else:
-                if output_value is not None:
-                    raise InvalidCallbackReturnValue(
-                        f"No-output callback received return value: {output_value}"
-                    )
-                output_value = []
-                flat_output_values = []
->>>>>>> 9add5c11
 
         @wraps(func)
         async def async_add_context(*args, **kwargs):
@@ -818,7 +827,6 @@
                 else:
                     raise err
 
-<<<<<<< HEAD
             _prepare_response(
                 output_value,
                 output_spec,
@@ -834,9 +842,6 @@
                 callback_id,
                 allow_dynamic_callbacks,
             )
-=======
-            jsonResponse = None
->>>>>>> 9add5c11
             try:
                 jsonResponse = to_json(response)
             except TypeError:
