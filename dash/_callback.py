import collections
import hashlib
from functools import wraps

from typing import Callable, Optional, Any, List, Tuple, Union


import asyncio
import flask

from .dependencies import (
    handle_callback_args,
    handle_grouped_callback_args,
    Output,
    ClientsideFunction,
    Input,
)
from .development.base_component import ComponentRegistry
from .exceptions import (
    InvalidCallbackReturnValue,
    PreventUpdate,
    WildcardInLongCallback,
    MissingLongCallbackManagerError,
    BackgroundCallbackError,
    ImportedInsideCallbackError,
)

from ._grouping import (
    flatten_grouping,
    make_grouping_by_index,
    grouping_len,
)
from ._utils import (
    create_callback_id,
    stringify_id,
    to_json,
    coerce_to_list,
    AttributeDict,
    clean_property_name,
)

from . import _validate
from .background_callback.managers import BaseBackgroundCallbackManager
from ._callback_context import context_value
from ._no_update import NoUpdate


async def _async_invoke_callback(
    func, *args, **kwargs
):  # used to mark the frame for the debugger
    # Check if the function is a coroutine function
    if asyncio.iscoroutinefunction(func):
        return await func(*args, **kwargs)  # %% callback invoked %%
    # If the function is not a coroutine, call it directly
    return func(*args, **kwargs)  # %% callback invoked %%


def _invoke_callback(func, *args, **kwargs):  # used to mark the frame for the debugger
    return func(*args, **kwargs)  # %% callback invoked %%


GLOBAL_CALLBACK_LIST = []
GLOBAL_CALLBACK_MAP = {}
GLOBAL_INLINE_SCRIPTS = []
GLOBAL_API_PATHS = {}


# pylint: disable=too-many-locals
def callback(
    *_args,
    background: bool = False,
    interval: int = 1000,
    progress: Optional[Union[List[Output], Output]] = None,
    progress_default: Any = None,
    running: Optional[List[Tuple[Output, Any, Any]]] = None,
    cancel: Optional[Union[List[Input], Input]] = None,
    manager: Optional[BaseBackgroundCallbackManager] = None,
    cache_args_to_ignore: Optional[list] = None,
    cache_ignore_triggered=True,
    on_error: Optional[Callable[[Exception], Any]] = None,
<<<<<<< HEAD
    api_endpoint: Optional[str] = None,
=======
    optional: Optional[bool] = False,
>>>>>>> fca63883
    **_kwargs,
) -> Callable[..., Any]:
    """
    Normally used as a decorator, `@dash.callback` provides a server-side
    callback relating the values of one or more `Output` items to one or
    more `Input` items which will trigger the callback when they change,
    and optionally `State` items which provide additional information but
    do not trigger the callback directly.

    `@dash.callback` is an alternative to `@app.callback` (where `app = dash.Dash()`)
    introduced in Dash 2.0.
    It allows you to register callbacks without defining or importing the `app`
    object. The call signature is identical and it can be used instead of `app.callback`
    in all cases.

    The last, optional argument `prevent_initial_call` causes the callback
    not to fire when its outputs are first added to the page. Defaults to
    `False` and unlike `app.callback` is not configurable at the app level.

    :Keyword Arguments:
        :param background:
            Mark the callback as a background callback to execute in a manager for
            callbacks that take a long time without locking up the Dash app
            or timing out.
        :param manager:
            A background callback manager instance. Currently, an instance of one of
            `DiskcacheManager` or `CeleryManager`.
            Defaults to the `background_callback_manager` instance provided to the
            `dash.Dash constructor`.
            - A diskcache manager (`DiskcacheManager`) that runs callback
              logic in a separate process and stores the results to disk using the
              diskcache library. This is the easiest backend to use for local
              development.
            - A Celery manager (`CeleryManager`) that runs callback logic
              in a celery worker and returns results to the Dash app through a Celery
              broker like RabbitMQ or Redis.
        :param running:
            A list of 3-element tuples. The first element of each tuple should be
            an `Output` dependency object referencing a property of a component in
            the app layout. The second element is the value that the property
            should be set to while the callback is running, and the third element
            is the value the property should be set to when the callback completes.
        :param cancel:
            A list of `Input` dependency objects that reference a property of a
            component in the app's layout.  When the value of this property changes
            while a callback is running, the callback is canceled.
            Note that the value of the property is not significant, any change in
            value will result in the cancellation of the running job (if any).
            This parameter only applies to background callbacks (`background=True`).
        :param progress:
            An `Output` dependency grouping that references properties of
            components in the app's layout. When provided, the decorated function
            will be called with an extra argument as the first argument to the
            function.  This argument, is a function handle that the decorated
            function should call in order to provide updates to the app on its
            current progress. This function accepts a single argument, which
            correspond to the grouping of properties specified in the provided
            `Output` dependency grouping. This parameter only applies to background
            callbacks (`background=True`).
        :param progress_default:
            A grouping of values that should be assigned to the components
            specified by the `progress` argument when the callback is not in
            progress. If `progress_default` is not provided, all the dependency
            properties specified in `progress` will be set to `None` when the
            callback is not running. This parameter only applies to background
            callbacks (`background=True`).
        :param cache_args_to_ignore:
            Arguments to ignore when caching is enabled. If callback is configured
            with keyword arguments (Input/State provided in a dict),
            this should be a list of argument names as strings. Otherwise,
            this should be a list of argument indices as integers.
            This parameter only applies to background callbacks (`background=True`).
        :param cache_ignore_triggered:
            Whether to ignore which inputs triggered the callback when creating
            the cache. This parameter only applies to background callbacks
            (`background=True`).
        :param interval:
            Time to wait between the background callback update requests.
        :param on_error:
            Function to call when the callback raises an exception. Receives the
            exception object as first argument. The callback_context can be used
            to access the original callback inputs, states and output.
        :param optional:
            Mark all dependencies as not required on the initial layout checks.
    """

    background_spec = None

    config_prevent_initial_callbacks = _kwargs.pop(
        "config_prevent_initial_callbacks", False
    )
    callback_map = _kwargs.pop("callback_map", GLOBAL_CALLBACK_MAP)
    callback_list = _kwargs.pop("callback_list", GLOBAL_CALLBACK_LIST)
    callback_api_paths = _kwargs.pop("callback_api_paths", GLOBAL_API_PATHS)

    if background:
        background_spec: Any = {
            "interval": interval,
        }

        if manager:
            background_spec["manager"] = manager

        if progress:
            background_spec["progress"] = coerce_to_list(progress)
            validate_background_inputs(background_spec["progress"])

        if progress_default:
            background_spec["progressDefault"] = coerce_to_list(progress_default)

            if not len(background_spec["progress"]) == len(
                background_spec["progressDefault"]
            ):
                raise Exception(
                    "Progress and progress default needs to be of same length"
                )

        if cancel:
            cancel_inputs = coerce_to_list(cancel)
            validate_background_inputs(cancel_inputs)

            background_spec["cancel"] = [c.to_dict() for c in cancel_inputs]
            background_spec["cancel_inputs"] = cancel_inputs

        if cache_args_to_ignore:
            background_spec["cache_args_to_ignore"] = cache_args_to_ignore

        background_spec["cache_ignore_triggered"] = cache_ignore_triggered

    return register_callback(
        callback_list,
        callback_map,
        config_prevent_initial_callbacks,
        callback_api_paths,
        *_args,
        **_kwargs,
        background=background_spec,
        manager=manager,
        running=running,
        on_error=on_error,
<<<<<<< HEAD
        api_endpoint=api_endpoint,
=======
        optional=optional,
>>>>>>> fca63883
    )


def validate_background_inputs(deps):
    for dep in deps:
        if dep.has_wildcard():
            raise WildcardInLongCallback(
                f"""
                background callbacks does not support dependencies with
                pattern-matching ids
                    Received: {repr(dep)}\n"""
            )


ClientsideFuncType = Union[str, ClientsideFunction]


def clientside_callback(clientside_function: ClientsideFuncType, *args, **kwargs):
    return register_clientside_callback(
        GLOBAL_CALLBACK_LIST,
        GLOBAL_CALLBACK_MAP,
        False,
        GLOBAL_INLINE_SCRIPTS,
        clientside_function,
        *args,
        **kwargs,
    )


# pylint: disable=too-many-arguments
def insert_callback(
    callback_list,
    callback_map,
    config_prevent_initial_callbacks,
    output,
    outputs_indices,
    inputs,
    state,
    inputs_state_indices,
    prevent_initial_call,
    background=None,
    manager=None,
    running=None,
    dynamic_creator: Optional[bool] = False,
    no_output=False,
    optional=False,
):
    if prevent_initial_call is None:
        prevent_initial_call = config_prevent_initial_callbacks

    _validate.validate_duplicate_output(
        output, prevent_initial_call, config_prevent_initial_callbacks
    )

    callback_id = create_callback_id(output, inputs, no_output)
    callback_spec = {
        "output": callback_id,
        "inputs": [c.to_dict() for c in inputs],
        "state": [c.to_dict() for c in state],
        "clientside_function": None,
        # prevent_initial_call can be a string "initial_duplicates"
        # which should not prevent the initial call.
        "prevent_initial_call": prevent_initial_call is True,
        "background": background
        and {
            "interval": background["interval"],
        },
        "dynamic_creator": dynamic_creator,
        "no_output": no_output,
        "optional": optional,
    }
    if running:
        callback_spec["running"] = running

    callback_map[callback_id] = {
        "inputs": callback_spec["inputs"],
        "state": callback_spec["state"],
        "outputs_indices": outputs_indices,
        "inputs_state_indices": inputs_state_indices,
        "background": background,
        "output": output,
        "raw_inputs": inputs,
        "manager": manager,
        "allow_dynamic_callbacks": dynamic_creator,
        "no_output": no_output,
    }
    callback_list.append(callback_spec)

    return callback_id


def _set_side_update(ctx, response) -> bool:
    side_update = dict(ctx.updated_props)
    if len(side_update) > 0:
        response["sideUpdate"] = side_update
        return True
    return False


def _initialize_context(args, kwargs, inputs_state_indices, has_output, insert_output):
    """Initialize context and validate output specifications."""
    app = kwargs.pop("app", None)
    output_spec = kwargs.pop("outputs_list")
    callback_ctx = kwargs.pop("callback_context", AttributeDict({"updated_props": {}}))
    context_value.set(callback_ctx)
    original_packages = set(ComponentRegistry.registry)

    if has_output:
        _validate.validate_output_spec(insert_output, output_spec, Output)

    func_args, func_kwargs = _validate.validate_and_group_input_args(
        args, inputs_state_indices
    )
    return (
        output_spec,
        callback_ctx,
        func_args,
        func_kwargs,
        app,
        original_packages,
        False,
    )


def _get_callback_manager(
    kwargs: dict, background: dict
) -> Union[BaseBackgroundCallbackManager, None]:
    """Set up the background callback and manage jobs."""
    callback_manager = background.get(
        "manager", kwargs.get("background_callback_manager", None)
    )
    if background is not None:
        if not callback_manager:
            raise MissingLongCallbackManagerError(
                "Running `background` callbacks requires a manager to be installed.\n"
                "Available managers:\n"
                "- Diskcache (`pip install dash[diskcache]`) to run callbacks in a separate Process"
                " and store results on the local filesystem.\n"
                "- Celery (`pip install dash[celery]`) to run callbacks in a celery worker"
                " and store results on redis.\n"
            )

    old_job = flask.request.args.getlist("oldJob")

    if old_job:
        for job in old_job:
            callback_manager.terminate_job(job)

    return callback_manager


def _setup_background_callback(
    kwargs, background, background_key, func, func_args, func_kwargs, callback_ctx
):
    """Set up the background callback and manage jobs."""
    callback_manager = _get_callback_manager(kwargs, background)

    progress_outputs = background.get("progress")

    cache_ignore_triggered = background.get("cache_ignore_triggered", True)

    cache_key = callback_manager.build_cache_key(
        func,
        # Inputs provided as dict is kwargs.
        func_args if func_args else func_kwargs,
        background.get("cache_args_to_ignore", []),
        None if cache_ignore_triggered else callback_ctx.get("triggered_inputs", []),
    )

    job_fn = callback_manager.func_registry.get(background_key)

    ctx_value = AttributeDict(**context_value.get())
    ctx_value.ignore_register_page = True
    ctx_value.pop("background_callback_manager")
    ctx_value.pop("dash_response")

    job = callback_manager.call_job_fn(
        cache_key,
        job_fn,
        func_args if func_args else func_kwargs,
        ctx_value,
    )

    data = {
        "cacheKey": cache_key,
        "job": job,
    }

    cancel = background.get("cancel")
    if cancel:
        data["cancel"] = cancel

    progress_default = background.get("progressDefault")
    if progress_default:
        data["progressDefault"] = {
            str(o): x for o, x in zip(progress_outputs, progress_default)
        }
    return to_json(data)


def _progress_background_callback(response, callback_manager, background):
    progress_outputs = background.get("progress")
    cache_key = flask.request.args.get("cacheKey")

    if progress_outputs:
        # Get the progress before the result as it would be erased after the results.
        progress = callback_manager.get_progress(cache_key)
        if progress:
            response["progress"] = {
                str(x): progress[i] for i, x in enumerate(progress_outputs)
            }


def _update_background_callback(
    error_handler, callback_ctx, response, kwargs, background, multi
):
    """Set up the background callback and manage jobs."""
    callback_manager = _get_callback_manager(kwargs, background)

    cache_key = flask.request.args.get("cacheKey")
    job_id = flask.request.args.get("job")

    _progress_background_callback(response, callback_manager, background)

    output_value = callback_manager.get_result(cache_key, job_id)

    return _handle_rest_background_callback(
        output_value, callback_manager, response, error_handler, callback_ctx, multi
    )


def _handle_rest_background_callback(
    output_value,
    callback_manager,
    response,
    error_handler,
    callback_ctx,
    multi,
    has_update=False,
):
    cache_key = flask.request.args.get("cacheKey")
    job_id = flask.request.args.get("job")
    # Must get job_running after get_result since get_results terminates it.
    job_running = callback_manager.job_running(job_id)
    if not job_running and output_value is callback_manager.UNDEFINED:
        # Job canceled -> no output to close the loop.
        output_value = NoUpdate()

    elif isinstance(output_value, dict) and "background_callback_error" in output_value:
        error = output_value.get("background_callback_error", {})
        exc = BackgroundCallbackError(
            f"An error occurred inside a background callback: {error['msg']}\n{error['tb']}"
        )
        if error_handler:
            output_value = error_handler(exc)

            if output_value is None:
                output_value = NoUpdate()
            # set_props from the error handler uses the original ctx
            # instead of manager.get_updated_props since it runs in the
            # request process.
            has_update = (
                _set_side_update(callback_ctx, response) or output_value is not None
            )
        else:
            raise exc

    if job_running and output_value is not callback_manager.UNDEFINED:
        # cached results.
        callback_manager.terminate_job(job_id)

    if multi and isinstance(output_value, (list, tuple)):
        output_value = [
            NoUpdate() if NoUpdate.is_no_update(r) else r for r in output_value
        ]
    updated_props = callback_manager.get_updated_props(cache_key)
    if len(updated_props) > 0:
        response["sideUpdate"] = updated_props
        has_update = True

    if output_value is callback_manager.UNDEFINED:
        return to_json(response), has_update, True
    return output_value, has_update, False


# pylint: disable=too-many-branches
def _prepare_response(
    output_value,
    output_spec,
    multi,
    response,
    callback_ctx,
    app,
    original_packages,
    background,
    has_update,
    has_output,
    output,
    callback_id,
    allow_dynamic_callbacks,
):
    """Prepare the response object based on the callback output."""
    component_ids = collections.defaultdict(dict)

    if has_output:
        if not multi:
            output_value, output_spec = [output_value], [output_spec]
            flat_output_values = output_value
        else:
            if isinstance(output_value, (list, tuple)):
                # For multi-output, allow top-level collection to be
                # list or tuple
                output_value = list(output_value)
            if NoUpdate.is_no_update(output_value):
                flat_output_values = [output_value]
            else:
                # Flatten grouping and validate grouping structure
                flat_output_values = flatten_grouping(output_value, output)

        if not NoUpdate.is_no_update(output_value):
            _validate.validate_multi_return(
                output_spec, flat_output_values, callback_id
            )

        for val, spec in zip(flat_output_values, output_spec):
            if NoUpdate.is_no_update(val):
                continue
            for vali, speci in (
                zip(val, spec) if isinstance(spec, list) else [[val, spec]]  # type: ignore[reportArgumentType]
            ):
                if not NoUpdate.is_no_update(vali):
                    has_update = True
                    id_str = stringify_id(speci["id"])
                    prop = clean_property_name(speci["property"])
                    component_ids[id_str][prop] = vali

    else:
        if output_value is not None:
            raise InvalidCallbackReturnValue(
                f"No-output callback received return value: {output_value}"
            )

    if not background:
        has_update = _set_side_update(callback_ctx, response) or has_output

    if not has_update:
        raise PreventUpdate

    if len(ComponentRegistry.registry) != len(original_packages):
        diff_packages = list(
            set(ComponentRegistry.registry).difference(original_packages)
        )
        if not allow_dynamic_callbacks:
            raise ImportedInsideCallbackError(
                f"Component librar{'y' if len(diff_packages) == 1 else 'ies'} was imported during callback.\n"
                "You can set `_allow_dynamic_callbacks` to allow for development purpose only."
            )
        dist = app.get_dist(diff_packages)
        response["dist"] = dist
    return response.update({"response": component_ids})


# pylint: disable=too-many-branches,too-many-statements
def register_callback(
    callback_list,
    callback_map,
    config_prevent_initial_callbacks,
    callback_api_paths,
    *_args,
    **_kwargs,
):
    (
        output,
        flat_inputs,
        flat_state,
        inputs_state_indices,
        prevent_initial_call,
    ) = handle_grouped_callback_args(_args, _kwargs)
    if isinstance(output, Output):
        # Insert callback with scalar (non-multi) Output
        insert_output = output
        multi = False
        has_output = True
    else:
        # Insert callback as multi Output
        insert_output = flatten_grouping(output)
        multi = True
        has_output = len(output) > 0

    background = _kwargs.get("background")
    manager = _kwargs.get("manager")
    running = _kwargs.get("running")
    on_error = _kwargs.get("on_error")
    if running is not None:
        if not isinstance(running[0], (list, tuple)):
            running = [running]
        running = {
            "running": {str(r[0]): r[1] for r in running},
            "runningOff": {str(r[0]): r[2] for r in running},
        }
    allow_dynamic_callbacks = _kwargs.get("_allow_dynamic_callbacks")

    output_indices = make_grouping_by_index(output, list(range(grouping_len(output))))
    callback_id = insert_callback(
        callback_list,
        callback_map,
        config_prevent_initial_callbacks,
        insert_output,
        output_indices,
        flat_inputs,
        flat_state,
        inputs_state_indices,
        prevent_initial_call,
        background=background,
        manager=manager,
        dynamic_creator=allow_dynamic_callbacks,
        running=running,
        no_output=not has_output,
        optional=_kwargs.get("optional", False),
    )

    # pylint: disable=too-many-locals
    def wrap_func(func):
        if _kwargs.get("api_endpoint"):
            api_endpoint = _kwargs.get("api_endpoint")
            callback_api_paths[api_endpoint] = func

        if background is None:
            background_key = None
        else:
            background_key = BaseBackgroundCallbackManager.register_func(
                func,
                background.get("progress") is not None,
                callback_id,
            )

        @wraps(func)
        def add_context(*args, **kwargs):
            """Handles synchronous callbacks with context management."""
            error_handler = on_error or kwargs.pop("app_on_error", None)

            (
                output_spec,
                callback_ctx,
                func_args,
                func_kwargs,
                app,
                original_packages,
                has_update,
            ) = _initialize_context(
                args, kwargs, inputs_state_indices, has_output, insert_output
            )

            response: dict = {"multi": True}

            jsonResponse = None
            try:
                if background is not None:
                    if not flask.request.args.get("cacheKey"):
                        return _setup_background_callback(
                            kwargs,
                            background,
                            background_key,
                            func,
                            func_args,
                            func_kwargs,
                            callback_ctx,
                        )

                    output_value, has_update, skip = _update_background_callback(
                        error_handler, callback_ctx, response, kwargs, background, multi
                    )
                    if skip:
                        return output_value
                else:
                    output_value = _invoke_callback(func, *func_args, **func_kwargs)  # type: ignore[reportArgumentType]
            except PreventUpdate:
                raise
            except Exception as err:  # pylint: disable=broad-exception-caught
                if error_handler:
                    output_value = error_handler(err)
                    if output_value is None and output_spec:
                        output_value = NoUpdate()
                else:
                    raise err

            _prepare_response(
                output_value,
                output_spec,
                multi,
                response,
                callback_ctx,
                app,
                original_packages,
                background,
                has_update,
                has_output,
                output,
                callback_id,
                allow_dynamic_callbacks,
            )
            try:
                jsonResponse = to_json(response)
            except TypeError:
                _validate.fail_callback_output(output_value, output)

            return jsonResponse

        @wraps(func)
        async def async_add_context(*args, **kwargs):
            """Handles async callbacks with context management."""
            error_handler = on_error or kwargs.pop("app_on_error", None)

            (
                output_spec,
                callback_ctx,
                func_args,
                func_kwargs,
                app,
                original_packages,
                has_update,
            ) = _initialize_context(
                args, kwargs, inputs_state_indices, has_output, insert_output
            )

            response: dict = {"multi": True}

            try:
                if background is not None:
                    if not flask.request.args.get("cacheKey"):
                        return _setup_background_callback(
                            kwargs,
                            background,
                            background_key,
                            func,
                            func_args,
                            func_kwargs,
                            callback_ctx,
                        )
                    output_value, has_update, skip = _update_background_callback(
                        error_handler, callback_ctx, response, kwargs, background, multi
                    )
                    if skip:
                        return output_value
                else:
                    output_value = await _async_invoke_callback(
                        func, *func_args, **func_kwargs
                    )
            except PreventUpdate:
                raise
            except Exception as err:  # pylint: disable=broad-exception-caught
                if error_handler:
                    output_value = error_handler(err)
                    if output_value is None and output_spec:
                        output_value = NoUpdate()
                else:
                    raise err

            _prepare_response(
                output_value,
                output_spec,
                multi,
                response,
                callback_ctx,
                app,
                original_packages,
                background,
                has_update,
                has_output,
                output,
                callback_id,
                allow_dynamic_callbacks,
            )
            try:
                jsonResponse = to_json(response)
            except TypeError:
                _validate.fail_callback_output(output_value, output)

            return jsonResponse

        if asyncio.iscoroutinefunction(func):
            callback_map[callback_id]["callback"] = async_add_context
        else:
            callback_map[callback_id]["callback"] = add_context

        return func

    return wrap_func


_inline_clientside_template = """
(function() {{
    var clientside = window.dash_clientside = window.dash_clientside || {{}};
    var ns = clientside["{namespace}"] = clientside["{namespace}"] || {{}};
    ns["{function_name}"] = {clientside_function};
}})();
"""


def register_clientside_callback(
    callback_list,
    callback_map,
    config_prevent_initial_callbacks,
    inline_scripts,
    clientside_function: ClientsideFuncType,
    *args,
    **kwargs,
):
    output, inputs, state, prevent_initial_call = handle_callback_args(args, kwargs)
    no_output = isinstance(output, (list,)) and len(output) == 0
    insert_callback(
        callback_list,
        callback_map,
        config_prevent_initial_callbacks,
        output,
        None,
        inputs,
        state,
        None,
        prevent_initial_call,
        no_output=no_output,
    )

    # If JS source is explicitly given, create a namespace and function
    # name, then inject the code.
    if isinstance(clientside_function, str):
        namespace = "_dashprivate_clientside_funcs"
        # Create a hash from the function, it will be the same always
        function_name = hashlib.sha256(clientside_function.encode("utf-8")).hexdigest()

        inline_scripts.append(
            _inline_clientside_template.format(
                namespace=namespace,
                function_name=function_name,
                clientside_function=clientside_function,
            )
        )

    # Callback is stored in an external asset.
    else:
        namespace = clientside_function.namespace
        function_name = clientside_function.function_name

    callback_list[-1]["clientside_function"] = {
        "namespace": namespace,
        "function_name": function_name,
    }<|MERGE_RESOLUTION|>--- conflicted
+++ resolved
@@ -78,11 +78,8 @@
     cache_args_to_ignore: Optional[list] = None,
     cache_ignore_triggered=True,
     on_error: Optional[Callable[[Exception], Any]] = None,
-<<<<<<< HEAD
     api_endpoint: Optional[str] = None,
-=======
     optional: Optional[bool] = False,
->>>>>>> fca63883
     **_kwargs,
 ) -> Callable[..., Any]:
     """
@@ -223,11 +220,8 @@
         manager=manager,
         running=running,
         on_error=on_error,
-<<<<<<< HEAD
         api_endpoint=api_endpoint,
-=======
         optional=optional,
->>>>>>> fca63883
     )
 
 
