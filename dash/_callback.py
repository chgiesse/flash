--- conflicted
+++ resolved
@@ -2,14 +2,11 @@
 from functools import wraps
 import collections
 import hashlib
-<<<<<<< HEAD
-=======
+
 from functools import wraps
 
 from typing import Callable, Optional, Any, List, Tuple, Union, Dict
 
-
->>>>>>> b3b148ce
 import asyncio
 
 from .dependencies import (
@@ -181,12 +178,9 @@
             Note that the endpoint will not appear in the list of registered
             callbacks in the Dash devtools.
     """
-<<<<<<< HEAD
-    background_spec = None
-=======
 
     background_spec: Any = None
->>>>>>> b3b148ce
+
 
     config_prevent_initial_callbacks = _kwargs.pop(
         "config_prevent_initial_callbacks", False
@@ -699,14 +693,8 @@
                 args, kwargs, inputs_state_indices, has_output, insert_output
             )
 
-<<<<<<< HEAD
-            response: dict = {"multi": True}
+            response: dict = {"multi": True} # type: ignore
             jsonResponse: Optional[str] = None
-=======
-            response: dict = {"multi": True}  # type: ignore
-
-            jsonResponse = None
->>>>>>> b3b148ce
             try:
                 if background is not None:
                     adapter = backends.request_adapter()
