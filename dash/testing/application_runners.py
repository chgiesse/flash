--- conflicted
+++ resolved
@@ -164,15 +164,10 @@
                 options["port"] = self.port = BaseDashRunner._next_port
                 BaseDashRunner._next_port += 1
             else:
-<<<<<<< HEAD
-                self.port = kwargs["port"]
-            app.run(threaded=True, **kwargs)
-=======
                 self.port = options["port"]
->>>>>>> a392f73a
-
-            try:
-                app.run_server(threaded=True, **options)
+
+            try:
+                app.run(threaded=True, **options)
             except SystemExit:
                 logger.info("Server stopped")
 
