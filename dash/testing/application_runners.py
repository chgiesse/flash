--- conflicted
+++ resolved
@@ -249,13 +249,8 @@
         self.proc = None
 
     # pylint: disable=arguments-differ
-<<<<<<< HEAD
     def start(self, app, start_timeout=2, cwd=None):
-        """Start the server with subprocess and Rscript"""
-=======
-    def start(self, app, start_timeout=2):
-        """Start the server with waitress-serve in process flavor."""
->>>>>>> 7d2a4668
+        """Start the server with subprocess and Rscript."""
 
         # app is a R string chunk
         if (os.path.isfile(app) and os.path.exists(app)):
