--- conflicted
+++ resolved
@@ -121,7 +121,6 @@
                     sleep_first=True,
                 )
         except TestingTimeoutError:
-<<<<<<< HEAD
             # API will log the error but this TimeoutError should not block
             # the test execution to continue and it will still do a snapshot
             # as diff reference for the build run.
@@ -129,14 +128,6 @@
                 "wait_for_callbacks failed => status of invalid rqs %s",
                 list(
                     _ for _ in self.redux_state_rqs if not _.get("responseTime")
-=======
-            logger.error(
-                "wait_for_callbacks failed => status of invalid rqs %s",
-                list(
-                    _
-                    for _ in self.redux_state_rqs
-                    if not _.get("responseTime")
->>>>>>> d509dc62
                 ),
             )
             logger.debug("full content of the rqs => %s", self.redux_state_rqs)
