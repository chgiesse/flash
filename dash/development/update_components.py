import sys
import subprocess
import shlex
import os
import argparse
import shutil
import logging
import coloredlogs


class _CombinedFormatter(
    argparse.ArgumentDefaultsHelpFormatter, argparse.RawDescriptionHelpFormatter
):
    pass


logger = logging.getLogger(__name__)
coloredlogs.install(
    fmt="%(asctime)s,%(msecs)03d %(levelname)s - %(message)s", datefmt="%H:%M:%S"
)


<<<<<<< HEAD
def booststrap_components(components_source, install_type):
=======
def bootstrap_components(components_source, concurrency):
>>>>>>> 6ee23288

    is_windows = sys.platform == "win32"

    source_glob = (
        components_source
        if components_source != "all"
        else "dash-core-components|dash-html-components|dash-table"
    )

<<<<<<< HEAD
    cmd = shlex.split(
        "npx lerna exec --scope *@({})* -- npm {}".format(source_glob, install_type),
        posix=not is_windows,
    )
=======
    cmdstr = f"npx lerna exec --concurrency {concurrency} --scope *@({source_glob})* -- npm i"
    cmd = shlex.split(cmdstr, posix=not is_windows)
    print(cmdstr)
>>>>>>> 6ee23288

    with subprocess.Popen(
        cmd, stdout=subprocess.PIPE, stderr=subprocess.PIPE, shell=is_windows
    ) as proc:
        out, err = proc.communicate()
        status = proc.poll()

    if err:
        print(("🛑 " if status else "") + err.decode(), file=sys.stderr)

    if status or not out:
        print(
            "🚨 Failed installing npm dependencies for component packages: {source_glob} (status={status}) 🚨",
            file=sys.stderr,
        )
        sys.exit(1)
    else:
        print(
            f"🟢 Finished installing npm dependencies for component packages: {source_glob} 🟢",
            file=sys.stderr,
        )


def build_components(components_source, concurrency):

    is_windows = sys.platform == "win32"

    source_glob = (
        components_source
        if components_source != "all"
        else "dash-core-components|dash-html-components|dash-table"
    )

    cmdstr = f"npx lerna exec --concurrency {concurrency} --scope *@({source_glob})* -- npm run build"
    cmd = shlex.split(cmdstr, posix=not is_windows)
    print(cmdstr)

    with subprocess.Popen(
        cmd, stdout=subprocess.PIPE, stderr=subprocess.PIPE, shell=is_windows
    ) as proc:
        out, err = proc.communicate()
        status = proc.poll()

    if err:
        print(("🛑 " if status else "") + err.decode(), file=sys.stderr)

    if status or not out:
        print(
            f"🚨 Finished updating component packages: {source_glob} (status={status}) 🚨",
            file=sys.stderr,
        )
        sys.exit(1)

    for package in source_glob.split("|"):
        build_directory = os.path.join(
            "components", package, package.replace("-", "_").rstrip("/\\")
        )

        dest_dir = (
            "dcc"
            if package == "dash-core-components"
            else "html"
            if package == "dash-html-components"
            else "dash_table"
        )

        dest_path = os.path.join("dash", dest_dir)

        if not os.path.exists(dest_path):
            try:
                os.makedirs(dest_path)
            except OSError:
                logger.exception("🚨 Having issues manipulating %s", dest_path)
                sys.exit(1)

        if not os.path.exists(build_directory):
            print(
                "🚨 Could not locate build artifacts."
                + " Check that the npm build process completed"
                + f" successfully for package: {package} 🚨"
            )
            sys.exit(1)
        else:
            print(f"🚚 Moving build artifacts from {build_directory} to Dash 🚚")
            shutil.rmtree(dest_path)
            shutil.copytree(build_directory, dest_path)
            with open(os.path.join(dest_path, ".gitkeep"), "w"):
                pass
            print(f"🟢 Finished moving build artifacts from {build_directory} to Dash 🟢")


def cli():
    parser = argparse.ArgumentParser(
        prog="dash-update-components",
        formatter_class=_CombinedFormatter,
        description="Update the specified subcomponent libraries within Dash"
        " by copying over build artifacts, dependencies, and dependency metadata.",
    )
    parser.add_argument(
        "components_source",
        help="A glob string that matches the Dash component libraries to be updated"
        " (eg.'dash-table' // 'dash-core-components|dash-html-components' // 'all')."
        " The default argument is 'all'.",
        default="all",
    )
    parser.add_argument(
<<<<<<< HEAD
        "--ci",
        help="For clean-install use '--ci True'",
        default="False",
=======
        "--concurrency",
        type=int,
        default=3,
        help="Maximum concurrent steps, up to 3 (ie all components in parallel)",
>>>>>>> 6ee23288
    )

    args = parser.parse_args()

<<<<<<< HEAD
    booststrap_components(args.components_source, "ci" if args.ci == "True" else "i")
    build_components(args.components_source)
=======
    bootstrap_components(args.components_source, args.concurrency)
    build_components(args.components_source, args.concurrency)
>>>>>>> 6ee23288


if __name__ == "__main__":
    cli()<|MERGE_RESOLUTION|>--- conflicted
+++ resolved
@@ -20,11 +20,7 @@
 )
 
 
-<<<<<<< HEAD
-def booststrap_components(components_source, install_type):
-=======
-def bootstrap_components(components_source, concurrency):
->>>>>>> 6ee23288
+def bootstrap_components(components_source, concurrency, install_type):
 
     is_windows = sys.platform == "win32"
 
@@ -34,16 +30,9 @@
         else "dash-core-components|dash-html-components|dash-table"
     )
 
-<<<<<<< HEAD
-    cmd = shlex.split(
-        "npx lerna exec --scope *@({})* -- npm {}".format(source_glob, install_type),
-        posix=not is_windows,
-    )
-=======
-    cmdstr = f"npx lerna exec --concurrency {concurrency} --scope *@({source_glob})* -- npm i"
+    cmdstr = f"npx lerna exec --concurrency {concurrency} --scope *@({source_glob})* -- npm {install_type}"
     cmd = shlex.split(cmdstr, posix=not is_windows)
     print(cmdstr)
->>>>>>> 6ee23288
 
     with subprocess.Popen(
         cmd, stdout=subprocess.PIPE, stderr=subprocess.PIPE, shell=is_windows
@@ -150,27 +139,21 @@
         default="all",
     )
     parser.add_argument(
-<<<<<<< HEAD
-        "--ci",
-        help="For clean-install use '--ci True'",
-        default="False",
-=======
         "--concurrency",
         type=int,
         default=3,
         help="Maximum concurrent steps, up to 3 (ie all components in parallel)",
->>>>>>> 6ee23288
+    )
+    parser.add_argument(
+        "--ci",
+        help="For clean-install use '--ci True'",
+        default="False",
     )
 
     args = parser.parse_args()
 
-<<<<<<< HEAD
-    booststrap_components(args.components_source, "ci" if args.ci == "True" else "i")
-    build_components(args.components_source)
-=======
-    bootstrap_components(args.components_source, args.concurrency)
+    bootstrap_components(args.components_source, args.concurrency, "ci" if args.ci == "True" else "i")
     build_components(args.components_source, args.concurrency)
->>>>>>> 6ee23288
 
 
 if __name__ == "__main__":
