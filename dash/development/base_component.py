import abc
import inspect
import sys
from future.utils import with_metaclass

from .._utils import patch_collections_abc, _strings, stringify_id

MutableSequence = patch_collections_abc("MutableSequence")


# pylint: disable=no-init,too-few-public-methods
class ComponentRegistry:
    """Holds a registry of the namespaces used by components."""

    registry = set()

    @classmethod
    def get_resources(cls, resource_name):
        resources = []

        for module_name in cls.registry:
            module = sys.modules[module_name]
            resources.extend(getattr(module, resource_name, []))

        return resources


class ComponentMeta(abc.ABCMeta):

    # pylint: disable=arguments-differ
    def __new__(mcs, name, bases, attributes):
        component = abc.ABCMeta.__new__(mcs, name, bases, attributes)
        module = attributes["__module__"].split(".")[0]
        if name == "Component" or module == "builtins":
            # Don't do the base component
            # and the components loaded dynamically by load_component
            # as it doesn't have the namespace.
            return component

        ComponentRegistry.registry.add(module)

        return component


def is_number(s):
    try:
        float(s)
        return True
    except ValueError:
        return False


def _check_if_has_indexable_children(item):
    if not hasattr(item, "children") or (
        not isinstance(item.children, Component)
        and not isinstance(item.children, (tuple, MutableSequence))
    ):

        raise KeyError


class Component(with_metaclass(ComponentMeta, object)):
    class _UNDEFINED:
        def __repr__(self):
            return "undefined"

        def __str__(self):
            return "undefined"

    UNDEFINED = _UNDEFINED()

    class _REQUIRED:
        def __repr__(self):
            return "required"

        def __str__(self):
            return "required"

    REQUIRED = _REQUIRED()

    def __init__(self, **kwargs):
        # pylint: disable=super-init-not-called
        for k, v in list(kwargs.items()):
            # pylint: disable=no-member
            k_in_propnames = k in self._prop_names
<<<<<<< HEAD
            k_in_wildcards = any(  # pylint: disable=use-a-generator
                [k.startswith(w) for w in self._valid_wildcard_attributes]
=======
            k_in_wildcards = any(
                k.startswith(w) for w in self._valid_wildcard_attributes
>>>>>>> 357f2216
            )
            # e.g. "The dash_core_components.Dropdown component (version 1.6.0)
            # with the ID "my-dropdown"
            try:
                error_string_prefix = "The `{}.{}` component (version {}){}".format(
                    self._namespace,
                    self._type,
                    getattr(__import__(self._namespace), "__version__", "unknown"),
                    ' with the ID "{}"'.format(kwargs["id"]) if "id" in kwargs else "",
                )
            except ImportError:
                # Our tests create mock components with libraries that
                # aren't importable
                error_string_prefix = "The `{}` component{}".format(
                    self._type,
                    ' with the ID "{}"'.format(kwargs["id"]) if "id" in kwargs else "",
                )

            if not k_in_propnames and not k_in_wildcards:
                raise TypeError(
                    "{} received an unexpected keyword argument: `{}`".format(
                        error_string_prefix, k
                    )
                    + "\nAllowed arguments: {}".format(  # pylint: disable=no-member
                        ", ".join(sorted(self._prop_names))
                    )
                )

            if k != "children" and isinstance(v, Component):
                raise TypeError(
                    error_string_prefix
                    + " detected a Component for a prop other than `children`\n"
                    + "Did you forget to wrap multiple `children` in an array?\n"
                    + "Prop {} has value {}\n".format(k, repr(v))
                )

            if k == "id":
                if isinstance(v, dict):
                    for id_key, id_val in v.items():
                        if not isinstance(id_key, _strings):
                            raise TypeError(
                                "dict id keys must be strings,\n"
                                + "found {!r} in id {!r}".format(id_key, v)
                            )
                        if not isinstance(id_val, _strings + (int, float, bool)):
                            raise TypeError(
                                "dict id values must be strings, numbers or bools,\n"
                                + "found {!r} in id {!r}".format(id_val, v)
                            )
                elif not isinstance(v, _strings):
                    raise TypeError(
                        "`id` prop must be a string or dict, not {!r}".format(v)
                    )

            setattr(self, k, v)

    def to_plotly_json(self):
        # Add normal properties
        props = {
            p: getattr(self, p)
            for p in self._prop_names  # pylint: disable=no-member
            if hasattr(self, p)
        }
        # Add the wildcard properties data-* and aria-*
        props.update(
            {
                k: getattr(self, k)
                for k in self.__dict__
                if any(
                    k.startswith(w)
                    # pylint:disable=no-member
                    for w in self._valid_wildcard_attributes
                )
            }
        )
        as_json = {
            "props": props,
            "type": self._type,  # pylint: disable=no-member
            "namespace": self._namespace,  # pylint: disable=no-member
        }

        return as_json

    # pylint: disable=too-many-branches, too-many-return-statements
    # pylint: disable=redefined-builtin, inconsistent-return-statements
    def _get_set_or_delete(self, id, operation, new_item=None):
        _check_if_has_indexable_children(self)

        # pylint: disable=access-member-before-definition,
        # pylint: disable=attribute-defined-outside-init
        if isinstance(self.children, Component):
            if getattr(self.children, "id", None) is not None:
                # Woohoo! It's the item that we're looking for
                if self.children.id == id:
                    if operation == "get":
                        return self.children
                    if operation == "set":
                        self.children = new_item
                        return
                    if operation == "delete":
                        self.children = None
                        return

            # Recursively dig into its subtree
            try:
                if operation == "get":
                    return self.children.__getitem__(id)
                if operation == "set":
                    self.children.__setitem__(id, new_item)
                    return
                if operation == "delete":
                    self.children.__delitem__(id)
                    return
            except KeyError:
                pass

        # if children is like a list
        if isinstance(self.children, (tuple, MutableSequence)):
            for i, item in enumerate(self.children):
                # If the item itself is the one we're looking for
                if getattr(item, "id", None) == id:
                    if operation == "get":
                        return item
                    if operation == "set":
                        self.children[i] = new_item
                        return
                    if operation == "delete":
                        del self.children[i]
                        return

                # Otherwise, recursively dig into that item's subtree
                # Make sure it's not like a string
                elif isinstance(item, Component):
                    try:
                        if operation == "get":
                            return item.__getitem__(id)
                        if operation == "set":
                            item.__setitem__(id, new_item)
                            return
                        if operation == "delete":
                            item.__delitem__(id)
                            return
                    except KeyError:
                        pass

        # The end of our branch
        # If we were in a list, then this exception will get caught
        raise KeyError(id)

    # Magic methods for a mapping interface:
    # - __getitem__
    # - __setitem__
    # - __delitem__
    # - __iter__
    # - __len__

    def __getitem__(self, id):  # pylint: disable=redefined-builtin
        """Recursively find the element with the given ID through the tree of
        children."""

        # A component's children can be undefined, a string, another component,
        # or a list of components.
        return self._get_set_or_delete(id, "get")

    def __setitem__(self, id, item):  # pylint: disable=redefined-builtin
        """Set an element by its ID."""
        return self._get_set_or_delete(id, "set", item)

    def __delitem__(self, id):  # pylint: disable=redefined-builtin
        """Delete items by ID in the tree of children."""
        return self._get_set_or_delete(id, "delete")

    def _traverse(self):
        """Yield each item in the tree."""
        for t in self._traverse_with_paths():
            yield t[1]

    @staticmethod
    def _id_str(component):
        id_ = stringify_id(getattr(component, "id", ""))
        return id_ and " (id={:s})".format(id_)

    def _traverse_with_paths(self):
        """Yield each item with its path in the tree."""
        children = getattr(self, "children", None)
        children_type = type(children).__name__
        children_string = children_type + self._id_str(children)

        # children is just a component
        if isinstance(children, Component):
            yield "[*] " + children_string, children
            # pylint: disable=protected-access
            for p, t in children._traverse_with_paths():
                yield "\n".join(["[*] " + children_string, p]), t

        # children is a list of components
        elif isinstance(children, (tuple, MutableSequence)):
            for idx, i in enumerate(children):
                list_path = "[{:d}] {:s}{}".format(
                    idx, type(i).__name__, self._id_str(i)
                )
                yield list_path, i

                if isinstance(i, Component):
                    # pylint: disable=protected-access
                    for p, t in i._traverse_with_paths():
                        yield "\n".join([list_path, p]), t

    def _traverse_ids(self):
        """Yield components with IDs in the tree of children."""
        for t in self._traverse():
            if isinstance(t, Component) and getattr(t, "id", None) is not None:
                yield t

    def __iter__(self):
        """Yield IDs in the tree of children."""
        for t in self._traverse_ids():
            yield t.id

    def __len__(self):
        """Return the number of items in the tree."""
        # TODO - Should we return the number of items that have IDs
        # or just the number of items?
        # The number of items is more intuitive but returning the number
        # of IDs matches __iter__ better.
        length = 0
        if getattr(self, "children", None) is None:
            length = 0
        elif isinstance(self.children, Component):
            length = 1
            length += len(self.children)
        elif isinstance(self.children, (tuple, MutableSequence)):
            for c in self.children:
                length += 1
                if isinstance(c, Component):
                    length += len(c)
        else:
            # string or number
            length = 1
        return length

    def __repr__(self):
        # pylint: disable=no-member
        props_with_values = [
            c for c in self._prop_names if getattr(self, c, None) is not None
        ] + [
            c
            for c in self.__dict__
            if any(c.startswith(wc_attr) for wc_attr in self._valid_wildcard_attributes)
        ]
        if any(p != "children" for p in props_with_values):
            props_string = ", ".join(
                "{prop}={value}".format(prop=p, value=repr(getattr(self, p)))
                for p in props_with_values
            )
        else:
            props_string = repr(getattr(self, "children", None))
        return "{type}({props_string})".format(
            type=self._type, props_string=props_string
        )


def _explicitize_args(func):
    # Python 2
    if hasattr(func, "func_code"):
        varnames = func.func_code.co_varnames
    # Python 3
    else:
        varnames = func.__code__.co_varnames

    def wrapper(*args, **kwargs):
        if "_explicit_args" in kwargs.keys():
            raise Exception("Variable _explicit_args should not be set.")
        kwargs["_explicit_args"] = list(
            set(list(varnames[: len(args)]) + [k for k, _ in kwargs.items()])
        )
        if "self" in kwargs["_explicit_args"]:
            kwargs["_explicit_args"].remove("self")
        return func(*args, **kwargs)

    # If Python 3, we can set the function signature to be correct
    if hasattr(inspect, "signature"):
        # pylint: disable=no-member
        new_sig = inspect.signature(wrapper).replace(
            parameters=inspect.signature(func).parameters.values()
        )
        wrapper.__signature__ = new_sig
    return wrapper<|MERGE_RESOLUTION|>--- conflicted
+++ resolved
@@ -83,13 +83,8 @@
         for k, v in list(kwargs.items()):
             # pylint: disable=no-member
             k_in_propnames = k in self._prop_names
-<<<<<<< HEAD
-            k_in_wildcards = any(  # pylint: disable=use-a-generator
-                [k.startswith(w) for w in self._valid_wildcard_attributes]
-=======
             k_in_wildcards = any(
                 k.startswith(w) for w in self._valid_wildcard_attributes
->>>>>>> 357f2216
             )
             # e.g. "The dash_core_components.Dropdown component (version 1.6.0)
             # with the ID "my-dropdown"
