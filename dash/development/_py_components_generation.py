--- conflicted
+++ resolved
@@ -75,14 +75,10 @@
         component_name=typename,
         props=filtered_props,
         description=description).replace('\r\n', '\n')
-<<<<<<< HEAD
-    events = '[' + ', '.join(parse_events(props)) + ']'
-=======
 
     prohibit_events(props)
 
     # pylint: disable=unused-variable
->>>>>>> 8bfa0310
     prop_keys = list(props.keys())
     if 'children' in props:
         prop_keys.remove('children')
@@ -97,13 +93,8 @@
           '{:s}=Component.UNDEFINED'.format(p))
          for p in prop_keys
          if not p.endswith("-*") and
-<<<<<<< HEAD
-         p not in kwlist and
-         p not in ['dashEvents', 'fireEvent', 'setProps']] + ["**kwargs"]
-=======
          p not in python_keywords and
-         p != 'setProps'] + ['**kwargs']
->>>>>>> 8bfa0310
+         p != 'setProps'] + ["**kwargs"]
     )
     required_args = required_props(props)
     return c.format(
@@ -113,7 +104,6 @@
         list_of_valid_wildcard_attr_prefixes=wildcard_prefixes,
         list_of_valid_keys=list_of_valid_keys,
         docstring=docstring,
-        events=events,
         default_argtext=default_argtext,
         argtext=argtext,
         required_props=required_args
