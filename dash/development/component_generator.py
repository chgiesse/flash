from __future__ import print_function
from collections import OrderedDict

import json
import sys
import subprocess
import shlex
import os
import argparse
import shutil
import functools

import pkg_resources
import yaml

from ._r_components_generation import write_class_file
from ._r_components_generation import generate_exports
from ._py_components_generation import generate_class_file
from ._py_components_generation import generate_imports
from ._py_components_generation import generate_classes_files
from ._jl_components_generation import generate_struct_file
from ._jl_components_generation import generate_module


reserved_words = [
    "UNDEFINED",
    "REQUIRED",
    "to_plotly_json",
    "available_properties",
    "available_wildcard_properties",
    "_.*",
]


class _CombinedFormatter(
    argparse.ArgumentDefaultsHelpFormatter, argparse.RawDescriptionHelpFormatter
):
    pass


# pylint: disable=too-many-locals, too-many-arguments
def generate_components(
    components_source,
    project_shortname,
    package_info_filename="package.json",
    ignore="^_",
    rprefix=None,
    rdepends="",
    rimports="",
    rsuggests="",
    jlprefix=None,
    metadata=None,
):

    project_shortname = project_shortname.replace("-", "_").rstrip("/\\")

    is_windows = sys.platform == "win32"

    extract_path = pkg_resources.resource_filename("dash", "extract-meta.js")

    reserved_patterns = "|".join("^{}$".format(p) for p in reserved_words)

    os.environ["NODE_PATH"] = "node_modules"

    shutil.copyfile(
        "package.json", os.path.join(project_shortname, package_info_filename)
    )

<<<<<<< HEAD
    with subprocess.Popen(
        cmd, stdout=subprocess.PIPE, stderr=subprocess.PIPE, shell=is_windows
    ) as proc:
        out, err = proc.communicate()
        status = proc.poll()

    if err:
        print(err.decode(), file=sys.stderr)

    if not out:
        print(
            "Error generating metadata in {} (status={})".format(
                project_shortname, status
=======
    if not metadata:
        cmd = shlex.split(
            'node {} "{}" "{}" {}'.format(
                extract_path, ignore, reserved_patterns, components_source
>>>>>>> 357f2216
            ),
            posix=not is_windows,
        )

        proc = subprocess.Popen(
            cmd, stdout=subprocess.PIPE, stderr=subprocess.PIPE, shell=is_windows
        )
        out, err = proc.communicate()
        status = proc.poll()

        if err:
            print(err.decode(), file=sys.stderr)

        if not out:
            print(
                "Error generating metadata in {} (status={})".format(
                    project_shortname, status
                ),
                file=sys.stderr,
            )
            sys.exit(1)

        metadata = safe_json_loads(out.decode("utf-8"))

    generator_methods = [generate_class_file]

    if rprefix is not None or jlprefix is not None:
        with open("package.json", "r") as f:
            pkg_data = safe_json_loads(f.read())

    if rprefix is not None:
        if not os.path.exists("man"):
            os.makedirs("man")
        if not os.path.exists("R"):
            os.makedirs("R")
        if os.path.isfile("dash-info.yaml"):
            with open("dash-info.yaml") as yamldata:
                rpkg_data = yaml.safe_load(yamldata)
        else:
            rpkg_data = None
        generator_methods.append(
            functools.partial(write_class_file, prefix=rprefix, rpkg_data=rpkg_data)
        )

    if jlprefix is not None:
        generator_methods.append(
            functools.partial(generate_struct_file, prefix=jlprefix)
        )

    components = generate_classes_files(project_shortname, metadata, *generator_methods)

    with open(os.path.join(project_shortname, "metadata.json"), "w") as f:
        json.dump(metadata, f, indent=2)

    generate_imports(project_shortname, components)

    if rprefix is not None:
        generate_exports(
            project_shortname,
            components,
            metadata,
            pkg_data,
            rpkg_data,
            rprefix,
            rdepends,
            rimports,
            rsuggests,
        )

    if jlprefix is not None:
        generate_module(project_shortname, components, metadata, pkg_data, jlprefix)


def safe_json_loads(s):
    jsondata_unicode = json.loads(s, object_pairs_hook=OrderedDict)
    if sys.version_info[0] >= 3:
        return jsondata_unicode
    return byteify(jsondata_unicode)


def component_build_arg_parser():
    parser = argparse.ArgumentParser(
        prog="dash-generate-components",
        formatter_class=_CombinedFormatter,
        description="Generate dash components by extracting the metadata "
        "using react-docgen. Then map the metadata to Python classes.",
    )
    parser.add_argument("components_source", help="React components source directory.")
    parser.add_argument(
        "project_shortname", help="Name of the project to export the classes files."
    )
    parser.add_argument(
        "-p",
        "--package-info-filename",
        default="package.json",
        help="The filename of the copied `package.json` to `project_shortname`",
    )
    parser.add_argument(
        "-i",
        "--ignore",
        default="^_",
        help="Files/directories matching the pattern will be ignored",
    )
    parser.add_argument(
        "--r-prefix",
        help="Specify a prefix for Dash for R component names, write "
        "components to R dir, create R package.",
    )
    parser.add_argument(
        "--r-depends",
        default="",
        help="Specify a comma-separated list of R packages to be "
        "inserted into the Depends field of the DESCRIPTION file.",
    )
    parser.add_argument(
        "--r-imports",
        default="",
        help="Specify a comma-separated list of R packages to be "
        "inserted into the Imports field of the DESCRIPTION file.",
    )
    parser.add_argument(
        "--r-suggests",
        default="",
        help="Specify a comma-separated list of R packages to be "
        "inserted into the Suggests field of the DESCRIPTION file.",
    )
    parser.add_argument(
        "--jl-prefix",
        help="Specify a prefix for Dash for R component names, write "
        "components to R dir, create R package.",
    )
    return parser


def cli():
    args = component_build_arg_parser().parse_args()
    generate_components(
        args.components_source,
        args.project_shortname,
        package_info_filename=args.package_info_filename,
        ignore=args.ignore,
        rprefix=args.r_prefix,
        rdepends=args.r_depends,
        rimports=args.r_imports,
        rsuggests=args.r_suggests,
        jlprefix=args.jl_prefix,
    )


# pylint: disable=undefined-variable
def byteify(input_object):
    if isinstance(input_object, dict):
        return OrderedDict(
            [(byteify(key), byteify(value)) for key, value in input_object.iteritems()]
        )
    if isinstance(input_object, list):
        return [byteify(element) for element in input_object]
    if isinstance(input_object, unicode):  # noqa:F821
        return input_object.encode("utf-8")
    return input_object


if __name__ == "__main__":
    cli()<|MERGE_RESOLUTION|>--- conflicted
+++ resolved
@@ -66,26 +66,10 @@
         "package.json", os.path.join(project_shortname, package_info_filename)
     )
 
-<<<<<<< HEAD
-    with subprocess.Popen(
-        cmd, stdout=subprocess.PIPE, stderr=subprocess.PIPE, shell=is_windows
-    ) as proc:
-        out, err = proc.communicate()
-        status = proc.poll()
-
-    if err:
-        print(err.decode(), file=sys.stderr)
-
-    if not out:
-        print(
-            "Error generating metadata in {} (status={})".format(
-                project_shortname, status
-=======
     if not metadata:
         cmd = shlex.split(
             'node {} "{}" "{}" {}'.format(
                 extract_path, ignore, reserved_patterns, components_source
->>>>>>> 357f2216
             ),
             posix=not is_windows,
         )
