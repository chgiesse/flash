# -*- coding: utf-8 -*-
from __future__ import unicode_literals
import shlex
import sys
import uuid
import hashlib
import collections
import subprocess
import logging
import io
import json
from functools import wraps
import future.utils as utils
from . import exceptions

logger = logging.getLogger()

# py2/3 json.dumps-compatible strings - these are equivalent in py3, not in py2
# note because we import unicode_literals u"" and "" are both unicode
_strings = (type(u""), type(utils.bytes_to_native_str(b"")))


def interpolate_str(template, **data):
    s = template
    for k, v in data.items():
        key = "{%" + k + "%}"
        s = s.replace(key, v)
    return s


def format_tag(tag_name, attributes, inner="", closed=False, opened=False):
    tag = "<{tag} {attributes}"
    if closed:
        tag += "/>"
    elif opened:
        tag += ">"
    else:
        tag += ">" + inner + "</{tag}>"
    return tag.format(
        tag=tag_name,
        attributes=" ".join(['{}="{}"'.format(k, v) for k, v in attributes.items()]),
    )


def generate_hash():
    return str(uuid.uuid4().hex).strip("-")


def get_asset_path(requests_pathname, asset_path, asset_url_path):

    return "/".join(
        [
            # Only take the first part of the pathname
            requests_pathname.rstrip("/"),
            asset_url_path,
            asset_path,
        ]
    )


def get_relative_path(requests_pathname, path):
    if requests_pathname == "/" and path == "":
        return "/"
    elif requests_pathname != "/" and path == "":
        return requests_pathname
    elif not path.startswith("/"):
        raise exceptions.UnsupportedRelativePath(
            "Paths that aren't prefixed with a leading / are not supported.\n"
            + "You supplied: {}".format(path)
        )
    return "/".join([requests_pathname.rstrip("/"), path.lstrip("/")])



def strip_relative_path(requests_pathname, path):
    if path is None:
        return None
    elif (
        requests_pathname != "/" and not path.startswith(requests_pathname.rstrip("/"))
    ) or (requests_pathname == "/" and not path.startswith("/")):
        raise exceptions.UnsupportedRelativePath(
            "Paths that aren't prefixed with a leading "
            + "requests_pathname_prefix are not supported.\n"
            + "You supplied: {} and requests_pathname_prefix was {}".format(
                path, requests_pathname
            )
        )
    if requests_pathname != "/" and path.startswith(requests_pathname.rstrip("/")):
        path = path.replace(
            # handle the case where the path might be `/my-dash-app`
            # but the requests_pathname_prefix is `/my-dash-app/`
            requests_pathname.rstrip("/"),
            "",
            1,
        )
    return path.strip("/")


# pylint: disable=no-member
def patch_collections_abc(member):
    return getattr(collections if utils.PY2 else collections.abc, member)


class AttributeDict(dict):
    """Dictionary subclass enabling attribute lookup/assignment of keys/values.

    For example::
        >>> m = AttributeDict({'foo': 'bar'})
        >>> m.foo
        'bar'
        >>> m.foo = 'not bar'
        >>> m['foo']
        'not bar'
    ``AttributeDict`` objects also provide ``.first()`` which acts like
    ``.get()`` but accepts multiple keys as arguments, and returns the value of
    the first hit, e.g.::
        >>> m = AttributeDict({'foo': 'bar', 'biz': 'baz'})
        >>> m.first('wrong', 'incorrect', 'foo', 'biz')
        'bar'
    """

    def __setattr__(self, key, value):
        self[key] = value

    def __getattr__(self, key):
        try:
            return self[key]
        except KeyError:
            pass
        # to conform with __getattr__ spec
        # but get out of the except block so it doesn't look like a nested err
        raise AttributeError(key)

    def set_read_only(self, names, msg="Attribute is read-only"):
        object.__setattr__(self, "_read_only", names)
        object.__setattr__(self, "_read_only_msg", msg)

    def finalize(self, msg="Object is final: No new keys may be added."):
        """Prevent any new keys being set."""
        object.__setattr__(self, "_final", msg)

    def __setitem__(self, key, val):
        if key in self.__dict__.get("_read_only", []):
            raise AttributeError(self._read_only_msg, key)

        final_msg = self.__dict__.get("_final")
        if final_msg and key not in self:
            raise AttributeError(final_msg, key)

        return super(AttributeDict, self).__setitem__(key, val)

    # pylint: disable=inconsistent-return-statements
    def first(self, *names):
        for name in names:
            value = self.get(name)
            if value:
                return value


def create_callback_id(output):
    if isinstance(output, (list, tuple)):
        return "..{}..".format(
            "...".join(
<<<<<<< HEAD
                "{}.{}".format(
                    # A single dot within a dict id key or value is OK
                    # but in case of multiple dots together escape each dot
                    # with `\` so we don't mistake it for multi-outputs
                    x.component_id_str().replace(".", "\\."),
                    x.component_property
                )
                for x in output
=======
                "{}.{}".format(x.component_id, x.component_property) for x in output
>>>>>>> 5e406868
            )
        )

    return "{}.{}".format(
        output.component_id_str().replace(".", "\\."),
        output.component_property
    )


# inverse of create_callback_id - should only be relevant if an old renderer is
# hooked up to a new back end, which will only happen in special cases like
# embedded
def split_callback_id(callback_id):
    if callback_id.startswith(".."):
        return [split_callback_id(oi) for oi in callback_id[2:-2].split("...")]

    id_, prop = callback_id.rsplit(".", 1)
    return {"id": id_, "property": prop}


def stringify_id(id_):
    if isinstance(id_, dict):
        return json.dumps(id_, sort_keys=True, separators=(",", ":"))
    return id_


def inputs_to_dict(inputs_list):
    inputs = {}
    for i in inputs_list:
        inputsi = i if isinstance(i, list) else [i]
        for ii in inputsi:
            id_str = stringify_id(ii["id"])
            inputs["{}.{}".format(id_str, ii["property"])] = ii.get("value")
    return inputs


def inputs_to_vals(inputs):
    return [
        [ii.get("value") for ii in i] if isinstance(i, list) else i.get("value")
        for i in inputs
    ]


def run_command_with_process(cmd):
    is_win = sys.platform == "win32"
    proc = subprocess.Popen(shlex.split(cmd, posix=is_win), shell=is_win)
    proc.wait()
    if proc.poll() is None:
        logger.warning("🚨 trying to terminate subprocess in safe way")
        try:
            proc.communicate()
        except Exception:  # pylint: disable=broad-except
            logger.exception("🚨 first try communicate failed")
            proc.kill()
            proc.communicate()


def compute_md5(path):
    with io.open(path, encoding="utf-8") as fp:
        return hashlib.md5(fp.read().encode("utf-8")).hexdigest()


def job(msg=""):
    def wrapper(func):
        @wraps(func)
        def _wrapper(*args, **kwargs):
            logger.info("🏗️  [%s] 🏗️️  - %s", func.__name__, msg)
            res = func(*args, **kwargs)
            logger.info("::: 🍻🍻🍻 [%s] job done 🍻🍻🍻 :::", func.__name__)
            return res

        return _wrapper

    return wrapper<|MERGE_RESOLUTION|>--- conflicted
+++ resolved
@@ -71,7 +71,6 @@
     return "/".join([requests_pathname.rstrip("/"), path.lstrip("/")])
 
 
-
 def strip_relative_path(requests_pathname, path):
     if path is None:
         return None
@@ -161,7 +160,6 @@
     if isinstance(output, (list, tuple)):
         return "..{}..".format(
             "...".join(
-<<<<<<< HEAD
                 "{}.{}".format(
                     # A single dot within a dict id key or value is OK
                     # but in case of multiple dots together escape each dot
@@ -170,9 +168,6 @@
                     x.component_property
                 )
                 for x in output
-=======
-                "{}.{}".format(x.component_id, x.component_property) for x in output
->>>>>>> 5e406868
             )
         )
 
