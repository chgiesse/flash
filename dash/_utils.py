# -*- coding: utf-8 -*-
import shlex
import sys
import uuid
import hashlib
import collections
import subprocess
import logging
import io
import json
import secrets
import string
import inspect
<<<<<<< HEAD
import warnings
=======
import re

>>>>>>> 0bd44527
from html import escape
from functools import wraps
from typing import Union
from quart.utils import run_sync
from dash.types import RendererHooks


logger = logging.getLogger()


def to_json(value):
    # pylint: disable=import-outside-toplevel
    from plotly.io.json import to_json_plotly

    return to_json_plotly(value)


def interpolate_str(template, **data):
    s = template
    for k, v in data.items():
        key = "{%" + k + "%}"
        s = s.replace(key, v)
    return s


def format_tag(
    tag_name, attributes, inner="", closed=False, opened=False, sanitize=False
):
    attributes = " ".join(
        [f'{k}="{escape(v) if sanitize else v}"' for k, v in attributes.items()]
    )
    tag = f"<{tag_name} {attributes}"
    if closed:
        tag += "/>"
    elif opened:
        tag += ">"
    else:
        tag += ">" + inner + f"</{tag_name}>"
    return tag


def generate_hash():
    return str(uuid.uuid4().hex).strip("-")


# pylint: disable=no-member
def patch_collections_abc(member):
    return getattr(collections.abc, member)


class AttributeDict(dict):
    """Dictionary subclass enabling attribute lookup/assignment of keys/values.

    For example::
        >>> m = AttributeDict({'foo': 'bar'})
        >>> m.foo
        'bar'
        >>> m.foo = 'not bar'
        >>> m['foo']
        'not bar'
    ``AttributeDict`` objects also provide ``.first()`` which acts like
    ``.get()`` but accepts multiple keys as arguments, and returns the value of
    the first hit, e.g.::
        >>> m = AttributeDict({'foo': 'bar', 'biz': 'baz'})
        >>> m.first('wrong', 'incorrect', 'foo', 'biz')
        'bar'
    """

    def __setattr__(self, key, value):
        self[key] = value

    def __getattr__(self, key):
        try:
            return self[key]
        except KeyError:
            pass
        # to conform with __getattr__ spec
        # but get out of the except block so it doesn't look like a nested err
        raise AttributeError(key)

    def set_read_only(self, names, msg="Attribute is read-only"):
        """
        Designate named attributes as read-only with the corresponding msg

        Method is additive. Making additional calls to this method will update
        existing messages and add to the current set of _read_only names.
        """
        new_read_only = {name: msg for name in names}
        if getattr(self, "_read_only", False):
            self._read_only.update(new_read_only)
        else:
            object.__setattr__(self, "_read_only", new_read_only)

    def finalize(self, msg="Object is final: No new keys may be added."):
        """Prevent any new keys being set."""
        object.__setattr__(self, "_final", msg)

    def __setitem__(self, key, val):
        if key in self.__dict__.get("_read_only", {}):
            raise AttributeError(self._read_only[key], key)

        final_msg = self.__dict__.get("_final")
        if final_msg and key not in self:
            raise AttributeError(final_msg, key)

        return super().__setitem__(key, val)

    def update(self, other):
        # Overrides dict.update() to use __setitem__ above
        for k, v in other.items():
            self[k] = v

    # pylint: disable=inconsistent-return-statements
    def first(self, *names):
        for name in names:
            value = self.get(name)
            if value:
                return value
        if not names:
            return next(iter(self), {})


def create_callback_id(output, inputs, no_output=False):
    # A single dot within a dict id key or value is OK
    # but in case of multiple dots together escape each dot
    # with `\` so we don't mistake it for multi-outputs
    hashed_inputs = None

    def _hash_inputs():
        return hashlib.sha256(
            ".".join(str(x) for x in inputs).encode("utf-8")
        ).hexdigest()

    def _concat(x):
        nonlocal hashed_inputs
        _id = x.component_id_str().replace(".", "\\.") + "." + x.component_property
        if x.allow_duplicate:
            if not hashed_inputs:
                hashed_inputs = _hash_inputs()
            # Actually adds on the property part.
            _id += f"@{hashed_inputs}"
        return _id

    if no_output:
        # No output will hash the inputs.
        return _hash_inputs()

    if isinstance(output, (list, tuple)):
        return ".." + "...".join(_concat(x) for x in output) + ".."

    return _concat(output)


# inverse of create_callback_id - should only be relevant if an old renderer is
# hooked up to a new back end, which will only happen in special cases like
# embedded
def split_callback_id(callback_id):
    if callback_id.startswith(".."):
        return [split_callback_id(oi) for oi in callback_id[2:-2].split("...")]

    id_, prop = callback_id.rsplit(".", 1)
    return {"id": id_, "property": prop}


def stringify_id(id_):
    def _json(k, v):
        vstr = v.to_json() if hasattr(v, "to_json") else json.dumps(v)
        return f"{json.dumps(k)}:{vstr}"

    if isinstance(id_, dict):
        return "{" + ",".join(_json(k, id_[k]) for k in sorted(id_)) + "}"
    return id_


def inputs_to_dict(inputs_list):
    inputs = AttributeDict()
    for i in inputs_list:
        inputsi = i if isinstance(i, list) else [i]
        for ii in inputsi:
            id_str = stringify_id(ii["id"])
            inputs[f'{id_str}.{ii["property"]}'] = ii.get("value")
    return inputs


def convert_to_AttributeDict(nested_list):
    new_dict = []
    for i in nested_list:
        if isinstance(i, dict):
            new_dict.append(AttributeDict(i))
        else:
            new_dict.append([AttributeDict(ii) for ii in i])
    return new_dict


def inputs_to_vals(inputs):
    return [
        [ii.get("value") for ii in i] if isinstance(i, list) else i.get("value")
        for i in inputs
    ]


def run_command_with_process(cmd):
    is_win = sys.platform == "win32"
    with subprocess.Popen(shlex.split(cmd, posix=is_win), shell=is_win) as proc:
        proc.wait()
        if proc.poll() is None:
            logger.warning("🚨 trying to terminate subprocess in safe way")
            try:
                proc.communicate()
            except Exception:  # pylint: disable=broad-except
                logger.exception("🚨 first try communicate failed")
                proc.kill()
                proc.communicate()


def compute_hash(path):
    with io.open(path, encoding="utf-8") as fp:
        return hashlib.sha256(fp.read().encode("utf-8")).hexdigest()


def job(msg=""):
    def wrapper(func):
        @wraps(func)
        def _wrapper(*args, **kwargs):
            logger.info("🏗️  [%s] 🏗️️  - %s", func.__name__, msg)
            res = func(*args, **kwargs)
            logger.info("::: 🍻🍻🍻 [%s] job done 🍻🍻🍻 :::", func.__name__)
            return res

        return _wrapper

    return wrapper


def gen_salt(chars):
    return "".join(
        secrets.choice(string.ascii_letters + string.digits) for _ in range(chars)
    )


class OrderedSet(collections.abc.MutableSet):
    def __init__(self, *args):
        self._data = []
        for i in args:
            self.add(i)

    def add(self, value):
        if value not in self._data:
            self._data.append(value)

    def discard(self, value):
        self._data.remove(value)

    def __contains__(self, x):
        return x in self._data

    def __len__(self):
        return len(self._data)

    def __iter__(self):
        for i in self._data:
            yield i


def coerce_to_list(obj):
    if not isinstance(obj, (list, tuple)):
        return [obj]
    return obj


def clean_property_name(name: str):
    return name.split("@")[0]


def hooks_to_js_object(hooks: Union[RendererHooks, None]) -> str:
    if hooks is None:
        return ""
    hook_str = ",".join(f"{key}: {val}" for key, val in hooks.items())

    return f"{{{hook_str}}}"


def parse_version(version):
    return tuple(int(s) for s in version.split("."))


def get_caller_name():
    stack = inspect.stack()
    for s in stack:
        if s.function == "<module>":
            return s.frame.f_locals.get("__name__", "__main__")

    return "__main__"


<<<<<<< HEAD
async def _invoke_callback(func, *func_args, **func_kwargs):

    if inspect.iscoroutinefunction(func):
        output_value = await func(*func_args, **func_kwargs)  # %% callback invoked %%

    else:
        output_value = await run_sync(func)(
            *func_args, **func_kwargs
        )  # %% callback invoked %%

        warnings.warn(
            f"Function '{func.__name__}' should be a coroutine function (defined with 'async def'). "
            "While it will still work, this may impact performance and is deprecated.",
            stacklevel=2,
        )

    return output_value
=======
def pascal_case(name: Union[str, None]):
    s = re.sub(r"\s", "_", str(name))
    # Replace leading `_`
    s = re.sub("^[_]+", "", s)
    if not s:
        return s
    return s[0].upper() + re.sub(
        r"[\-_\.]+([a-z])", lambda match: match.group(1).upper(), s[1:]
    )
>>>>>>> 0bd44527
<|MERGE_RESOLUTION|>--- conflicted
+++ resolved
@@ -11,12 +11,9 @@
 import secrets
 import string
 import inspect
-<<<<<<< HEAD
 import warnings
-=======
 import re
 
->>>>>>> 0bd44527
 from html import escape
 from functools import wraps
 from typing import Union
@@ -312,25 +309,6 @@
     return "__main__"
 
 
-<<<<<<< HEAD
-async def _invoke_callback(func, *func_args, **func_kwargs):
-
-    if inspect.iscoroutinefunction(func):
-        output_value = await func(*func_args, **func_kwargs)  # %% callback invoked %%
-
-    else:
-        output_value = await run_sync(func)(
-            *func_args, **func_kwargs
-        )  # %% callback invoked %%
-
-        warnings.warn(
-            f"Function '{func.__name__}' should be a coroutine function (defined with 'async def'). "
-            "While it will still work, this may impact performance and is deprecated.",
-            stacklevel=2,
-        )
-
-    return output_value
-=======
 def pascal_case(name: Union[str, None]):
     s = re.sub(r"\s", "_", str(name))
     # Replace leading `_`
@@ -340,4 +318,22 @@
     return s[0].upper() + re.sub(
         r"[\-_\.]+([a-z])", lambda match: match.group(1).upper(), s[1:]
     )
->>>>>>> 0bd44527
+
+
+async def _invoke_callback(func, *func_args, **func_kwargs):
+
+    if inspect.iscoroutinefunction(func):
+        output_value = await func(*func_args, **func_kwargs)  # %% callback invoked %%
+
+    else:
+        output_value = await run_sync(func)(
+            *func_args, **func_kwargs
+        )  # %% callback invoked %%
+
+        warnings.warn(
+            f"Function '{func.__name__}' should be a coroutine function (defined with 'async def'). "
+            "While it will still work, this may impact performance and is deprecated.",
+            stacklevel=2,
+        )
+
+    return output_value