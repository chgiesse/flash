--- conflicted
+++ resolved
@@ -35,13 +35,7 @@
 from . import _watch
 from . import _configs
 
-<<<<<<< HEAD
-_default_index = '''
-<!DOCTYPE html>
-=======
-
 _default_index = '''<!DOCTYPE html>
->>>>>>> 5b155f1e
 <html>
     <head>
         {%metas%}
