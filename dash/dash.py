--- conflicted
+++ resolved
@@ -170,13 +170,8 @@
         for pages of a multi-page app. Default ``'pages``.
     :type pages_folder: string
 
-<<<<<<< HEAD
-    : param pages:  Dafault False.  When True, the `pages` feature for multi-page
+    : param pages:  Default False.  When True, the `pages` feature for multi-page
         apps is enabled.
-=======
-    : param pages:  Default False.  When True, the `pages` feature for multi-page
-     apps is enabled.
->>>>>>> 63abbe4e
     :type pages: boolean
 
     :param assets_url_path: The local urls for assets will be:
