--- conflicted
+++ resolved
@@ -703,19 +703,14 @@
             ["POST"],
         )
         self._add_url("_reload-hash", self.serve_reload_hash)
-<<<<<<< HEAD
         self._add_url(
             "_favicon.ico",
             self.backend._serve_default_favicon,  # pylint: disable=protected-access
         )
+        if self.config.health_endpoint is not None:
+            self._add_url(self.config.health_endpoint, self.serve_health)
         self.backend.setup_index(self)
         self.backend.setup_catchall(self)
-=======
-        self._add_url("_favicon.ico", self._serve_default_favicon)
-        if self.config.health_endpoint is not None:
-            self._add_url(self.config.health_endpoint, self.serve_health)
-        self._add_url("", self.index)
->>>>>>> 0221a97b
 
         if jupyter_dash.active:
             self._add_url(
