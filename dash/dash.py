--- conflicted
+++ resolved
@@ -1415,12 +1415,22 @@
 
     def _execute_callback(self, func, args, outputs_list, g):
         """Execute the callback with the prepared arguments."""
+        g.cookies = dict(**flask.request.cookies)
+        g.headers = dict(**flask.request.headers)
+        g.path = flask.request.full_path
+        g.remote = flask.request.remote_addr
+        g.origin = flask.request.origin
+        g.custom_data = AttributeDict({})
+
+        for hook in self._hooks.get_hooks("custom_data"):
+            g.custom_data[hook.data["namespace"]] = hook(g)
+
         # noinspection PyArgumentList
         partial_func = functools.partial(
             func,
             *args,
             outputs_list=outputs_list,
-            long_callback_manager=g.background_callback_manager,
+            background_callback_manager=g.background_callback_manager,
             callback_context=g,
             app=self,
             app_on_error=self._on_error,
@@ -1444,20 +1454,8 @@
         if asyncio.iscoroutine(response_data):
             response_data = await response_data
 
-<<<<<<< HEAD
         g.dash_response.set_data(response_data)
         return g.dash_response
-=======
-            g.cookies = dict(**flask.request.cookies)
-            g.headers = dict(**flask.request.headers)
-            g.path = flask.request.full_path
-            g.remote = flask.request.remote_addr
-            g.origin = flask.request.origin
-            g.custom_data = AttributeDict({})
-
-            for hook in self._hooks.get_hooks("custom_data"):
-                g.custom_data[hook.data["namespace"]] = hook(g)
->>>>>>> c3bbbe3c
 
     def dispatch(self):
         body = flask.request.get_json()
@@ -1466,7 +1464,6 @@
         args = inputs_to_vals(g.inputs_list + g.states_list)
 
         ctx = copy_context()
-<<<<<<< HEAD
         partial_func = self._execute_callback(func, args, g.outputs_list, g)
         response_data = ctx.run(partial_func)
 
@@ -1475,20 +1472,6 @@
                 "You are trying to use a coroutine without dash[async]. "
                 "Please install the dependencies via `pip install dash[async]` and ensure "
                 "that `use_async=False` is not being passed to the app."
-=======
-        # noinspection PyArgumentList
-        response.set_data(
-            ctx.run(
-                functools.partial(
-                    func,
-                    *args,
-                    outputs_list=outputs_list,
-                    background_callback_manager=self._background_manager,
-                    callback_context=g,
-                    app=self,
-                    app_on_error=self._on_error,
-                )
->>>>>>> c3bbbe3c
             )
 
         g.dash_response.set_data(response_data)
