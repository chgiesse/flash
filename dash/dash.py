import asyncio
import functools
import os
import sys
import collections
import importlib
import warnings
from contextvars import copy_context
from importlib.machinery import ModuleSpec
import pkgutil
import re
import logging
import time
import mimetypes
import hashlib
import base64
import traceback
import inspect
from urllib.parse import urlparse
from typing import Any, Callable, Dict, Optional, Union, List

import quart

from importlib_metadata import version as _get_distribution_version

from dash import dcc
from dash import html
from dash import dash_table

from .fingerprint import build_fingerprint, check_fingerprint
from .resources import Scripts, Css
from .dependencies import (
    Input,
    Output,
    State,
)
from .development.base_component import ComponentRegistry
from .exceptions import (
    PreventUpdate,
    InvalidResourceError,
    ProxyError,
    DuplicateCallback,
)
from .version import __version__
from ._configs import get_combined_config, pathname_configs, pages_folder_config
from ._utils import (
    AttributeDict,
    format_tag,
    generate_hash,
    inputs_to_dict,
    inputs_to_vals,
    interpolate_str,
    patch_collections_abc,
    split_callback_id,
    to_json,
    convert_to_AttributeDict,
    gen_salt,
    hooks_to_js_object,
    parse_version,
    get_caller_name,
)
from . import _callback
from . import _get_paths
from . import _dash_renderer
from . import _validate
from . import _watch
from . import _get_app

from ._grouping import map_grouping, grouping_len, update_args_group

from . import _pages
from ._pages import (
    _parse_query_string,
    _page_meta_tags,
    _path_to_page,
    _import_layouts_from_pages,
)
from ._jupyter import jupyter_dash
from .types import RendererHooks

# Add explicit mapping for map files
mimetypes.add_type("application/json", ".map", True)

_default_index = """<!DOCTYPE html>
<html>
    <head>
        {%metas%}
        <title>{%title%}</title>
        {%favicon%}
        {%css%}
    </head>
    <body>
        <!--[if IE]><script>
        alert("Dash v2.7+ does not support Internet Explorer. Please use a newer browser.");
        </script><![endif]-->
        {%app_entry%}
        <footer>
            {%config%}
            {%scripts%}
            {%renderer%}
        </footer>
    </body>
</html>"""

_app_entry = """
<div id="react-entry-point">
    <div class="_dash-loading">
        Loading...
    </div>
</div>
"""

_re_index_entry = "{%app_entry%}", "{%app_entry%}"
_re_index_config = "{%config%}", "{%config%}"
_re_index_scripts = "{%scripts%}", "{%scripts%}"

_re_index_entry_id = 'id="react-entry-point"', "#react-entry-point"
_re_index_config_id = 'id="_dash-config"', "#_dash-config"
_re_index_scripts_id = 'src="[^"]*dash[-_]renderer[^"]*"', "dash-renderer"
_re_renderer_scripts_id = 'id="_dash-renderer', "new DashRenderer"


_ID_CONTENT = "_pages_content"
_ID_LOCATION = "_pages_location"
_ID_STORE = "_pages_store"
_ID_DUMMY = "_pages_dummy"

# Handles the case in a newly cloned environment where the components are not yet generated.
try:
    page_container = html.Div(
        [
            dcc.Location(id=_ID_LOCATION, refresh="callback-nav"),
            html.Div(id=_ID_CONTENT, disable_n_clicks=True),
            dcc.Store(id=_ID_STORE),
            html.Div(id=_ID_DUMMY, disable_n_clicks=True),
        ]
    )
# pylint: disable-next=bare-except
except:  # noqa: E722
    page_container = None


def _get_traceback(secret, error: Exception):
    try:
        # pylint: disable=import-outside-toplevel
        from werkzeug.debug import tbtools
    except ImportError:
        tbtools = None

    def _get_skip(error):
        from dash._utils import (  # pylint: disable=import-outside-toplevel
            _invoke_callback,
        )

        tb = error.__traceback__
        skip = 1
        while tb.tb_next is not None:
            skip += 1
            tb = tb.tb_next
            if tb.tb_frame.f_code is _invoke_callback.__code__:
                return skip

        return skip

    def _do_skip(error):
        from dash._utils import (  # pylint: disable=import-outside-toplevel
            _invoke_callback,
        )

        tb = error.__traceback__
        while tb.tb_next is not None:
            if tb.tb_frame.f_code is _invoke_callback.__code__:
                return tb.tb_next
            tb = tb.tb_next
        return error.__traceback__

    # werkzeug<2.1.0
    if hasattr(tbtools, "get_current_traceback"):
        return tbtools.get_current_traceback(  # type: ignore
            skip=_get_skip(error)
        ).render_full()

    if hasattr(tbtools, "DebugTraceback"):
        # pylint: disable=no-member
        return tbtools.DebugTraceback(  # type: ignore
            error, skip=_get_skip(error)
        ).render_debugger_html(True, secret, True)

    return "".join(traceback.format_exception(type(error), error, _do_skip(error)))


# Singleton signal to not update an output, alternative to PreventUpdate
no_update = _callback.NoUpdate()  # pylint: disable=protected-access


def exception_handler(context):
    if "future" in context:
        # task = context["future"]
        exception = context["exception"]
        # Route the exception through sys.excepthook
        sys.excepthook(exception.__class__, exception, exception.__traceback__)


# pylint: disable=too-many-instance-attributes
# pylint: disable=too-many-arguments, too-many-locals
class Dash:
    """Dash is a framework for building analytical web applications.
    No JavaScript required.

    If a parameter can be set by an environment variable, that is listed as:
        env: ``DASH_****``
    Values provided here take precedence over environment variables.

    :param name: The name Quart should use for your app. Even if you provide
        your own ``server``, ``name`` will be used to help find assets.
        Typically ``__name__`` (the magic global var, not a string) is the
        best value to use. Default ``'__main__'``, env: ``DASH_APP_NAME``
    :type name: string

    :param server: Sets the Quart server for your app. There are three options:
        ``True`` (default): Dash will create a new server
        ``False``: The server will be added later via ``app.init_app(server)``
            where ``server`` is a ``Quart.Quart`` instance.
        ``Quart.Quart``: use this pre-existing Quart server.
    :type server: boolean or Quart.Quart

    :param assets_folder: a path, relative to the current working directory,
        for extra files to be used in the browser. Default ``'assets'``.
        All .js and .css files will be loaded immediately unless excluded by
        ``assets_ignore``, and other files such as images will be served if
        requested.
    :type assets_folder: string

    :param pages_folder: a relative or absolute path for pages of a multi-page app.
        Default ``'pages'``.
    :type pages_folder: string or pathlib.Path

    :param use_pages: When True, the ``pages`` feature for multi-page apps is
        enabled. If you set a non-default ``pages_folder`` this will be inferred
        to be True. Default `None`.
    :type use_pages: boolean

    :param include_pages_meta: Include the page meta tags for twitter cards.
    :type include_pages_meta: bool

    :param assets_url_path: The local urls for assets will be:
        ``requests_pathname_prefix + assets_url_path + '/' + asset_path``
        where ``asset_path`` is the path to a file inside ``assets_folder``.
        Default ``'assets'``.
    :type asset_url_path: string

    :param assets_ignore: A regex, as a string to pass to ``re.compile``, for
        assets to omit from immediate loading. Ignored files will still be
        served if specifically requested. You cannot use this to prevent access
        to sensitive files.
    :type assets_ignore: string

    :param assets_external_path: an absolute URL from which to load assets.
        Use with ``serve_locally=False``. assets_external_path is joined
        with assets_url_path to determine the absolute url to the
        asset folder. Dash can still find js and css to automatically load
        if you also keep local copies in your assets folder that Dash can index,
        but external serving can improve performance and reduce load on
        the Dash server.
        env: ``DASH_ASSETS_EXTERNAL_PATH``
    :type assets_external_path: string

    :param include_assets_files: Default ``True``, set to ``False`` to prevent
        immediate loading of any assets. Assets will still be served if
        specifically requested. You cannot use this to prevent access
        to sensitive files. env: ``DASH_INCLUDE_ASSETS_FILES``
    :type include_assets_files: boolean

    :param url_base_pathname: A local URL prefix to use app-wide.
        Default ``'/'``. Both `requests_pathname_prefix` and
        `routes_pathname_prefix` default to `url_base_pathname`.
        env: ``DASH_URL_BASE_PATHNAME``
    :type url_base_pathname: string

    :param requests_pathname_prefix: A local URL prefix for file requests.
        Defaults to `url_base_pathname`, and must end with
        `routes_pathname_prefix`. env: ``DASH_REQUESTS_PATHNAME_PREFIX``
    :type requests_pathname_prefix: string

    :param routes_pathname_prefix: A local URL prefix for JSON requests.
        Defaults to ``url_base_pathname``, and must start and end
        with ``'/'``. env: ``DASH_ROUTES_PATHNAME_PREFIX``
    :type routes_pathname_prefix: string

    :param serve_locally: If ``True`` (default), assets and dependencies
        (Dash and Component js and css) will be served from local URLs.
        If ``False`` we will use CDN links where available.
    :type serve_locally: boolean

    :param compress: Use gzip to compress files and data served by Quart.
        To use this option, you need to install dash[compress]
        Default ``False``
    :type compress: boolean

    :param meta_tags: html <meta> tags to be added to the index page.
        Each dict should have the attributes and values for one tag, eg:
        ``{'name': 'description', 'content': 'My App'}``
    :type meta_tags: list of dicts

    :param index_string: Override the standard Dash index page.
        Must contain the correct insertion markers to interpolate various
        content into it depending on the app config and components used.
        See https://dash.plotly.com/external-resources for details.
    :type index_string: string

    :param external_scripts: Additional JS files to load with the page.
        Each entry can be a string (the URL) or a dict with ``src`` (the URL)
        and optionally other ``<script>`` tag attributes such as ``integrity``
        and ``crossorigin``.
    :type external_scripts: list of strings or dicts

    :param external_stylesheets: Additional CSS files to load with the page.
        Each entry can be a string (the URL) or a dict with ``href`` (the URL)
        and optionally other ``<link>`` tag attributes such as ``rel``,
        ``integrity`` and ``crossorigin``.
    :type external_stylesheets: list of strings or dicts

    :param suppress_callback_exceptions: Default ``False``: check callbacks to
        ensure referenced IDs exist and props are valid. Set to ``True``
        if your layout is dynamic, to bypass these checks.
        env: ``DASH_SUPPRESS_CALLBACK_EXCEPTIONS``
    :type suppress_callback_exceptions: boolean

    :param prevent_initial_callbacks: Default ``False``: Sets the default value
        of ``prevent_initial_call`` for all callbacks added to the app.
        Normally all callbacks are fired when the associated outputs are first
        added to the page. You can disable this for individual callbacks by
        setting ``prevent_initial_call`` in their definitions, or set it
        ``True`` here in which case you must explicitly set it ``False`` for
        those callbacks you wish to have an initial call. This setting has no
        effect on triggering callbacks when their inputs change later on.

    :param show_undo_redo: Default ``False``, set to ``True`` to enable undo
        and redo buttons for stepping through the history of the app state.
    :type show_undo_redo: boolean

    :param extra_hot_reload_paths: A list of paths to watch for changes, in
        addition to assets and known Python and JS code, if hot reloading is
        enabled.
    :type extra_hot_reload_paths: list of strings

    :param plugins: Extend Dash functionality by passing a list of objects
        with a ``plug`` method, taking a single argument: this app, which will
        be called after the Quart server is attached.
    :type plugins: list of objects

    :param title: Default ``Dash``. Configures the document.title
    (the text that appears in a browser tab).

    :param update_title: Default ``Updating...``. Configures the document.title
    (the text that appears in a browser tab) text when a callback is being run.
    Set to None or '' if you don't want the document.title to change or if you
    want to control the document.title through a separate component or
    clientside callback.

    :param background_callback_manager: Background callback manager instance
        to support the ``@callback(..., background=True)`` decorator.
        One of ``DiskcacheManager`` or ``CeleryManager`` currently supported.

    :param add_log_handler: Automatically add a StreamHandler to the app logger
        if not added previously.

    :param hooks: Extend Dash renderer functionality by passing a dictionary of
    javascript functions. To hook into the layout, use dict keys "layout_pre" and
    "layout_post". To hook into the callbacks, use keys "request_pre" and "request_post"

    :param routing_callback_inputs: When using Dash pages (use_pages=True), allows to
    add new States to the routing callback, to pass additional data to the layout
    functions. The syntax for this parameter is a dict of State objects:
    `routing_callback_inputs={"language": Input("language", "value")}`
    NOTE: the keys "pathname_" and "search_" are reserved for internal use.

    :param description:  Sets a default description for meta tags on Dash pages (use_pages=True).

    :param on_error: Global callback error handler to call when
        an exception is raised. Receives the exception object as first argument.
        The callback_context can be used to access the original callback inputs,
        states and output.
    """

    _plotlyjs_url: str
    STARTUP_ROUTES: list = []

    server: quart.Quart

    def __init__(  # pylint: disable=too-many-statements
        self,
        name: Optional[str] = None,
        server: Union[bool, quart.Quart] = True,
        assets_folder: str = "assets",
        pages_folder: str = "pages",
        use_pages: Optional[bool] = None,
        assets_url_path: str = "assets",
        assets_ignore: str = "",
        assets_external_path: Optional[str] = None,
        eager_loading: bool = False,
        include_assets_files: bool = True,
        include_pages_meta: bool = True,
        url_base_pathname: Optional[str] = None,
        requests_pathname_prefix: Optional[str] = None,
        routes_pathname_prefix: Optional[str] = None,
        serve_locally: bool = True,
        compress: Optional[bool] = None,
        meta_tags: Optional[List[Dict[str, Any]]] = None,
        index_string: str = _default_index,
        external_scripts: Optional[List[Union[str, Dict[str, Any]]]] = None,
        external_stylesheets: Optional[List[Union[str, Dict[str, Any]]]] = None,
        suppress_callback_exceptions: Optional[bool] = None,
        prevent_initial_callbacks: bool = False,
        show_undo_redo: bool = False,
        extra_hot_reload_paths: Optional[List[str]] = None,
        plugins: Optional[list] = None,
        title: str = "Dash",
        update_title: str = "Updating...",
        background_callback_manager: Optional[
            Any
        ] = None,  # Type should be specified if possible
        add_log_handler: bool = True,
        hooks: Optional[RendererHooks] = None,
        routing_callback_inputs: Optional[Dict[str, Union[Input, State]]] = None,
        description: Optional[str] = None,
        on_error: Optional[Callable[[Exception], Any]] = None,
        **obsolete,
    ):
        _validate.check_obsolete(obsolete)

        caller_name = None if name else get_caller_name()

        # We have 3 cases: server is either True (we create the server), False
        # (defer server creation) or a Quart app instance (we use their server)
        if isinstance(server, quart.Quart):
            self.server = server
            if name is None:
                name = getattr(server, "name", caller_name)
        elif isinstance(server, bool):
            name = name if name else caller_name
            self.server = quart.Quart(name) if server else None  # type: ignore
        else:
            raise ValueError("server must be a Quart app or a boolean")

        base_prefix, routes_prefix, requests_prefix = pathname_configs(
            url_base_pathname, routes_pathname_prefix, requests_pathname_prefix
        )

        self.config = AttributeDict(
            name=name,
            assets_folder=os.path.join(
                quart.helpers.get_root_path(name), assets_folder
            ),  # type: ignore
            assets_url_path=assets_url_path,
            assets_ignore=assets_ignore,
            assets_external_path=get_combined_config(
                "assets_external_path", assets_external_path, ""
            ),
            pages_folder=pages_folder_config(name, pages_folder, use_pages),
            eager_loading=eager_loading,
            include_assets_files=get_combined_config(
                "include_assets_files", include_assets_files, True
            ),
            url_base_pathname=base_prefix,
            routes_pathname_prefix=routes_prefix,
            requests_pathname_prefix=requests_prefix,
            serve_locally=serve_locally,
            compress=get_combined_config("compress", compress, False),
            meta_tags=meta_tags or [],
            external_scripts=external_scripts or [],
            external_stylesheets=external_stylesheets or [],
            suppress_callback_exceptions=get_combined_config(
                "suppress_callback_exceptions", suppress_callback_exceptions, False
            ),
            prevent_initial_callbacks=prevent_initial_callbacks,
            show_undo_redo=show_undo_redo,
            extra_hot_reload_paths=extra_hot_reload_paths or [],
            title=title,
            update_title=update_title,
            include_pages_meta=include_pages_meta,
            description=description,
        )
        self.config.set_read_only(
            [
                "name",
                "assets_folder",
                "assets_url_path",
                "eager_loading",
                "serve_locally",
                "compress",
                "pages_folder",
            ],
            "Read-only: can only be set in the Dash constructor",
        )
        self.config.finalize(
            "Invalid config key. Some settings are only available "
            "via the Dash constructor"
        )

        _get_paths.CONFIG = self.config
        _pages.CONFIG = self.config

        self.pages_folder = str(pages_folder)
        self.use_pages = (pages_folder != "pages") if use_pages is None else use_pages
        self.routing_callback_inputs = routing_callback_inputs or {}

        # keep title as a class property for backwards compatibility
        self.title = title

        # list of dependencies - this one is used by the back end for dispatching
        self.callback_map = {}
        # same deps as a list to catch duplicate outputs, and to send to the front end
        self._callback_list = []

        # list of inline scripts
        self._inline_scripts = []

        # index_string has special setter so can't go in config
        self._index_string = ""
        self.index_string = index_string
        self._favicon = None

        # default renderer string
        self.renderer = f"var renderer = new DashRenderer({hooks_to_js_object(hooks)});"

        # static files from the packages
        self.css = Css(serve_locally)
        self.scripts = Scripts(serve_locally, eager_loading)

        self.registered_paths = collections.defaultdict(set)

        # urls
        self.routes = []

        self._layout = None
        self._layout_is_function = False
        self.validation_layout = None
        self._on_error = on_error
        self._extra_components = []

        self._setup_dev_tools()
        self._hot_reload = AttributeDict(
            hash=None,
            hard=False,
            lock=asyncio.Lock(),
            watch_thread=None,
            changed_assets=[],
        )

        self._assets_files = []

        self._background_manager = background_callback_manager

        self.logger = logging.getLogger(__name__)

        if not self.logger.handlers and add_log_handler:
            self.logger.addHandler(logging.StreamHandler(stream=sys.stdout))

        if plugins is not None and isinstance(
            plugins, patch_collections_abc("Iterable")
        ):
            warnings.warn(
                DeprecationWarning(
                    "The `plugins` keyword will be removed from Dash init in Dash 3.0 "
                    "and replaced by a new hook system."
                )
            )
            for plugin in plugins:
                plugin.plug(self)

        self._setup_hooks()

        # tracks internally if a function already handled at least one request.
        self._got_first_request = {"pages": False, "setup_server": False}

        if self.server is not None:
            self.init_app()

        self.logger.setLevel(logging.INFO)

        if self.__class__.__name__ == "JupyterDash":
            warnings.warn(
                "JupyterDash is deprecated, use Dash instead.\n"
                "See https://dash.plotly.com/dash-in-jupyter for more details."
            )
        self.setup_startup_routes()

    def _setup_hooks(self):
        # pylint: disable=import-outside-toplevel,protected-access
        from ._hooks import HooksManager

        self._hooks = HooksManager
        self._hooks.register_setuptools()

        for setup in self._hooks.get_hooks("setup"):
            setup(self)

        for hook in self._hooks.get_hooks("callback"):
            callback_args, callback_kwargs = hook.data
            self.callback(*callback_args, **callback_kwargs)(hook.func)

        for (
            clientside_function,
            args,
            kwargs,
        ) in self._hooks.hooks._clientside_callbacks:
            _callback.register_clientside_callback(
                self._callback_list,
                self.callback_map,
                self.config.prevent_initial_callbacks,
                self._inline_scripts,
                clientside_function,
                *args,
                **kwargs,
            )

        if self._hooks.get_hooks("error"):
            self._on_error = self._hooks.HookErrorHandler(self._on_error)

    def init_app(self, app=None, **kwargs):
        """Initialize the parts of Dash that require a quart app."""

        config = self.config

        config.update(kwargs)
        config.set_read_only(
            [
                "url_base_pathname",
                "routes_pathname_prefix",
                "requests_pathname_prefix",
            ],
            "Read-only: can only be set in the Dash constructor or during init_app()",
        )

        if app is not None:
            self.server = app

        bp_prefix = config.routes_pathname_prefix.replace("/", "_").replace(".", "_")
        assets_blueprint_name = f"{bp_prefix}dash_assets"

        self.server.register_blueprint(
            quart.Blueprint(
                assets_blueprint_name,
                config.name,
                static_folder=self.config.assets_folder,
                static_url_path=config.routes_pathname_prefix
                + self.config.assets_url_path.lstrip("/"),
            )
        )

        if config.compress:
            try:
                # pylint: disable=import-outside-toplevel
                from quart_compress import Compress

                # gzip
                Compress(self.server)

                _quart_compress_version = parse_version(
                    _get_distribution_version("quart_compress")
                )

                if not hasattr(
                    self.server.config, "COMPRESS_ALGORITHM"
                ) and _quart_compress_version >= parse_version("1.6.0"):
                    # Quart-compress==1.6.0 changed default to ['br', 'gzip']
                    # and non-overridable default compression with Brotli is
                    # causing performance issues
                    self.server.config["COMPRESS_ALGORITHM"] = ["gzip"]
            except ImportError as error:
                raise ImportError(
                    "To use the compress option, you need to install dash[compress]"
                ) from error

        @self.server.errorhandler(PreventUpdate)
        async def _handle_error(_):
            """Handle a halted callback and return an empty 204 response."""
            return "", 204

        self.server.before_serving(self._setup_server)

        # add a handler for components suites errors to return 404
        self.server.errorhandler(InvalidResourceError)(self._invalid_resources_handler)

        self._setup_routes()

        _get_app.APP = self
        self.enable_pages()

        self._setup_plotlyjs()

    def _add_url(self, name, view_func, methods=("GET",)):
        full_name = self.config.routes_pathname_prefix + name

        self.server.add_url_rule(
            full_name, view_func=view_func, endpoint=full_name, methods=list(methods)
        )

        # record the url in Dash.routes so that it can be accessed later
        # e.g. for adding authentication with Quart_login
        self.routes.append(full_name)

    def _setup_routes(self):
        self._add_url(
            "_dash-component-suites/<string:package_name>/<path:fingerprinted_path>",
            self.serve_component_suites,
        )
        self._add_url("_dash-layout", self.serve_layout)
        self._add_url("_dash-dependencies", self.dependencies)
        self._add_url("_dash-update-component", self.dispatch, ["POST"])
        self._add_url("_reload-hash", self.serve_reload_hash)
        self._add_url("_favicon.ico", self._serve_default_favicon)
        self._add_url("", self.index)

        if jupyter_dash.active:
            self._add_url(
                "_alive_" + jupyter_dash.alive_token, jupyter_dash.serve_alive
            )

        for hook in self._hooks.get_hooks("routes"):
            self._add_url(hook.data["name"], hook.func, hook.data["methods"])

        # catch-all for front-end routes, used by dcc.Location
        self._add_url("<path:path>", self.index)

    def _setup_plotlyjs(self):
        # pylint: disable=import-outside-toplevel
        from plotly.offline import get_plotlyjs_version

        url = f"https://cdn.plot.ly/plotly-{get_plotlyjs_version()}.min.js"

        # pylint: disable=protected-access
        dcc._js_dist.extend(
            [
                {
                    "relative_package_path": "package_data/plotly.min.js",
                    "external_url": url,
                    "namespace": "plotly",
                    "async": "eager",
                }
            ]
        )
        self._plotlyjs_url = url

    @property
    def layout(self):
        return self._layout

    def _layout_value(self):
        layout = self._layout() if self._layout_is_function else self._layout

        # Add any extra components
        if self._extra_components:
            layout = html.Div(children=[layout] + self._extra_components)

        return layout

    @layout.setter
    def layout(self, value):
        _validate.validate_layout_type(value)
        self._layout_is_function = callable(value)
        self._layout = value

        # for using Quart.has_request_context() to deliver a full layout for
        # validation inside a layout function - track if a user might be doing this.
        if (
            self._layout_is_function
            and not self.validation_layout
            and not self.config.suppress_callback_exceptions
        ):

            layout_value = self._layout_value()
            _validate.validate_layout(value, layout_value)
            self.validation_layout = layout_value

    @property
    def index_string(self):
        return self._index_string

    @index_string.setter
    def index_string(self, value):
        checks = (_re_index_entry, _re_index_config, _re_index_scripts)
        _validate.validate_index("index string", checks, value)
        self._index_string = value

    async def serve_layout(self):
        layout = self._layout_value()

        for hook in self._hooks.get_hooks("layout"):
            layout = hook(layout)

        # TODO - Set browser cache limit - pass hash into frontend
        return quart.Response(
            to_json(layout),
            mimetype="application/json",
        )

    def _config(self):
        # pieces of config needed by the front end
        config = {
            "url_base_pathname": self.config.url_base_pathname,
            "requests_pathname_prefix": self.config.requests_pathname_prefix,
            "ui": self._dev_tools.ui,
            "props_check": self._dev_tools.props_check,
            "show_undo_redo": self.config.show_undo_redo,
            "suppress_callback_exceptions": self.config.suppress_callback_exceptions,
            "update_title": self.config.update_title,
            "children_props": ComponentRegistry.children_props,
            "serve_locally": self.config.serve_locally,
        }
        if not self.config.serve_locally:
            config["plotlyjs_url"] = self._plotlyjs_url
        if self._dev_tools.hot_reload:
            config["hot_reload"] = {
                # convert from seconds to msec as used by js `setInterval`
                "interval": int(self._dev_tools.hot_reload_interval * 1000),
                "max_retry": self._dev_tools.hot_reload_max_retry,
            }
        if self.validation_layout and not self.config.suppress_callback_exceptions:
            validation_layout = self.validation_layout

            # Add extra components
            if self._extra_components:
                validation_layout = html.Div(
                    children=[validation_layout] + self._extra_components
                )

            config["validation_layout"] = validation_layout

        return config

    async def serve_reload_hash(self):
        _reload = self._hot_reload
        async with _reload.lock:
            hard = _reload.hard
            changed = _reload.changed_assets
            _hash = _reload.hash
            _reload.hard = False
            _reload.changed_assets = []

        return quart.jsonify(
            {
                "reloadHash": _hash,
                "hard": hard,
                "packages": list(self.registered_paths.keys()),
                "files": list(changed),
            }
        )

    def get_dist(self, libraries):
        dists = []
        for dist_type in ("_js_dist", "_css_dist"):
            resources = ComponentRegistry.get_resources(dist_type, libraries)
            srcs = self._collect_and_register_resources(resources, False)
            for src in srcs:
                dists.append(dict(type=dist_type, url=src))
        return dists

    def _collect_and_register_resources(self, resources, include_async=True):
        # now needs the app context.
        # template in the necessary component suite JS bundles
        # add the version number of the package as a query parameter
        # for cache busting
        def _relative_url_path(relative_package_path="", namespace=""):
            if any(
                relative_package_path.startswith(x + "/")
                for x in ["dcc", "html", "dash_table"]
            ):
                relative_package_path = relative_package_path.replace("dash.", "")
                version = importlib.import_module(
                    f"{namespace}.{os.path.split(relative_package_path)[0]}"
                ).__version__
            else:
                version = importlib.import_module(namespace).__version__

            module_path = os.path.join(
                os.path.dirname(sys.modules[namespace].__file__), relative_package_path
            )

            modified = int(os.stat(module_path).st_mtime)

            fingerprint = build_fingerprint(relative_package_path, version, modified)
            return f"{self.config.requests_pathname_prefix}_dash-component-suites/{namespace}/{fingerprint}"

        srcs = []
        for resource in resources:
            is_dynamic_resource = resource.get("dynamic", False)
            is_async = resource.get("async") is not None
            excluded = not include_async and is_async

            if "relative_package_path" in resource:
                paths = resource["relative_package_path"]
                paths = [paths] if isinstance(paths, str) else paths

                for rel_path in paths:
                    if any(x in rel_path for x in ["dcc", "html", "dash_table"]):
                        rel_path = rel_path.replace("dash.", "")

                    self.registered_paths[resource["namespace"]].add(rel_path)

                    if not is_dynamic_resource and not excluded:
                        srcs.append(
                            _relative_url_path(
                                relative_package_path=rel_path,
                                namespace=resource["namespace"],
                            )
                        )
            elif "external_url" in resource:
                if not is_dynamic_resource and not excluded:
                    if isinstance(resource["external_url"], str):
                        srcs.append(resource["external_url"])
                    else:
                        srcs += resource["external_url"]
            elif "absolute_path" in resource:
                raise Exception("Serving files from absolute_path isn't supported yet")
            elif "asset_path" in resource:
                static_url = self.get_asset_url(resource["asset_path"])
                # Import .mjs files with type=module script tag
                if static_url.endswith(".mjs"):
                    srcs.append(
                        {
                            "src": static_url
                            + f"?m={resource['ts']}",  # Add a cache-busting query param
                            "type": "module",
                        }
                    )
                else:
                    srcs.append(
                        static_url + f"?m={resource['ts']}"
                    )  # Add a cache-busting query param

        return srcs

    # pylint: disable=protected-access
    def _generate_css_dist_html(self):
        external_links = self.config.external_stylesheets
        links = self._collect_and_register_resources(
            self.css.get_all_css()
            + self.css._resources._filter_resources(self._hooks.hooks._css_dist)
        )

        return "\n".join(
            [
                format_tag("link", link, opened=True)
                if isinstance(link, dict)
                else f'<link rel="stylesheet" href="{link}">'
                for link in (external_links + links)
            ]
        )

    def _generate_scripts_html(self):
        # Dash renderer has dependencies like React which need to be rendered
        # before every other script. However, the dash renderer bundle
        # itself needs to be rendered after all of the component's
        # scripts have rendered.
        # The rest of the scripts can just be loaded after React but before
        # dash renderer.
        # pylint: disable=protected-access

        mode = "dev" if self._dev_tools["props_check"] is True else "prod"

        deps = [
            {
                key: value[mode] if isinstance(value, dict) else value
                for key, value in js_dist_dependency.items()
            }
            for js_dist_dependency in _dash_renderer._js_dist_dependencies
        ]
        dev = self._dev_tools.serve_dev_bundles
        srcs = (
            self._collect_and_register_resources(
                self.scripts._resources._filter_resources(deps, dev_bundles=dev)
            )
            + self.config.external_scripts
            + self._collect_and_register_resources(
                self.scripts.get_all_scripts(dev_bundles=dev)
                + self.scripts._resources._filter_resources(
                    _dash_renderer._js_dist, dev_bundles=dev
                )
                + self.scripts._resources._filter_resources(
                    dcc._js_dist, dev_bundles=dev
                )
                + self.scripts._resources._filter_resources(
                    html._js_dist, dev_bundles=dev
                )
                + self.scripts._resources._filter_resources(
                    dash_table._js_dist, dev_bundles=dev
                )
                + self.scripts._resources._filter_resources(
                    self._hooks.hooks._js_dist, dev_bundles=dev
                )
            )
        )

        self._inline_scripts.extend(_callback.GLOBAL_INLINE_SCRIPTS)
        _callback.GLOBAL_INLINE_SCRIPTS.clear()

        return "\n".join(
            [
                format_tag("script", src)
                if isinstance(src, dict)
                else f'<script src="{src}"></script>'
                for src in srcs
            ]
            + [f"<script>{src}</script>" for src in self._inline_scripts]
        )

    def _generate_config_html(self):
        return f'<script id="_dash-config" type="application/json">{to_json(self._config())}</script>'

    def _generate_renderer(self):
        return f'<script id="_dash-renderer" type="application/javascript">{self.renderer}</script>'

    def _generate_meta(self):
        meta_tags = []
        has_ie_compat = any(
            x.get("http-equiv", "") == "X-UA-Compatible" for x in self.config.meta_tags
        )
        has_charset = any("charset" in x for x in self.config.meta_tags)
        has_viewport = any(x.get("name") == "viewport" for x in self.config.meta_tags)

        if not has_ie_compat:
            meta_tags.append({"http-equiv": "X-UA-Compatible", "content": "IE=edge"})
        if not has_charset:
            meta_tags.append({"charset": "UTF-8"})
        if not has_viewport:
            meta_tags.append(
                {"name": "viewport", "content": "width=device-width, initial-scale=1"}
            )

        return meta_tags + self.config.meta_tags

    # Serve the JS bundles for each package
    async def serve_component_suites(self, package_name, fingerprinted_path):
        path_in_pkg, has_fingerprint = check_fingerprint(fingerprinted_path)

        _validate.validate_js_path(self.registered_paths, package_name, path_in_pkg)

        extension = "." + path_in_pkg.split(".")[-1]
        mimetype = mimetypes.types_map.get(extension, "application/octet-stream")

        package = sys.modules[package_name]
        self.logger.debug(
            "serving -- package: %s[%s] resource: %s => location: %s",
            package_name,
            package.__version__,
            path_in_pkg,
            package.__path__,
        )

        response = quart.Response(
            pkgutil.get_data(package_name, path_in_pkg), mimetype=mimetype
        )

        if has_fingerprint:
            # Fingerprinted resources are good forever (1 year)
            # No need for ETag as the fingerprint changes with each build
            response.cache_control.max_age = 31536000  # 1 year
        else:
            # Non-fingerprinted resources are given an ETag that
            # will be used / check on future requests
            await response.add_etag()
            tag = response.get_etag()[0]

            request_etag = quart.request.headers.get("If-None-Match")

            if f'"{tag}"' == request_etag:
                response = quart.Response("", status=304)

        return response

    async def index(self, *args, **kwargs):  # pylint: disable=unused-argument
        scripts = self._generate_scripts_html()
        css = self._generate_css_dist_html()
        config = self._generate_config_html()
        metas = self._generate_meta()
        renderer = self._generate_renderer()

        # use self.title instead of app.config.title for backwards compatibility
        title = self.title

        if self.use_pages and self.config.include_pages_meta:
            metas = _page_meta_tags(self) + metas

        if self._favicon:
            favicon_mod_time = os.path.getmtime(
                os.path.join(self.config.assets_folder, self._favicon)
            )
            favicon_url = f"{self.get_asset_url(self._favicon)}?m={favicon_mod_time}"
        else:
            prefix = self.config.requests_pathname_prefix
            favicon_url = f"{prefix}_favicon.ico?v={__version__}"

        favicon = format_tag(
            "link",
            {"rel": "icon", "type": "image/x-icon", "href": favicon_url},
            opened=True,
        )

        tags = "\n      ".join(
            format_tag("meta", x, opened=True, sanitize=True) for x in metas
        )

        index = self.interpolate_index(
            metas=tags,
            title=title,
            css=css,
            config=config,
            scripts=scripts,
            app_entry=_app_entry,
            favicon=favicon,
            renderer=renderer,
        )

        for hook in self._hooks.get_hooks("index"):
            index = hook(index)

        checks = (
            _re_index_entry_id,
            _re_index_config_id,
            _re_index_scripts_id,
            _re_renderer_scripts_id,
        )
        _validate.validate_index("index", checks, index)
        return index

    def interpolate_index(
        self,
        metas="",
        title="",
        css="",
        config="",
        scripts="",
        app_entry="",
        favicon="",
        renderer="",
    ):
        """Called to create the initial HTML string that is loaded on page.
        Override this method to provide you own custom HTML.

        :Example:

            class MyDash(dash.Dash):
                def interpolate_index(self, **kwargs):
                    return '''<!DOCTYPE html>
                    <html>
                        <head>
                            <title>My App</title>
                        </head>
                        <body>
                            <div id="custom-header">My custom header</div>
                            {app_entry}
                            {config}
                            {scripts}
                            {renderer}
                            <div id="custom-footer">My custom footer</div>
                        </body>
                    </html>'''.format(app_entry=kwargs.get('app_entry'),
                                      config=kwargs.get('config'),
                                      scripts=kwargs.get('scripts'),
                                      renderer=kwargs.get('renderer'))

        :param metas: Collected & formatted meta tags.
        :param title: The title of the app.
        :param css: Collected & formatted css dependencies as <link> tags.
        :param config: Configs needed by dash-renderer.
        :param scripts: Collected & formatted scripts tags.
        :param renderer: A script tag that instantiates the DashRenderer.
        :param app_entry: Where the app will render.
        :param favicon: A favicon <link> tag if found in assets folder.
        :return: The interpolated HTML string for the index.
        """
        return interpolate_str(
            self.index_string,
            metas=metas,
            title=title,
            css=css,
            config=config,
            scripts=scripts,
            favicon=favicon,
            renderer=renderer,
            app_entry=app_entry,
        )

    async def dependencies(self):
        return quart.Response(
            to_json(self._callback_list),
            content_type="application/json",
        )

    def clientside_callback(self, clientside_function, *args, **kwargs):
        """Create a callback that updates the output by calling a clientside
        (JavaScript) function instead of a Python function.

        Unlike `@app.callback`, `clientside_callback` is not a decorator:
        it takes either a
        `dash.dependencies.ClientsideFunction(namespace, function_name)`
        argument that describes which JavaScript function to call
        (Dash will look for the JavaScript function at
        `window.dash_clientside[namespace][function_name]`), or it may take
        a string argument that contains the clientside function source.

        For example, when using a `dash.dependencies.ClientsideFunction`:
        ```
        app.clientside_callback(
            ClientsideFunction('my_clientside_library', 'my_function'),
            Output('my-div' 'children'),
            [Input('my-input', 'value'),
             Input('another-input', 'value')]
        )
        ```

        With this signature, Dash's front-end will call
        `window.dash_clientside.my_clientside_library.my_function` with the
        current values of the `value` properties of the components `my-input`
        and `another-input` whenever those values change.

        Include a JavaScript file by including it your `assets/` folder. The
        file can be named anything but you'll need to assign the function's
        namespace to the `window.dash_clientside` namespace. For example,
        this file might look:
        ```
        window.dash_clientside = window.dash_clientside || {};
        window.dash_clientside.my_clientside_library = {
            my_function: function(input_value_1, input_value_2) {
                return (
                    parseFloat(input_value_1, 10) +
                    parseFloat(input_value_2, 10)
                );
            }
        }
        ```

        Alternatively, you can pass the JavaScript source directly to
        `clientside_callback`. In this case, the same example would look like:
        ```
        app.clientside_callback(
            '''
            function(input_value_1, input_value_2) {
                return (
                    parseFloat(input_value_1, 10) +
                    parseFloat(input_value_2, 10)
                );
            }
            ''',
            Output('my-div' 'children'),
            [Input('my-input', 'value'),
             Input('another-input', 'value')]
        )
        ```

        The last, optional argument `prevent_initial_call` causes the callback
        not to fire when its outputs are first added to the page. Defaults to
        `False` unless `prevent_initial_callbacks=True` at the app level.
        """
        return _callback.register_clientside_callback(
            self._callback_list,
            self.callback_map,
            self.config.prevent_initial_callbacks,
            self._inline_scripts,
            clientside_function,
            *args,
            **kwargs,
        )

    def callback(self, *_args, **_kwargs):
        """
        Normally used as a decorator, `@app.callback` provides a server-side
        callback relating the values of one or more `Output` items to one or
        more `Input` items which will trigger the callback when they change,
        and optionally `State` items which provide additional information but
        do not trigger the callback directly.

        The last, optional argument `prevent_initial_call` causes the callback
        not to fire when its outputs are first added to the page. Defaults to
        `False` unless `prevent_initial_callbacks=True` at the app level.


        """
        return _callback.callback(
            *_args,
            config_prevent_initial_callbacks=self.config.prevent_initial_callbacks,
            callback_list=self._callback_list,
            callback_map=self.callback_map,
            **_kwargs,
        )

    # pylint: disable=R0915
    async def dispatch(self):

        body = await quart.request.get_json()

        g = AttributeDict({})

        g.inputs_list = inputs = body.get(  # pylint: disable=assigning-non-slot
            "inputs", []
        )
        g.states_list = state = body.get(  # pylint: disable=assigning-non-slot
            "state", []
        )
        output = body["output"]
        outputs_list = body.get("outputs")
        g.outputs_list = outputs_list  # pylint: disable=assigning-non-slot

        g.input_values = (  # pylint: disable=assigning-non-slot
            input_values
        ) = inputs_to_dict(inputs)
        g.state_values = inputs_to_dict(state)  # pylint: disable=assigning-non-slot
        changed_props = body.get("changedPropIds", [])
        g.triggered_inputs = [  # pylint: disable=assigning-non-slot
            {"prop_id": x, "value": input_values.get(x)} for x in changed_props
        ]

        response = (
            g.dash_response  # pylint: disable=assigning-non-slot
        ) = quart.Response(mimetype="application/json")

        args = inputs_to_vals(inputs + state)

        try:
            cb = self.callback_map[output]
            func = cb["callback"]
            g.background_callback_manager = (
                cb.get("manager") or self._background_manager
            )
            g.ignore_register_page = cb.get("background", False)

            # Add args_grouping
            inputs_state_indices = cb["inputs_state_indices"]
            inputs_state = inputs + state
            inputs_state = convert_to_AttributeDict(inputs_state)

            if cb.get("no_output"):
                outputs_list = []
            elif not outputs_list:
                # FIXME Old renderer support?
                split_callback_id(output)

            # update args_grouping attributes
            for s in inputs_state:
                # check for pattern matching: list of inputs or state
                if isinstance(s, list):
                    for pattern_match_g in s:
                        update_args_group(pattern_match_g, changed_props)
                update_args_group(s, changed_props)

            args_grouping = map_grouping(
                lambda ind: inputs_state[ind], inputs_state_indices
            )

            g.args_grouping = args_grouping  # pylint: disable=assigning-non-slot
            g.using_args_grouping = (  # pylint: disable=assigning-non-slot
                not isinstance(inputs_state_indices, int)
                and (
                    inputs_state_indices
                    != list(range(grouping_len(inputs_state_indices)))
                )
            )

            # Add outputs_grouping
            outputs_indices = cb["outputs_indices"]
            if not isinstance(outputs_list, list):
                flat_outputs = [outputs_list]
            else:
                flat_outputs = outputs_list

            if len(flat_outputs) > 0:
                outputs_grouping = map_grouping(
                    lambda ind: flat_outputs[ind], outputs_indices
                )
                g.outputs_grouping = (
                    outputs_grouping  # pylint: disable=assigning-non-slot
                )
                g.using_outputs_grouping = (  # pylint: disable=assigning-non-slot
                    not isinstance(outputs_indices, int)
                    and outputs_indices != list(range(grouping_len(outputs_indices)))
                )
            else:
                g.outputs_grouping = []
                g.using_outputs_grouping = []
            g.updated_props = {}

        except KeyError as missing_callback_function:
            msg = f"Callback function not found for output '{output}', perhaps you forgot to prepend the '@'?"
            raise KeyError(msg) from missing_callback_function

        ctx = copy_context()
        # noinspection PyArgumentList
        response.set_data(
            await ctx.run(
                functools.partial(
                    func,
                    *args,
                    outputs_list=outputs_list,
                    background_callback_manager=self._background_manager,
                    callback_context=g,
                    app=self,
                    app_on_error=self._on_error,
                )
            )
        )
        return response

    async def _setup_server(self):
        if self._got_first_request["setup_server"]:
            return
        self._got_first_request["setup_server"] = True

        # Apply _force_eager_loading overrides from modules
        eager_loading = self.config.eager_loading
        for module_name in ComponentRegistry.registry:
            module = sys.modules[module_name]
            eager = getattr(module, "_force_eager_loading", False)
            eager_loading = eager_loading or eager

        # Update eager_loading settings
        self.scripts.config.eager_loading = eager_loading

        if self.config.include_assets_files:
            self._walk_assets_directory()

        if not self.layout and self.use_pages:
            self.layout = page_container

        _validate.validate_layout(self.layout, self._layout_value())

        self._generate_scripts_html()
        self._generate_css_dist_html()

        # Copy over global callback data structures assigned with `dash.callback`
        for k in list(_callback.GLOBAL_CALLBACK_MAP):
            if k in self.callback_map:
                raise DuplicateCallback(
                    f"The callback `{k}` provided with `dash.callback` was already "
                    "assigned with `app.callback`."
                )

            self.callback_map[k] = _callback.GLOBAL_CALLBACK_MAP.pop(k)

        self._callback_list.extend(_callback.GLOBAL_CALLBACK_LIST)
        _callback.GLOBAL_CALLBACK_LIST.clear()

        _validate.validate_background_callbacks(self.callback_map)

        cancels = {}

        for callback in self.callback_map.values():
            background = callback.get("background")
            if not background:
                continue
            if "cancel_inputs" in background:
                cancel = background.pop("cancel_inputs")
                for c in cancel:
                    cancels[c] = background.get("manager")

        if cancels:
            for cancel_input, manager in cancels.items():
                # pylint: disable=cell-var-from-loop
                @self.callback(
                    Output(cancel_input.component_id, "id"),
                    cancel_input,
                    prevent_initial_call=True,
                    manager=manager,
                )
                async def cancel_call(*_):
                    job_ids = quart.request.args.getlist("cancelJob")
                    executor = _callback.context_value.get().background_callback_manager
                    if job_ids:
                        for job_id in job_ids:
                            executor.terminate_job(job_id)
                    return no_update

    def _add_assets_resource(self, url_path, file_path):
        res = {"asset_path": url_path, "filepath": file_path}
        if self.config.assets_external_path:
            res["external_url"] = self.get_asset_url(url_path.lstrip("/"))
        self._assets_files.append(file_path)
        return res

    def _walk_assets_directory(self):
        walk_dir = self.config.assets_folder
        slash_splitter = re.compile(r"[\\/]+")
        ignore_str = self.config.assets_ignore
        ignore_filter = re.compile(ignore_str) if ignore_str else None

        for current, _, files in sorted(os.walk(walk_dir)):
            if current == walk_dir:
                base = ""
            else:
                s = current.replace(walk_dir, "").lstrip("\\").lstrip("/")
                splitted = slash_splitter.split(s)
                if len(splitted) > 1:
                    base = "/".join(slash_splitter.split(s))
                else:
                    base = splitted[0]

            if ignore_filter:
                files_gen = (x for x in files if not ignore_filter.search(x))
            else:
                files_gen = files

            for f in sorted(files_gen):
                path = "/".join([base, f]) if base else f

                full = os.path.join(current, f)

                if f.endswith("js"):
                    self.scripts.append_script(self._add_assets_resource(path, full))
                elif f.endswith("css"):
                    self.css.append_css(self._add_assets_resource(path, full))
                elif f == "favicon.ico":
                    self._favicon = path

    @staticmethod
    def _invalid_resources_handler(err):
        return err.args[0], 404

    @staticmethod
    async def _serve_default_favicon():
        return quart.Response(
            pkgutil.get_data("dash", "favicon.ico"), content_type="image/x-icon"
        )

    def csp_hashes(self, hash_algorithm="sha256"):
        """Calculates CSP hashes (sha + base64) of all inline scripts, such that
        one of the biggest benefits of CSP (disallowing general inline scripts)
        can be utilized together with Dash clientside callbacks (inline scripts).

        Calculate these hashes after all inline callbacks are defined,
        and add them to your CSP headers before starting the server, for example
        with the Quart-talisman package from PyPI:

        Quart_talisman.Talisman(app.server, content_security_policy={
            "default-src": "'self'",
            "script-src": ["'self'"] + app.csp_hashes()
        })

        :param hash_algorithm: One of the recognized CSP hash algorithms ('sha256', 'sha384', 'sha512').
        :return: List of CSP hash strings of all inline scripts.
        """

        HASH_ALGORITHMS = ["sha256", "sha384", "sha512"]
        if hash_algorithm not in HASH_ALGORITHMS:
            raise ValueError(
                "Possible CSP hash algorithms: " + ", ".join(HASH_ALGORITHMS)
            )

        method = getattr(hashlib, hash_algorithm)

        def _hash(script):
            return base64.b64encode(method(script.encode("utf-8")).digest()).decode(
                "utf-8"
            )

        self._inline_scripts.extend(_callback.GLOBAL_INLINE_SCRIPTS)
        _callback.GLOBAL_INLINE_SCRIPTS.clear()

        return [
            f"'{hash_algorithm}-{_hash(script)}'"
            for script in (self._inline_scripts + [self.renderer])
        ]

    def get_asset_url(self, path):
        """
        Return the URL for the provided `path` in the assets directory.

        If `assets_external_path` is set, `get_asset_url` returns
        `assets_external_path` + `assets_url_path` + `path`, where
        `path` is the path passed to `get_asset_url`.

        Otherwise, `get_asset_url` returns
        `requests_pathname_prefix` + `assets_url_path` + `path`, where
        `path` is the path passed to `get_asset_url`.

        Use `get_asset_url` in an app to access assets at the correct location
        in different environments. In a deployed app on Dash Enterprise,
        `requests_pathname_prefix` is the app name. For an app called "my-app",
        `app.get_asset_url("image.png")` would return:

        ```
        /my-app/assets/image.png
        ```

        While the same app running locally, without
        `requests_pathname_prefix` set, would return:

        ```
        /assets/image.png
        ```
        """
        return _get_paths.app_get_asset_url(self.config, path)

    def get_relative_path(self, path):
        """
        Return a path with `requests_pathname_prefix` prefixed before it.
        Use this function when specifying local URL paths that will work
        in environments regardless of what `requests_pathname_prefix` is.
        In some deployment environments, like Dash Enterprise,
        `requests_pathname_prefix` is set to the application name,
        e.g. `my-dash-app`.
        When working locally, `requests_pathname_prefix` might be unset and
        so a relative URL like `/page-2` can just be `/page-2`.
        However, when the app is deployed to a URL like `/my-dash-app`, then
        `app.get_relative_path('/page-2')` will return `/my-dash-app/page-2`.
        This can be used as an alternative to `get_asset_url` as well with
        `app.get_relative_path('/assets/logo.png')`

        Use this function with `app.strip_relative_path` in callbacks that
        deal with `dcc.Location` `pathname` routing.
        That is, your usage may look like:
        ```
        app.layout = html.Div([
            dcc.Location(id='url'),
            html.Div(id='content')
        ])
        @app.callback(Output('content', 'children'), [Input('url', 'pathname')])
        def display_content(path):
            page_name = app.strip_relative_path(path)
            if not page_name:  # None or ''
                return html.Div([
                    dcc.Link(href=app.get_relative_path('/page-1')),
                    dcc.Link(href=app.get_relative_path('/page-2')),
                ])
            elif page_name == 'page-1':
                return chapters.page_1
            if page_name == "page-2":
                return chapters.page_2
        ```
        """
        return _get_paths.app_get_relative_path(
            self.config.requests_pathname_prefix, path
        )

    def strip_relative_path(self, path):
        """
        Return a path with `requests_pathname_prefix` and leading and trailing
        slashes stripped from it. Also, if None is passed in, None is returned.
        Use this function with `get_relative_path` in callbacks that deal
        with `dcc.Location` `pathname` routing.
        That is, your usage may look like:
        ```
        app.layout = html.Div([
            dcc.Location(id='url'),
            html.Div(id='content')
        ])
        @app.callback(Output('content', 'children'), [Input('url', 'pathname')])
        def display_content(path):
            page_name = app.strip_relative_path(path)
            if not page_name:  # None or ''
                return html.Div([
                    dcc.Link(href=app.get_relative_path('/page-1')),
                    dcc.Link(href=app.get_relative_path('/page-2')),
                ])
            elif page_name == 'page-1':
                return chapters.page_1
            if page_name == "page-2":
                return chapters.page_2
        ```
        Note that `chapters.page_1` will be served if the user visits `/page-1`
        _or_ `/page-1/` since `strip_relative_path` removes the trailing slash.

        Also note that `strip_relative_path` is compatible with
        `get_relative_path` in environments where `requests_pathname_prefix` set.
        In some deployment environments, like Dash Enterprise,
        `requests_pathname_prefix` is set to the application name, e.g. `my-dash-app`.
        When working locally, `requests_pathname_prefix` might be unset and
        so a relative URL like `/page-2` can just be `/page-2`.
        However, when the app is deployed to a URL like `/my-dash-app`, then
        `app.get_relative_path('/page-2')` will return `/my-dash-app/page-2`

        The `pathname` property of `dcc.Location` will return '`/my-dash-app/page-2`'
        to the callback.
        In this case, `app.strip_relative_path('/my-dash-app/page-2')`
        will return `'page-2'`

        For nested URLs, slashes are still included:
        `app.strip_relative_path('/page-1/sub-page-1/')` will return
        `page-1/sub-page-1`
        ```
        """
        return _get_paths.app_strip_relative_path(
            self.config.requests_pathname_prefix, path
        )

    @staticmethod
    def add_startup_route(name, view_func, methods):
        """
        Add a route to the app to be initialized at the end of Dash initialization.
        Use this if the package requires a route to be added to the app, and you will not need to worry about at what point to add it.

        :param name: The name of the route. eg "my-new-url/path".
        :param view_func: The function to call when the route is requested. The function should return a JSON serializable object.
        :param methods: The HTTP methods that the route should respond to. eg ["GET", "POST"] or either one.
        """
        if not isinstance(name, str) or name.startswith("/"):
            raise ValueError("name must be a string and should not start with '/'")

        if not callable(view_func):
            raise ValueError("view_func must be callable")

        valid_methods = {"POST", "GET"}
        if not set(methods).issubset(valid_methods):
            raise ValueError(f"methods should only contain {valid_methods}")

        if any(route[0] == name for route in Dash.STARTUP_ROUTES):
            raise ValueError(f"Route name '{name}' is already in use.")

        Dash.STARTUP_ROUTES.append((name, view_func, methods))

    def setup_startup_routes(self):
        """
        Initialize the startup routes stored in STARTUP_ROUTES.
        """
        for _name, _view_func, _methods in self.STARTUP_ROUTES:
            self._add_url(f"_dash_startup_route/{_name}", _view_func, _methods)
        self.STARTUP_ROUTES = []

    def _setup_dev_tools(self, **kwargs):
        debug = kwargs.get("debug", False)
        dev_tools = self._dev_tools = AttributeDict()

        for attr in (
            "ui",
            "props_check",
            "serve_dev_bundles",
            "hot_reload",
            "silence_routes_logging",
            "prune_errors",
        ):
            dev_tools[attr] = get_combined_config(
                attr, kwargs.get(attr, None), default=debug
            )

        for attr, _type, default in (
            ("hot_reload_interval", float, 3),
            ("hot_reload_watch_interval", float, 0.5),
            ("hot_reload_max_retry", int, 8),
        ):
            dev_tools[attr] = _type(
                get_combined_config(attr, kwargs.get(attr, None), default=default)
            )

        return dev_tools

    def enable_dev_tools(
        self,
        loop=None,
        debug=None,
        dev_tools_ui=None,
        dev_tools_props_check=None,
        dev_tools_serve_dev_bundles=None,
        dev_tools_hot_reload=None,
        dev_tools_hot_reload_interval=None,
        dev_tools_hot_reload_watch_interval=None,
        dev_tools_hot_reload_max_retry=None,
        dev_tools_silence_routes_logging=None,
        dev_tools_prune_errors=None,
    ):
        """Activate the dev tools, called by `run`. If your application
        is served by wsgi and you want to activate the dev tools, you can call
        this method out of `__main__`.

        All parameters can be set by environment variables as listed.
        Values provided here take precedence over environment variables.

        Available dev_tools environment variables:

            - DASH_DEBUG
            - DASH_UI
            - DASH_PROPS_CHECK
            - DASH_SERVE_DEV_BUNDLES
            - DASH_HOT_RELOAD
            - DASH_HOT_RELOAD_INTERVAL
            - DASH_HOT_RELOAD_WATCH_INTERVAL
            - DASH_HOT_RELOAD_MAX_RETRY
            - DASH_SILENCE_ROUTES_LOGGING
            - DASH_PRUNE_ERRORS

        :param debug: Enable/disable all the dev tools unless overridden by the
            arguments or environment variables. Default is ``True`` when
            ``enable_dev_tools`` is called directly, and ``False`` when called
            via ``run``. env: ``DASH_DEBUG``
        :type debug: bool

        :param dev_tools_ui: Show the dev tools UI. env: ``DASH_UI``
        :type dev_tools_ui: bool

        :param dev_tools_props_check: Validate the types and values of Dash
            component props. env: ``DASH_PROPS_CHECK``
        :type dev_tools_props_check: bool

        :param dev_tools_serve_dev_bundles: Serve the dev bundles. Production
            bundles do not necessarily include all the dev tools code.
            env: ``DASH_SERVE_DEV_BUNDLES``
        :type dev_tools_serve_dev_bundles: bool

        :param dev_tools_hot_reload: Activate hot reloading when app, assets,
            and component files change. env: ``DASH_HOT_RELOAD``
        :type dev_tools_hot_reload: bool

        :param dev_tools_hot_reload_interval: Interval in seconds for the
            client to request the reload hash. Default 3.
            env: ``DASH_HOT_RELOAD_INTERVAL``
        :type dev_tools_hot_reload_interval: float

        :param dev_tools_hot_reload_watch_interval: Interval in seconds for the
            server to check asset and component folders for changes.
            Default 0.5. env: ``DASH_HOT_RELOAD_WATCH_INTERVAL``
        :type dev_tools_hot_reload_watch_interval: float

        :param dev_tools_hot_reload_max_retry: Maximum number of failed reload
            hash requests before failing and displaying a pop up. Default 8.
            env: ``DASH_HOT_RELOAD_MAX_RETRY``
        :type dev_tools_hot_reload_max_retry: int

        :param dev_tools_silence_routes_logging: Silence the `werkzeug` logger,
            will remove all routes logging. Enabled with debugging by default
            because hot reload hash checks generate a lot of requests.
            env: ``DASH_SILENCE_ROUTES_LOGGING``
        :type dev_tools_silence_routes_logging: bool

        :param dev_tools_prune_errors: Reduce tracebacks to just user code,
            stripping out Quart and Dash pieces. Only available with debugging.
            `True` by default, set to `False` to see the complete traceback.
            env: ``DASH_PRUNE_ERRORS``
        :type dev_tools_prune_errors: bool

        :return: debug
        """
        if debug is None:
            debug = get_combined_config("debug", None, True)

        dev_tools = self._setup_dev_tools(
            debug=debug,
            ui=dev_tools_ui,
            props_check=dev_tools_props_check,
            serve_dev_bundles=dev_tools_serve_dev_bundles,
            hot_reload=dev_tools_hot_reload,
            hot_reload_interval=dev_tools_hot_reload_interval,
            hot_reload_watch_interval=dev_tools_hot_reload_watch_interval,
            hot_reload_max_retry=dev_tools_hot_reload_max_retry,
            silence_routes_logging=dev_tools_silence_routes_logging,
            prune_errors=dev_tools_prune_errors,
        )

        if dev_tools.silence_routes_logging:
            logging.getLogger("hypercorn.access").disabled = True

        if dev_tools.hot_reload:
            _reload = self._hot_reload
            _reload.hash = generate_hash()

            # find_loader should return None on __main__ but doesn't
            # on some Python versions https://bugs.python.org/issue14710
            packages = [
                pkgutil.find_loader(x)
                for x in list(ComponentRegistry.registry)
                if x != "__main__"
            ]

            if "_pytest" in sys.modules:
                from _pytest.assertion.rewrite import (  # pylint: disable=import-outside-toplevel
                    AssertionRewritingHook,
                )

                for index, package in enumerate(packages):
                    if isinstance(package, AssertionRewritingHook):
                        dash_spec = importlib.util.find_spec("dash")
                        dash_test_path = dash_spec.submodule_search_locations[0]
                        setattr(dash_spec, "path", dash_test_path)
                        packages[index] = dash_spec

            component_packages_dist = [
                dash_test_path
                if isinstance(package, ModuleSpec)
                else os.path.dirname(package.path)
                if hasattr(package, "path")
                else os.path.dirname(
                    package._path[0]  # pylint: disable=protected-access
                )
                if hasattr(package, "_path")
                else package.filename
                for package in packages
            ]

            for i, package in enumerate(packages):
                if hasattr(package, "path") and "dash/dash" in os.path.dirname(
                    package.path
                ):
                    component_packages_dist[i : i + 1] = [
                        os.path.join(os.path.dirname(package.path), x)
                        for x in ["dcc", "html", "dash_table"]
                    ]

            async def watch_hot_reload():
                return await _watch.watch(
                    folders=[self.config.assets_folder] + component_packages_dist,
                    on_change=self._on_assets_change,
                    sleep_time=dev_tools.hot_reload_watch_interval,
                )

            _reload.watch_task = loop.create_task(watch_hot_reload())

        if debug:

            if jupyter_dash.active:
                jupyter_dash.configure_callback_exception_handling(
                    self, dev_tools.prune_errors
                )

            elif dev_tools.prune_errors:
                secret = gen_salt(20)

                @self.server.errorhandler(Exception)
                def _wrap_errors(error):
                    tb = _get_traceback(secret, error)
                    return tb, 500

        if debug and dev_tools.ui:

            @self.server.before_request
            async def _before_request():
                quart.g.timing_information = {
                    "__dash_server": {"dur": time.time(), "desc": None}
                }

            @self.server.after_request
            async def _after_request(response):
                timing_information = quart.g.get("timing_information", None)
                if timing_information is None:
                    return response

                dash_total = timing_information.get("__dash_server", None)
                if dash_total is not None:
                    dash_total["dur"] = round((time.time() - dash_total["dur"]) * 1000)

                for name, info in timing_information.items():
                    value = name
                    if info.get("desc") is not None:
                        value += f';desc="{info["desc"]}"'

                    if info.get("dur") is not None:
                        value += f";dur={info['dur']}"

                    response.headers.add("Server-Timing", value)

                return response

        if (
            debug
            and dev_tools.serve_dev_bundles
            and not self.scripts.config.serve_locally
        ):
            self.scripts.config.serve_locally = True
            print(
                "WARNING: dev bundles requested with serve_locally=False.\n"
                "This is not supported, switching to serve_locally=True"
            )

        return debug

    # noinspection PyProtectedMember
    async def _on_assets_change(self, filename, modified, deleted):
        _reload = self._hot_reload
        async with _reload.lock:
            _reload.hard = True
            _reload.hash = generate_hash()

            if self.config.assets_folder in filename:
                asset_path = (
                    os.path.relpath(
                        filename,
                        os.path.commonprefix([self.config.assets_folder, filename]),
                    )
                    .replace("\\", "/")
                    .lstrip("/")
                )

                _reload.changed_assets.append(
                    {
                        "url": self.get_asset_url(asset_path),
                        "modified": int(modified),
                        "is_css": filename.endswith("css"),
                    }
                )

                if filename not in self._assets_files and not deleted:
                    res = self._add_assets_resource(asset_path, filename)
                    if filename.endswith("js"):
                        self.scripts.append_script(res)
                    elif filename.endswith("css"):
                        self.css.append_css(res)

                if deleted:
                    if filename in self._assets_files:
                        self._assets_files.remove(filename)

                    def delete_resource(resources):
                        to_delete = None
                        for r in resources:
                            if r.get("asset_path") == asset_path:
                                to_delete = r
                                break
                        if to_delete:
                            resources.remove(to_delete)

                    if filename.endswith("js"):
                        # pylint: disable=protected-access
                        delete_resource(self.scripts._resources._resources)
                    elif filename.endswith("css"):
                        # pylint: disable=protected-access
                        delete_resource(self.css._resources._resources)

    # pylint: disable=too-many-branches
    def run(
        self,
<<<<<<< HEAD
        host="127.0.0.1",
        port="8050",
        proxy=None,
        debug=None,
        dev_tools_ui=None,
        dev_tools_props_check=None,
        dev_tools_serve_dev_bundles=None,
        dev_tools_hot_reload=None,
        dev_tools_hot_reload_interval=None,
        dev_tools_hot_reload_watch_interval=None,
        dev_tools_hot_reload_max_retry=None,
        dev_tools_silence_routes_logging=None,
        dev_tools_prune_errors=None,
        **quart_run_options,
=======
        host: Optional[str] = None,
        port: Optional[Union[str, int]] = None,
        proxy: Optional[str] = None,
        debug: Optional[bool] = None,
        jupyter_mode: Optional[JupyterDisplayMode] = None,
        jupyter_width: str = "100%",
        jupyter_height: int = 650,
        jupyter_server_url: Optional[str] = None,
        dev_tools_ui: Optional[bool] = None,
        dev_tools_props_check: Optional[bool] = None,
        dev_tools_serve_dev_bundles: Optional[bool] = None,
        dev_tools_hot_reload: Optional[bool] = None,
        dev_tools_hot_reload_interval: Optional[int] = None,
        dev_tools_hot_reload_watch_interval: Optional[int] = None,
        dev_tools_hot_reload_max_retry: Optional[int] = None,
        dev_tools_silence_routes_logging: Optional[bool] = None,
        dev_tools_prune_errors: Optional[bool] = None,
        **flask_run_options,
>>>>>>> b7112470
    ):
        """Start the quart server in local mode, you should not run this on a
        production server, use gunicorn/waitress instead.

        If a parameter can be set by an environment variable, that is listed
        too. Values provided here take precedence over environment variables.

        :param host: Host IP used to serve the application, default to "127.0.0.1"
            env: ``HOST``
        :type host: string

        :param port: Port used to serve the application, default to "8050"
            env: ``PORT``
        :type port: int

        :param proxy: If this application will be served to a different URL
            via a proxy configured outside of Python, you can list it here
            as a string of the form ``"{input}::{output}"``, for example:
            ``"http://0.0.0.0:8050::https://my.domain.com"``
            so that the startup message will display an accurate URL.
            env: ``DASH_PROXY``
        :type proxy: string

        :param debug: Set Quart debug mode and enable dev tools.
            env: ``DASH_DEBUG``
        :type debug: bool

        :param debug: Enable/disable all the dev tools unless overridden by the
            arguments or environment variables. Default is ``True`` when
            ``enable_dev_tools`` is called directly, and ``False`` when called
            via ``run``. env: ``DASH_DEBUG``
        :type debug: bool

        :param dev_tools_ui: Show the dev tools UI. env: ``DASH_UI``
        :type dev_tools_ui: bool

        :param dev_tools_props_check: Validate the types and values of Dash
            component props. env: ``DASH_PROPS_CHECK``
        :type dev_tools_props_check: bool

        :param dev_tools_serve_dev_bundles: Serve the dev bundles. Production
            bundles do not necessarily include all the dev tools code.
            env: ``DASH_SERVE_DEV_BUNDLES``
        :type dev_tools_serve_dev_bundles: bool

        :param dev_tools_hot_reload: Activate hot reloading when app, assets,
            and component files change. env: ``DASH_HOT_RELOAD``
        :type dev_tools_hot_reload: bool

        :param dev_tools_hot_reload_interval: Interval in seconds for the
            client to request the reload hash. Default 3.
            env: ``DASH_HOT_RELOAD_INTERVAL``
        :type dev_tools_hot_reload_interval: float

        :param dev_tools_hot_reload_watch_interval: Interval in seconds for the
            server to check asset and component folders for changes.
            Default 0.5. env: ``DASH_HOT_RELOAD_WATCH_INTERVAL``
        :type dev_tools_hot_reload_watch_interval: float

        :param dev_tools_hot_reload_max_retry: Maximum number of failed reload
            hash requests before failing and displaying a pop up. Default 8.
            env: ``DASH_HOT_RELOAD_MAX_RETRY``
        :type dev_tools_hot_reload_max_retry: int

        :param dev_tools_silence_routes_logging: Silence the `werkzeug` logger,
            will remove all routes logging. Enabled with debugging by default
            because hot reload hash checks generate a lot of requests.
            env: ``DASH_SILENCE_ROUTES_LOGGING``
        :type dev_tools_silence_routes_logging: bool

        :param dev_tools_prune_errors: Reduce tracebacks to just user code,
            stripping out Quart and Dash pieces. Only available with debugging.
            `True` by default, set to `False` to see the complete traceback.
            env: ``DASH_PRUNE_ERRORS``
        :type dev_tools_prune_errors: bool

        :param jupyter_mode: How to display the application when running
            inside a jupyter notebook.

        :param jupyter_width: Determine the width of the output cell
            when displaying inline in jupyter notebooks.
        :type jupyter_width: str

        :param jupyter_height: Height of app when displayed using
            jupyter_mode="inline"
        :type jupyter_height: int

        :param jupyter_server_url: Custom server url to display
            the app in jupyter notebook.

        :param quart_run_options: Given to `Quart.run`

        :return:
        """

        if "jupyter_mode" in quart_run_options:
            raise NotImplementedError("Jupyter mode is currently not supported.")

        loop = asyncio.get_event_loop()
        loop.set_exception_handler(exception_handler)

        if debug is None:
            debug = get_combined_config("debug", None, False)

        debug_value = debug
        debug = self.enable_dev_tools(
            loop,
            debug,
            dev_tools_ui,
            dev_tools_props_check,
            dev_tools_serve_dev_bundles,
            dev_tools_hot_reload,
            dev_tools_hot_reload_interval,
            dev_tools_hot_reload_watch_interval,
            dev_tools_hot_reload_max_retry,
            dev_tools_silence_routes_logging,
            dev_tools_prune_errors,
        )

<<<<<<< HEAD
        host = os.getenv("HOST", host)
        port = os.getenv("PORT", port)
        proxy = os.getenv("DASH_PROXY", proxy)
=======
        # Evaluate the env variables at runtime

        if "CONDA_PREFIX" in os.environ:
            # Some conda systems has issue with setting the host environment
            # to an invalid hostname.
            # Related issue: https://github.com/plotly/dash/issues/3069
            host = host or "127.0.0.1"
        else:
            host = host or os.getenv("HOST", "127.0.0.1")
        port = port or os.getenv("PORT", "8050")
        proxy = proxy or os.getenv("DASH_PROXY")
>>>>>>> b7112470

        try:
            port = int(port)
            assert port in range(1, 65536)
        except Exception as e:
            e.args = [f"Expecting an integer from 1 to 65535, found port={repr(port)}"]
            raise

        # so we only see the "Running on" message once with hot reloading
        # https://stackoverflow.com/a/57231282/9188800
        if os.getenv("WERKZEUG_RUN_MAIN") != "true":
            ssl_context = quart_run_options.get("ssl_context")
            protocol = "https" if ssl_context else "http"
            path = self.config.requests_pathname_prefix

            if proxy:
                served_url, proxied_url = map(urlparse, proxy.split("::"))

                def verify_url_part(served_part, url_part, part_name):
                    if served_part != url_part:
                        raise ProxyError(
                            f"""
                            {part_name}: {url_part} is incompatible with the proxy:
                                {proxy}
                            To see your app at {proxied_url.geturl()},
                            you must use {part_name}: {served_part}
                            """
                        )

                verify_url_part(served_url.scheme, protocol, "protocol")
                verify_url_part(served_url.hostname, host, "host")
                verify_url_part(served_url.port, port, "port")

                display_url = (
                    proxied_url.scheme,
                    proxied_url.hostname,
                    f":{proxied_url.port}" if proxied_url.port else "",
                    path,
                )
            else:
                display_url = (protocol, host, f":{port}", path)

            self.logger.info("Dash is running on %s://%s%s%s\n", *display_url)

        if self.config.extra_hot_reload_paths:
            extra_files = quart_run_options["extra_files"] = []
            for path in self.config.extra_hot_reload_paths:
                if os.path.isdir(path):
                    for dirpath, _, filenames in os.walk(path):
                        for fn in filenames:
                            extra_files.append(os.path.join(dirpath, fn))
                elif os.path.isfile(path):
                    extra_files.append(path)

        self.server.run(
            host=host, port=port, debug=debug_value, loop=loop, **quart_run_options
        )

    def enable_pages(self):
        if not self.use_pages:
            return
        if self.pages_folder:
            _import_layouts_from_pages(self.config.pages_folder)

        @self.server.before_serving
        async def router():
            if self._got_first_request["pages"]:
                return
            self._got_first_request["pages"] = True

            inputs = {
                "pathname_": Input(_ID_LOCATION, "pathname"),
                "search_": Input(_ID_LOCATION, "search"),
            }
            inputs.update(self.routing_callback_inputs)

            @self.callback(
                Output(_ID_CONTENT, "children"),
                Output(_ID_STORE, "data"),
                inputs=inputs,
                prevent_initial_call=True,
            )
            async def update(pathname_, search_, **states):
                """
                Updates dash.page_container layout on page navigation.
                Updates the stored page title which will trigger the clientside callback to update the app title
                """
                query_parameters = _parse_query_string(search_)
                page, path_variables = _path_to_page(
                    self.strip_relative_path(pathname_)
                )

                # get layout
                if page == {}:
                    for module, page in _pages.PAGE_REGISTRY.items():
                        if module.split(".")[-1] == "not_found_404":
                            layout = page["layout"]
                            title = page["title"]
                            break
                    else:
                        layout = html.H1("404 - Page not found")
                        title = self.title
                else:
                    layout = page.get("layout", "")
                    title = page["title"]

                if callable(layout):
                    if inspect.iscoroutinefunction(layout):
                        layout = (
                            await layout(**path_variables, **query_parameters, **states)
                            if path_variables
                            else await layout(**query_parameters, **states)
                        )
                    else:
                        layout = (
                            layout(**path_variables, **query_parameters, **states)
                            if path_variables
                            else layout(**query_parameters, **states)
                        )

                if callable(title):
                    title = title(**path_variables) if path_variables else title()

                return layout, {"title": title}

            _validate.check_for_duplicate_pathnames(_pages.PAGE_REGISTRY)
            _validate.validate_registry(_pages.PAGE_REGISTRY)

            # Set validation_layout
            if not self.config.suppress_callback_exceptions:
                # self.validation_layout = html.Div(
                #     [
                #         await page["layout"]()
                #         if callable(page["layout"])
                #         else page["layout"]
                #         for page in _pages.PAGE_REGISTRY.values()
                #     ]
                #     + [
                #         # pylint: disable=not-callable
                #         await self.layout()
                #         if callable(self.layout)
                #         else self.layout
                #     ]
                # )
                self.validation_layout = html.Div(
                    [
                        await page["layout"]()
                        if inspect.iscoroutinefunction(page["layout"])
                        else page["layout"]()
                        if callable(page["layout"])
                        else page["layout"]
                        for page in _pages.PAGE_REGISTRY.values()
                    ]
                    + [
                        await self.layout()
                        if inspect.iscoroutinefunction(self.layout)
                        else self.layout()
                        if callable(self.layout)
                        else self.layout
                    ]
                )

                if _ID_CONTENT not in self.validation_layout:
                    raise Exception("`dash.page_container` not found in the layout")

            # Update the page title on page navigation
            self.clientside_callback(
                """
                function(data) {{
                    document.title = data.title
                }}
                """,
                Output(_ID_DUMMY, "children"),
                Input(_ID_STORE, "data"),
            )<|MERGE_RESOLUTION|>--- conflicted
+++ resolved
@@ -2015,30 +2015,10 @@
     # pylint: disable=too-many-branches
     def run(
         self,
-<<<<<<< HEAD
-        host="127.0.0.1",
-        port="8050",
-        proxy=None,
-        debug=None,
-        dev_tools_ui=None,
-        dev_tools_props_check=None,
-        dev_tools_serve_dev_bundles=None,
-        dev_tools_hot_reload=None,
-        dev_tools_hot_reload_interval=None,
-        dev_tools_hot_reload_watch_interval=None,
-        dev_tools_hot_reload_max_retry=None,
-        dev_tools_silence_routes_logging=None,
-        dev_tools_prune_errors=None,
-        **quart_run_options,
-=======
         host: Optional[str] = None,
         port: Optional[Union[str, int]] = None,
         proxy: Optional[str] = None,
         debug: Optional[bool] = None,
-        jupyter_mode: Optional[JupyterDisplayMode] = None,
-        jupyter_width: str = "100%",
-        jupyter_height: int = 650,
-        jupyter_server_url: Optional[str] = None,
         dev_tools_ui: Optional[bool] = None,
         dev_tools_props_check: Optional[bool] = None,
         dev_tools_serve_dev_bundles: Optional[bool] = None,
@@ -2048,8 +2028,7 @@
         dev_tools_hot_reload_max_retry: Optional[int] = None,
         dev_tools_silence_routes_logging: Optional[bool] = None,
         dev_tools_prune_errors: Optional[bool] = None,
-        **flask_run_options,
->>>>>>> b7112470
+        **quart_run_options,
     ):
         """Start the quart server in local mode, you should not run this on a
         production server, use gunicorn/waitress instead.
@@ -2169,11 +2148,6 @@
             dev_tools_prune_errors,
         )
 
-<<<<<<< HEAD
-        host = os.getenv("HOST", host)
-        port = os.getenv("PORT", port)
-        proxy = os.getenv("DASH_PROXY", proxy)
-=======
         # Evaluate the env variables at runtime
 
         if "CONDA_PREFIX" in os.environ:
@@ -2185,7 +2159,6 @@
             host = host or os.getenv("HOST", "127.0.0.1")
         port = port or os.getenv("PORT", "8050")
         proxy = proxy or os.getenv("DASH_PROXY")
->>>>>>> b7112470
 
         try:
             port = int(port)
