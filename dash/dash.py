import os
import sys
import collections
import importlib
from importlib.machinery import ModuleSpec
import pkgutil
import threading
import re
import logging
import time
import mimetypes
import hashlib
import base64
import traceback
from urllib.parse import urlparse
from textwrap import dedent

import flask
from flask_compress import Compress

from pkg_resources import get_distribution, parse_version

from dash import dcc
from dash import html
from dash import dash_table

from .fingerprint import build_fingerprint, check_fingerprint
from .resources import Scripts, Css
from .dependencies import (
    handle_grouped_callback_args,
    Output,
    State,
    Input,
)
from .development.base_component import ComponentRegistry
from .exceptions import (
    PreventUpdate,
    InvalidResourceError,
    ProxyError,
    DuplicateCallback,
)
from .version import __version__
from ._configs import get_combined_config, pathname_configs, pages_folder_config
from ._utils import (
    AttributeDict,
    format_tag,
    generate_hash,
    inputs_to_dict,
    inputs_to_vals,
    interpolate_str,
    patch_collections_abc,
    split_callback_id,
    to_json,
    convert_to_AttributeDict,
    gen_salt,
)
from . import _callback
from . import _get_paths
from . import _dash_renderer
from . import _validate
from . import _watch

from ._grouping import (
    flatten_grouping,
    map_grouping,
    grouping_len,
)

from . import _pages
from ._pages import (
    _parse_path_variables,
    _parse_query_string,
)


_flask_compress_version = parse_version(get_distribution("flask-compress").version)

# Add explicit mapping for map files
mimetypes.add_type("application/json", ".map", True)

_default_index = """<!DOCTYPE html>
<html>
    <head>
        {%metas%}
        <title>{%title%}</title>
        {%favicon%}
        {%css%}
    </head>
    <body>
        {%app_entry%}
        <footer>
            {%config%}
            {%scripts%}
            {%renderer%}
        </footer>
    </body>
</html>"""

_app_entry = """
<div id="react-entry-point">
    <div class="_dash-loading">
        Loading...
    </div>
</div>
"""

_re_index_entry = "{%app_entry%}", "{%app_entry%}"
_re_index_config = "{%config%}", "{%config%}"
_re_index_scripts = "{%scripts%}", "{%scripts%}"

_re_index_entry_id = 'id="react-entry-point"', "#react-entry-point"
_re_index_config_id = 'id="_dash-config"', "#_dash-config"
_re_index_scripts_id = 'src="[^"]*dash[-_]renderer[^"]*"', "dash-renderer"
_re_renderer_scripts_id = 'id="_dash-renderer', "new DashRenderer"


_ID_CONTENT = "_pages_content"
_ID_LOCATION = "_pages_location"
_ID_STORE = "_pages_store"
_ID_DUMMY = "_pages_dummy"

# Handles the case in a newly cloned environment where the components are not yet generated.
try:
    page_container = html.Div(
        [
            dcc.Location(id=_ID_LOCATION),
            html.Div(id=_ID_CONTENT),
            dcc.Store(id=_ID_STORE),
            html.Div(id=_ID_DUMMY),
        ]
    )
except AttributeError:
    page_container = None


def _get_traceback(secret, error: Exception):

    try:
        # pylint: disable=import-outside-toplevel
        from werkzeug.debug import tbtools
    except ImportError:
        tbtools = None

    def _get_skip(text, divider=2):
        skip = 0
        for i, line in enumerate(text):
            if "%% callback invoked %%" in line:
                skip = int((i + 1) / divider)
                break
        return skip

    # werkzeug<2.1.0
    if hasattr(tbtools, "get_current_traceback"):
        tb = tbtools.get_current_traceback()
        skip = _get_skip(tb.plaintext.splitlines())
        return tbtools.get_current_traceback(skip=skip).render_full()

    if hasattr(tbtools, "DebugTraceback"):
        tb = tbtools.DebugTraceback(error)  # pylint: disable=no-member
        skip = _get_skip(tb.render_traceback_text().splitlines())

        # pylint: disable=no-member
        return tbtools.DebugTraceback(error, skip=skip).render_debugger_html(
            True, secret, True
        )

    tb = traceback.format_exception(type(error), error, error.__traceback__)
    skip = _get_skip(tb, 1)
    return tb[0] + "".join(tb[skip:])


class _NoUpdate:
    # pylint: disable=too-few-public-methods
    pass


# Singleton signal to not update an output, alternative to PreventUpdate
no_update = _callback.NoUpdate()  # pylint: disable=protected-access


# pylint: disable=too-many-instance-attributes
# pylint: disable=too-many-arguments, too-many-locals
class Dash:
    """Dash is a framework for building analytical web applications.
    No JavaScript required.

    If a parameter can be set by an environment variable, that is listed as:
        env: ``DASH_****``
    Values provided here take precedence over environment variables.

    :param name: The name Flask should use for your app. Even if you provide
        your own ``server``, ``name`` will be used to help find assets.
        Typically ``__name__`` (the magic global var, not a string) is the
        best value to use. Default ``'__main__'``, env: ``DASH_APP_NAME``
    :type name: string

    :param server: Sets the Flask server for your app. There are three options:
        ``True`` (default): Dash will create a new server
        ``False``: The server will be added later via ``app.init_app(server)``
            where ``server`` is a ``flask.Flask`` instance.
        ``flask.Flask``: use this pre-existing Flask server.
    :type server: boolean or flask.Flask

    :param assets_folder: a path, relative to the current working directory,
        for extra files to be used in the browser. Default ``'assets'``.
        All .js and .css files will be loaded immediately unless excluded by
        ``assets_ignore``, and other files such as images will be served if
        requested.
    :type assets_folder: string

    :param pages_folder: a path, relative to the current working directory,
        for pages of a multi-page app. Default ``'pages'``.
    :type pages_folder: string

    :param use_pages:  Default False, or True if you set a non-default ``pages_folder``.
        When True, the ``pages`` feature for multi-page apps is enabled.
    :type pages: boolean

    :param assets_url_path: The local urls for assets will be:
        ``requests_pathname_prefix + assets_url_path + '/' + asset_path``
        where ``asset_path`` is the path to a file inside ``assets_folder``.
        Default ``'assets'``.
    :type asset_url_path: string

    :param assets_ignore: A regex, as a string to pass to ``re.compile``, for
        assets to omit from immediate loading. Ignored files will still be
        served if specifically requested. You cannot use this to prevent access
        to sensitive files.
    :type assets_ignore: string

    :param assets_external_path: an absolute URL from which to load assets.
        Use with ``serve_locally=False``. assets_external_path is joined
        with assets_url_path to determine the absolute url to the
        asset folder. Dash can still find js and css to automatically load
        if you also keep local copies in your assets folder that Dash can index,
        but external serving can improve performance and reduce load on
        the Dash server.
        env: ``DASH_ASSETS_EXTERNAL_PATH``
    :type assets_external_path: string

    :param include_assets_files: Default ``True``, set to ``False`` to prevent
        immediate loading of any assets. Assets will still be served if
        specifically requested. You cannot use this to prevent access
        to sensitive files. env: ``DASH_INCLUDE_ASSETS_FILES``
    :type include_assets_files: boolean

    :param url_base_pathname: A local URL prefix to use app-wide.
        Default ``'/'``. Both `requests_pathname_prefix` and
        `routes_pathname_prefix` default to `url_base_pathname`.
        env: ``DASH_URL_BASE_PATHNAME``
    :type url_base_pathname: string

    :param requests_pathname_prefix: A local URL prefix for file requests.
        Defaults to `url_base_pathname`, and must end with
        `routes_pathname_prefix`. env: ``DASH_REQUESTS_PATHNAME_PREFIX``
    :type requests_pathname_prefix: string

    :param routes_pathname_prefix: A local URL prefix for JSON requests.
        Defaults to ``url_base_pathname``, and must start and end
        with ``'/'``. env: ``DASH_ROUTES_PATHNAME_PREFIX``
    :type routes_pathname_prefix: string

    :param serve_locally: If ``True`` (default), assets and dependencies
        (Dash and Component js and css) will be served from local URLs.
        If ``False`` we will use CDN links where available.
    :type serve_locally: boolean

    :param compress: Use gzip to compress files and data served by Flask.
        Default ``False``
    :type compress: boolean

    :param meta_tags: html <meta> tags to be added to the index page.
        Each dict should have the attributes and values for one tag, eg:
        ``{'name': 'description', 'content': 'My App'}``
    :type meta_tags: list of dicts

    :param index_string: Override the standard Dash index page.
        Must contain the correct insertion markers to interpolate various
        content into it depending on the app config and components used.
        See https://dash.plotly.com/external-resources for details.
    :type index_string: string

    :param external_scripts: Additional JS files to load with the page.
        Each entry can be a string (the URL) or a dict with ``src`` (the URL)
        and optionally other ``<script>`` tag attributes such as ``integrity``
        and ``crossorigin``.
    :type external_scripts: list of strings or dicts

    :param external_stylesheets: Additional CSS files to load with the page.
        Each entry can be a string (the URL) or a dict with ``href`` (the URL)
        and optionally other ``<link>`` tag attributes such as ``rel``,
        ``integrity`` and ``crossorigin``.
    :type external_stylesheets: list of strings or dicts

    :param suppress_callback_exceptions: Default ``False``: check callbacks to
        ensure referenced IDs exist and props are valid. Set to ``True``
        if your layout is dynamic, to bypass these checks.
        env: ``DASH_SUPPRESS_CALLBACK_EXCEPTIONS``
    :type suppress_callback_exceptions: boolean

    :param prevent_initial_callbacks: Default ``False``: Sets the default value
        of ``prevent_initial_call`` for all callbacks added to the app.
        Normally all callbacks are fired when the associated outputs are first
        added to the page. You can disable this for individual callbacks by
        setting ``prevent_initial_call`` in their definitions, or set it
        ``True`` here in which case you must explicitly set it ``False`` for
        those callbacks you wish to have an initial call. This setting has no
        effect on triggering callbacks when their inputs change later on.

    :param show_undo_redo: Default ``False``, set to ``True`` to enable undo
        and redo buttons for stepping through the history of the app state.
    :type show_undo_redo: boolean

    :param extra_hot_reload_paths: A list of paths to watch for changes, in
        addition to assets and known Python and JS code, if hot reloading is
        enabled.
    :type extra_hot_reload_paths: list of strings

    :param plugins: Extend Dash functionality by passing a list of objects
        with a ``plug`` method, taking a single argument: this app, which will
        be called after the Flask server is attached.
    :type plugins: list of objects

    :param title: Default ``Dash``. Configures the document.title
    (the text that appears in a browser tab).

    :param update_title: Default ``Updating...``. Configures the document.title
    (the text that appears in a browser tab) text when a callback is being run.
    Set to None or '' if you don't want the document.title to change or if you
    want to control the document.title through a separate component or
    clientside callback.

    :param long_callback_manager: Long callback manager instance to support the
    ``@app.long_callback`` decorator. Currently an instance of one of
    ``DiskcacheLongCallbackManager`` or ``CeleryLongCallbackManager``
    """

    def __init__(  # pylint: disable=too-many-statements
        self,
        name=None,
        server=True,
        assets_folder="assets",
        pages_folder="pages",
        use_pages=False,
        assets_url_path="assets",
        assets_ignore="",
        assets_external_path=None,
        eager_loading=False,
        include_assets_files=True,
        url_base_pathname=None,
        requests_pathname_prefix=None,
        routes_pathname_prefix=None,
        serve_locally=True,
        compress=None,
        meta_tags=None,
        index_string=_default_index,
        external_scripts=None,
        external_stylesheets=None,
        suppress_callback_exceptions=None,
        prevent_initial_callbacks=False,
        show_undo_redo=False,
        extra_hot_reload_paths=None,
        plugins=None,
        title="Dash",
        update_title="Updating...",
        long_callback_manager=None,
        **obsolete,
    ):
        _validate.check_obsolete(obsolete)

        # We have 3 cases: server is either True (we create the server here or use the one created in dash_server),
        # False (defer server creation) or a Flask app instance (we use their server)

        # server created by dash.get_server()
        self.server = _get_paths.SERVER

        if isinstance(server, flask.Flask):
            self.server = server
            if name is None:
                name = getattr(server, "name", "__main__")
        elif isinstance(server, bool):
            name = name if name else "__main__"
            self.server = flask.Flask(name) if server else None
        else:
            raise ValueError("server must be a Flask app or a boolean")

        if (
            self.server is not None
            and not hasattr(self.server.config, "COMPRESS_ALGORITHM")
            and _flask_compress_version >= parse_version("1.6.0")
        ):
            # flask-compress==1.6.0 changed default to ['br', 'gzip']
            # and non-overridable default compression with Brotli is
            # causing performance issues
            self.server.config["COMPRESS_ALGORITHM"] = ["gzip"]

        base_prefix, routes_prefix, requests_prefix = pathname_configs(
            url_base_pathname, routes_pathname_prefix, requests_pathname_prefix
        )

        self.config = AttributeDict(
            name=name,
            assets_folder=os.path.join(
                flask.helpers.get_root_path(name), assets_folder
            ),
            assets_url_path=assets_url_path,
            assets_ignore=assets_ignore,
            assets_external_path=get_combined_config(
                "assets_external_path", assets_external_path, ""
            ),
            pages_folder=pages_folder_config(name, pages_folder, use_pages),
            eager_loading=eager_loading,
            include_assets_files=get_combined_config(
                "include_assets_files", include_assets_files, True
            ),
            url_base_pathname=base_prefix,
            routes_pathname_prefix=routes_prefix,
            requests_pathname_prefix=requests_prefix,
            serve_locally=serve_locally,
            compress=get_combined_config("compress", compress, False),
            meta_tags=meta_tags or [],
            external_scripts=external_scripts or [],
            external_stylesheets=external_stylesheets or [],
            suppress_callback_exceptions=get_combined_config(
                "suppress_callback_exceptions", suppress_callback_exceptions, False
            ),
            prevent_initial_callbacks=prevent_initial_callbacks,
            show_undo_redo=show_undo_redo,
            extra_hot_reload_paths=extra_hot_reload_paths or [],
            title=title,
            update_title=update_title,
        )
        self.config.set_read_only(
            [
                "name",
                "assets_folder",
                "assets_url_path",
                "eager_loading",
                "serve_locally",
                "compress",
            ],
            "Read-only: can only be set in the Dash constructor",
        )
        self.config.finalize(
            "Invalid config key. Some settings are only available "
            "via the Dash constructor"
        )

        _get_paths.CONFIG = self.config
        _pages.CONFIG = self.config

        self.pages_folder = pages_folder
        self.use_pages = True if pages_folder != "pages" else use_pages

        # keep title as a class property for backwards compatibility
        self.title = title

        # list of dependencies - this one is used by the back end for dispatching
        self.callback_map = {}
        # same deps as a list to catch duplicate outputs, and to send to the front end
        self._callback_list = []

        # list of inline scripts
        self._inline_scripts = []

        # index_string has special setter so can't go in config
        self._index_string = ""
        self.index_string = index_string
        self._favicon = None

        # default renderer string
        self.renderer = "var renderer = new DashRenderer();"

        # static files from the packages
        self.css = Css(serve_locally)
        self.scripts = Scripts(serve_locally, eager_loading)

        self.registered_paths = collections.defaultdict(set)

        # urls
        self.routes = []

        self._layout = None
        self._layout_is_function = False
        self.validation_layout = None
        self._extra_components = []

        self._setup_dev_tools()
        self._hot_reload = AttributeDict(
            hash=None,
            hard=False,
            lock=threading.RLock(),
            watch_thread=None,
            changed_assets=[],
        )

        self._assets_files = []
        self._long_callback_count = 0
        self._long_callback_manager = long_callback_manager

        self.logger = logging.getLogger(name)
        self.logger.addHandler(logging.StreamHandler(stream=sys.stdout))

        if isinstance(plugins, patch_collections_abc("Iterable")):
            for plugin in plugins:
                plugin.plug(self)

        if self.server is not None:
            self.init_app()

        _get_paths.SERVER = self.server

        self.logger.setLevel(logging.INFO)

    def init_app(self, app=None, **kwargs):
        """Initialize the parts of Dash that require a flask app."""

        config = self.config

        config.update(kwargs)
        config.set_read_only(
            [
                "url_base_pathname",
                "routes_pathname_prefix",
                "requests_pathname_prefix",
            ],
            "Read-only: can only be set in the Dash constructor or during init_app()",
        )

        if app is not None:
            self.server = app

        bp_prefix = config.routes_pathname_prefix.replace("/", "_").replace(".", "_")
        assets_blueprint_name = f"{bp_prefix}dash_assets"

        self.server.register_blueprint(
            flask.Blueprint(
                assets_blueprint_name,
                config.name,
                static_folder=self.config.assets_folder,
                static_url_path=config.routes_pathname_prefix
                + self.config.assets_url_path.lstrip("/"),
            )
        )

        if config.compress:
            # gzip
            Compress(self.server)

        @self.server.errorhandler(PreventUpdate)
        def _handle_error(_):
            """Handle a halted callback and return an empty 204 response."""
            return "", 204

        self.server.before_first_request(self._setup_server)

        # add a handler for components suites errors to return 404
        self.server.errorhandler(InvalidResourceError)(self._invalid_resources_handler)

        self._add_url(
            "_dash-component-suites/<string:package_name>/<path:fingerprinted_path>",
            self.serve_component_suites,
        )
        self._add_url("_dash-layout", self.serve_layout)
        self._add_url("_dash-dependencies", self.dependencies)
        self._add_url("_dash-update-component", self.dispatch, ["POST"])
        self._add_url("_reload-hash", self.serve_reload_hash)
        self._add_url("_favicon.ico", self._serve_default_favicon)
        self._add_url("", self.index)

        # catch-all for front-end routes, used by dcc.Location
        self._add_url("<path:path>", self.index)

        _get_paths.SERVER = self.server
        self.enable_pages()

    def _add_url(self, name, view_func, methods=("GET",)):
        full_name = self.config.routes_pathname_prefix + name

        self.server.add_url_rule(
            full_name, view_func=view_func, endpoint=full_name, methods=list(methods)
        )

        # record the url in Dash.routes so that it can be accessed later
        # e.g. for adding authentication with flask_login
        self.routes.append(full_name)

    @property
    def layout(self):
        return self._layout

    def _layout_value(self):
        layout = self._layout() if self._layout_is_function else self._layout

        # Add any extra components
        if self._extra_components:
            layout = html.Div(children=[layout] + self._extra_components)

        return layout

    @layout.setter
    def layout(self, value):
        _validate.validate_layout_type(value)
        self._layout_is_function = callable(value)
        self._layout = value

        # for using flask.has_request_context() to deliver a full layout for
        # validation inside a layout function - track if a user might be doing this.
        if (
            self._layout_is_function
            and not self.validation_layout
            and not self.config.suppress_callback_exceptions
        ):

            def simple_clone(c, children=None):
                cls = type(c)
                # in Py3 we can use the __init__ signature to reduce to just
                # required args and id; in Py2 this doesn't work so we just
                # empty out children.
                sig = getattr(cls.__init__, "__signature__", None)
                props = {
                    p: getattr(c, p)
                    for p in c._prop_names  # pylint: disable=protected-access
                    if hasattr(c, p)
                    and (
                        p == "id" or not sig or sig.parameters[p].default == c.REQUIRED
                    )
                }
                if props.get("children", children):
                    props["children"] = children or []
                return cls(**props)

            layout_value = self._layout_value()
            _validate.validate_layout(value, layout_value)
            self.validation_layout = simple_clone(
                # pylint: disable=protected-access
                layout_value,
                [simple_clone(c) for c in layout_value._traverse_ids()],
            )

    @property
    def index_string(self):
        return self._index_string

    @index_string.setter
    def index_string(self, value):
        checks = (_re_index_entry, _re_index_config, _re_index_scripts)
        _validate.validate_index("index string", checks, value)
        self._index_string = value

    def serve_layout(self):
        layout = self._layout_value()

        # TODO - Set browser cache limit - pass hash into frontend
        return flask.Response(
            to_json(layout),
            mimetype="application/json",
        )

    def _config(self):
        # pieces of config needed by the front end
        config = {
            "url_base_pathname": self.config.url_base_pathname,
            "requests_pathname_prefix": self.config.requests_pathname_prefix,
            "ui": self._dev_tools.ui,
            "props_check": self._dev_tools.props_check,
            "show_undo_redo": self.config.show_undo_redo,
            "suppress_callback_exceptions": self.config.suppress_callback_exceptions,
            "update_title": self.config.update_title,
        }
        if self._dev_tools.hot_reload:
            config["hot_reload"] = {
                # convert from seconds to msec as used by js `setInterval`
                "interval": int(self._dev_tools.hot_reload_interval * 1000),
                "max_retry": self._dev_tools.hot_reload_max_retry,
            }
        if self.validation_layout and not self.config.suppress_callback_exceptions:
            validation_layout = self.validation_layout

            # Add extra components
            if self._extra_components:
                validation_layout = html.Div(
                    children=[validation_layout] + self._extra_components
                )

            config["validation_layout"] = validation_layout

        return config

    def serve_reload_hash(self):
        _reload = self._hot_reload
        with _reload.lock:
            hard = _reload.hard
            changed = _reload.changed_assets
            _hash = _reload.hash
            _reload.hard = False
            _reload.changed_assets = []

        return flask.jsonify(
            {
                "reloadHash": _hash,
                "hard": hard,
                "packages": list(self.registered_paths.keys()),
                "files": list(changed),
            }
        )

    def _collect_and_register_resources(self, resources):
        # now needs the app context.
        # template in the necessary component suite JS bundles
        # add the version number of the package as a query parameter
        # for cache busting
        def _relative_url_path(relative_package_path="", namespace=""):
            if any(
                relative_package_path.startswith(x + "/")
                for x in ["dcc", "html", "dash_table"]
            ):
                relative_package_path = relative_package_path.replace("dash.", "")
                version = importlib.import_module(
                    f"{namespace}.{os.path.split(relative_package_path)[0]}"
                ).__version__
            else:
                version = importlib.import_module(namespace).__version__

            module_path = os.path.join(
                os.path.dirname(sys.modules[namespace].__file__), relative_package_path
            )

            modified = int(os.stat(module_path).st_mtime)

            fingerprint = build_fingerprint(relative_package_path, version, modified)
            return f"{self.config.requests_pathname_prefix}_dash-component-suites/{namespace}/{fingerprint}"

        srcs = []
        for resource in resources:
            is_dynamic_resource = resource.get("dynamic", False)

            if "relative_package_path" in resource:
                paths = resource["relative_package_path"]
                paths = [paths] if isinstance(paths, str) else paths

                for rel_path in paths:
                    if any(x in rel_path for x in ["dcc", "html", "dash_table"]):
                        rel_path = rel_path.replace("dash.", "")

                    self.registered_paths[resource["namespace"]].add(rel_path)

                    if not is_dynamic_resource:
                        srcs.append(
                            _relative_url_path(
                                relative_package_path=rel_path,
                                namespace=resource["namespace"],
                            )
                        )
            elif "external_url" in resource:
                if not is_dynamic_resource:
                    if isinstance(resource["external_url"], str):
                        srcs.append(resource["external_url"])
                    else:
                        srcs += resource["external_url"]
            elif "absolute_path" in resource:
                raise Exception("Serving files from absolute_path isn't supported yet")
            elif "asset_path" in resource:
                static_url = self.get_asset_url(resource["asset_path"])
                # Add a cache-busting query param
                static_url += f"?m={resource['ts']}"
                srcs.append(static_url)
        return srcs

    def _generate_css_dist_html(self):
        external_links = self.config.external_stylesheets
        links = self._collect_and_register_resources(self.css.get_all_css())

        return "\n".join(
            [
                format_tag("link", link, opened=True)
                if isinstance(link, dict)
                else f'<link rel="stylesheet" href="{link}">'
                for link in (external_links + links)
            ]
        )

    def _generate_scripts_html(self):
        # Dash renderer has dependencies like React which need to be rendered
        # before every other script. However, the dash renderer bundle
        # itself needs to be rendered after all of the component's
        # scripts have rendered.
        # The rest of the scripts can just be loaded after React but before
        # dash renderer.
        # pylint: disable=protected-access

        mode = "dev" if self._dev_tools["props_check"] is True else "prod"

        deps = []
        for js_dist_dependency in _dash_renderer._js_dist_dependencies:
            dep = {}
            for key, value in js_dist_dependency.items():
                dep[key] = value[mode] if isinstance(value, dict) else value

            deps.append(dep)

        dev = self._dev_tools.serve_dev_bundles
        srcs = (
            self._collect_and_register_resources(
                self.scripts._resources._filter_resources(deps, dev_bundles=dev)
            )
            + self.config.external_scripts
            + self._collect_and_register_resources(
                self.scripts.get_all_scripts(dev_bundles=dev)
                + self.scripts._resources._filter_resources(
                    _dash_renderer._js_dist, dev_bundles=dev
                )
                + self.scripts._resources._filter_resources(
                    dcc._js_dist, dev_bundles=dev
                )
                + self.scripts._resources._filter_resources(
                    html._js_dist, dev_bundles=dev
                )
                + self.scripts._resources._filter_resources(
                    dash_table._js_dist, dev_bundles=dev
                )
            )
        )

        self._inline_scripts.extend(_callback.GLOBAL_INLINE_SCRIPTS)
        _callback.GLOBAL_INLINE_SCRIPTS.clear()

        return "\n".join(
            [
                format_tag("script", src)
                if isinstance(src, dict)
                else f'<script src="{src}"></script>'
                for src in srcs
            ]
            + [f"<script>{src}</script>" for src in self._inline_scripts]
        )

    def _generate_config_html(self):
        return f'<script id="_dash-config" type="application/json">{to_json(self._config())}</script>'

    def _generate_renderer(self):
        return f'<script id="_dash-renderer" type="application/javascript">{self.renderer}</script>'

    def _generate_meta_html(self):
        meta_tags = self.config.meta_tags
        has_ie_compat = any(
            x.get("http-equiv", "") == "X-UA-Compatible" for x in meta_tags
        )
        has_charset = any("charset" in x for x in meta_tags)
        has_viewport = any("viewport" in x for x in meta_tags)

        tags = []
        if not has_ie_compat:
            tags.append('<meta http-equiv="X-UA-Compatible" content="IE=edge">')
        if not has_charset:
            tags.append('<meta charset="UTF-8">')
        if not has_viewport:
            tags.append(
                '<meta name="viewport" content="width=device-width, initial-scale=1">'
            )

        tags += [format_tag("meta", x, opened=True) for x in meta_tags]

        return "\n      ".join(tags)

    def _pages_meta_tags(self):
        start_page, path_variables = self._path_to_page(flask.request.path.strip("/"))
        image = start_page.get("image", "")
        if image:
            image = self.get_asset_url(image)

        title = start_page.get("title", self.title)
        if callable(title):
            title = title(**path_variables) if path_variables else title()

        description = start_page.get("description", "")
        if callable(description):
            description = (
                description(**path_variables) if path_variables else description()
            )

        return dedent(
            f"""
            <meta name="description" content="{description}" />
            <!-- Twitter Card data -->
            <meta property="twitter:card" content="{description}">
            <meta property="twitter:url" content="https://metatags.io/">
            <meta property="twitter:title" content="{title}">
            <meta property="twitter:description" content="{description}">
            <meta property="twitter:image" content="{image}">
            <!-- Open Graph data -->
            <meta property="og:title" content="{title}" />
            <meta property="og:type" content="website" />
            <meta property="og:description" content="{description}" />
            <meta property="og:image" content="{image}">
            """
        )

    # Serve the JS bundles for each package
    def serve_component_suites(self, package_name, fingerprinted_path):
        path_in_pkg, has_fingerprint = check_fingerprint(fingerprinted_path)

        _validate.validate_js_path(self.registered_paths, package_name, path_in_pkg)

        extension = "." + path_in_pkg.split(".")[-1]
        mimetype = mimetypes.types_map.get(extension, "application/octet-stream")

        package = sys.modules[package_name]
        self.logger.debug(
            "serving -- package: %s[%s] resource: %s => location: %s",
            package_name,
            package.__version__,
            path_in_pkg,
            package.__path__,
        )

        response = flask.Response(
            pkgutil.get_data(package_name, path_in_pkg), mimetype=mimetype
        )

        if has_fingerprint:
            # Fingerprinted resources are good forever (1 year)
            # No need for ETag as the fingerprint changes with each build
            response.cache_control.max_age = 31536000  # 1 year
        else:
            # Non-fingerprinted resources are given an ETag that
            # will be used / check on future requests
            response.add_etag()
            tag = response.get_etag()[0]

            request_etag = flask.request.headers.get("If-None-Match")

            if f'"{tag}"' == request_etag:
                response = flask.Response(None, status=304)

        return response

    def index(self, *args, **kwargs):  # pylint: disable=unused-argument
        scripts = self._generate_scripts_html()
        css = self._generate_css_dist_html()
        config = self._generate_config_html()
        metas = self._generate_meta_html()
        renderer = self._generate_renderer()

        # use self.title instead of app.config.title for backwards compatibility
        title = self.title
        pages_metas = ""
        if self.use_pages:
            pages_metas = self._pages_meta_tags()

        if self._favicon:
            favicon_mod_time = os.path.getmtime(
                os.path.join(self.config.assets_folder, self._favicon)
            )
            favicon_url = f"{self.get_asset_url(self._favicon)}?m={favicon_mod_time}"
        else:
            prefix = self.config.requests_pathname_prefix
            favicon_url = f"{prefix}_favicon.ico?v={__version__}"

        favicon = format_tag(
            "link",
            {"rel": "icon", "type": "image/x-icon", "href": favicon_url},
            opened=True,
        )

        index = self.interpolate_index(
            metas=pages_metas + metas,
            title=title,
            css=css,
            config=config,
            scripts=scripts,
            app_entry=_app_entry,
            favicon=favicon,
            renderer=renderer,
        )

        checks = (
            _re_index_entry_id,
            _re_index_config_id,
            _re_index_scripts_id,
            _re_renderer_scripts_id,
        )
        _validate.validate_index("index", checks, index)
        return index

    def interpolate_index(
        self,
        metas="",
        title="",
        css="",
        config="",
        scripts="",
        app_entry="",
        favicon="",
        renderer="",
    ):
        """Called to create the initial HTML string that is loaded on page.
        Override this method to provide you own custom HTML.

        :Example:

            class MyDash(dash.Dash):
                def interpolate_index(self, **kwargs):
                    return '''<!DOCTYPE html>
                    <html>
                        <head>
                            <title>My App</title>
                        </head>
                        <body>
                            <div id="custom-header">My custom header</div>
                            {app_entry}
                            {config}
                            {scripts}
                            {renderer}
                            <div id="custom-footer">My custom footer</div>
                        </body>
                    </html>'''.format(app_entry=kwargs.get('app_entry'),
                                      config=kwargs.get('config'),
                                      scripts=kwargs.get('scripts'),
                                      renderer=kwargs.get('renderer'))

        :param metas: Collected & formatted meta tags.
        :param title: The title of the app.
        :param css: Collected & formatted css dependencies as <link> tags.
        :param config: Configs needed by dash-renderer.
        :param scripts: Collected & formatted scripts tags.
        :param renderer: A script tag that instantiates the DashRenderer.
        :param app_entry: Where the app will render.
        :param favicon: A favicon <link> tag if found in assets folder.
        :return: The interpolated HTML string for the index.
        """
        return interpolate_str(
            self.index_string,
            metas=metas,
            title=title,
            css=css,
            config=config,
            scripts=scripts,
            favicon=favicon,
            renderer=renderer,
            app_entry=app_entry,
        )

    def dependencies(self):
        return flask.jsonify(self._callback_list)

    def clientside_callback(self, clientside_function, *args, **kwargs):
        """Create a callback that updates the output by calling a clientside
        (JavaScript) function instead of a Python function.

        Unlike `@app.callback`, `clientside_callback` is not a decorator:
        it takes either a
        `dash.dependencies.ClientsideFunction(namespace, function_name)`
        argument that describes which JavaScript function to call
        (Dash will look for the JavaScript function at
        `window.dash_clientside[namespace][function_name]`), or it may take
        a string argument that contains the clientside function source.

        For example, when using a `dash.dependencies.ClientsideFunction`:
        ```
        app.clientside_callback(
            ClientsideFunction('my_clientside_library', 'my_function'),
            Output('my-div' 'children'),
            [Input('my-input', 'value'),
             Input('another-input', 'value')]
        )
        ```

        With this signature, Dash's front-end will call
        `window.dash_clientside.my_clientside_library.my_function` with the
        current values of the `value` properties of the components `my-input`
        and `another-input` whenever those values change.

        Include a JavaScript file by including it your `assets/` folder. The
        file can be named anything but you'll need to assign the function's
        namespace to the `window.dash_clientside` namespace. For example,
        this file might look:
        ```
        window.dash_clientside = window.dash_clientside || {};
        window.dash_clientside.my_clientside_library = {
            my_function: function(input_value_1, input_value_2) {
                return (
                    parseFloat(input_value_1, 10) +
                    parseFloat(input_value_2, 10)
                );
            }
        }
        ```

        Alternatively, you can pass the JavaScript source directly to
        `clientside_callback`. In this case, the same example would look like:
        ```
        app.clientside_callback(
            '''
            function(input_value_1, input_value_2) {
                return (
                    parseFloat(input_value_1, 10) +
                    parseFloat(input_value_2, 10)
                );
            }
            ''',
            Output('my-div' 'children'),
            [Input('my-input', 'value'),
             Input('another-input', 'value')]
        )
        ```

        The last, optional argument `prevent_initial_call` causes the callback
        not to fire when its outputs are first added to the page. Defaults to
        `False` unless `prevent_initial_callbacks=True` at the app level.
        """
        return _callback.register_clientside_callback(
            self._callback_list,
            self.callback_map,
            self.config.prevent_initial_callbacks,
            self._inline_scripts,
            clientside_function,
            *args,
            **kwargs,
        )

    def callback(self, *_args, **_kwargs):
        """
        Normally used as a decorator, `@app.callback` provides a server-side
        callback relating the values of one or more `Output` items to one or
        more `Input` items which will trigger the callback when they change,
        and optionally `State` items which provide additional information but
        do not trigger the callback directly.

        The last, optional argument `prevent_initial_call` causes the callback
        not to fire when its outputs are first added to the page. Defaults to
        `False` unless `prevent_initial_callbacks=True` at the app level.


        """
        return _callback.register_callback(
            self._callback_list,
            self.callback_map,
            self.config.prevent_initial_callbacks,
            *_args,
            **_kwargs,
        )

    def long_callback(self, *_args, **_kwargs):  # pylint: disable=too-many-statements
        """
        Normally used as a decorator, `@app.long_callback` is an alternative to
        `@app.callback` designed for callbacks that take a long time to run,
        without locking up the Dash app or timing out.

        `@long_callback` is designed to support multiple callback managers.
        Two long callback managers are currently implemented:

            - A diskcache manager (`DiskcacheLongCallbackManager`) that runs callback
              logic in a separate process and stores the results to disk using the
              diskcache library. This is the easiest backend to use for local
              development.
            - A Celery manager (`CeleryLongCallbackManager`) that runs callback logic
              in a celery worker and returns results to the Dash app through a Celery
              broker like RabbitMQ or Redis.

        The following arguments may include any valid arguments to `@app.callback`.
        In addition, `@app.long_callback` supports the following optional
        keyword arguments:

        :Keyword Arguments:
            :param manager:
                A long callback manager instance. Currently an instance of one of
                `DiskcacheLongCallbackManager` or `CeleryLongCallbackManager`.
                Defaults to the `long_callback_manager` instance provided to the
                `dash.Dash constructor`.
            :param running:
                A list of 3-element tuples. The first element of each tuple should be
                an `Output` dependency object referencing a property of a component in
                the app layout. The second element is the value that the property
                should be set to while the callback is running, and the third element
                is the value the property should be set to when the callback completes.
            :param cancel:
                A list of `Input` dependency objects that reference a property of a
                component in the app's layout.  When the value of this property changes
                while a callback is running, the callback is canceled.
                Note that the value of the property is not significant, any change in
                value will result in the cancellation of the running job (if any).
            :param progress:
                An `Output` dependency grouping that references properties of
                components in the app's layout. When provided, the decorated function
                will be called with an extra argument as the first argument to the
                function.  This argument, is a function handle that the decorated
                function should call in order to provide updates to the app on its
                current progress. This function accepts a single argument, which
                correspond to the grouping of properties specified in the provided
                `Output` dependency grouping
            :param progress_default:
                A grouping of values that should be assigned to the components
                specified by the `progress` argument when the callback is not in
                progress. If `progress_default` is not provided, all the dependency
                properties specified in `progress` will be set to `None` when the
                callback is not running.
            :param cache_args_to_ignore:
                Arguments to ignore when caching is enabled. If callback is configured
                with keyword arguments (Input/State provided in a dict),
                this should be a list of argument names as strings. Otherwise,
                this should be a list of argument indices as integers.
        """
        # pylint: disable-next=import-outside-toplevel
        from dash._callback_context import callback_context

        # pylint: disable-next=import-outside-toplevel
        from dash.exceptions import WildcardInLongCallback

        # Get long callback manager
        callback_manager = _kwargs.pop("manager", self._long_callback_manager)
        if callback_manager is None:
            raise ValueError(
                "The @app.long_callback decorator requires a long callback manager\n"
                "instance.  This may be provided to the app using the \n"
                "long_callback_manager argument to the dash.Dash constructor, or\n"
                "it may be provided to the @app.long_callback decorator as the \n"
                "manager argument"
            )

        # Extract special long_callback kwargs
        running = _kwargs.pop("running", ())
        cancel = _kwargs.pop("cancel", ())
        progress = _kwargs.pop("progress", ())
        progress_default = _kwargs.pop("progress_default", None)
        interval_time = _kwargs.pop("interval", 1000)
        cache_args_to_ignore = _kwargs.pop("cache_args_to_ignore", [])

        # Parse remaining args just like app.callback
        (
            output,
            flat_inputs,
            flat_state,
            inputs_state_indices,
            prevent_initial_call,
        ) = handle_grouped_callback_args(_args, _kwargs)
        inputs_and_state = flat_inputs + flat_state
        args_deps = map_grouping(lambda i: inputs_and_state[i], inputs_state_indices)

        # Disallow wildcard dependencies
        for deps in [output, flat_inputs, flat_state]:
            for dep in flatten_grouping(deps):
                if dep.has_wildcard():
                    raise WildcardInLongCallback(
                        f"""
                        @app.long_callback does not support dependencies with
                        pattern-matching ids
                            Received: {repr(dep)}\n"""
                    )

        # Get unique id for this long_callback definition.  This increment is not
        # thread safe, but it doesn't need to be because callback definitions
        # happen on the main thread before the app starts
        self._long_callback_count += 1
        long_callback_id = self._long_callback_count

        # Create Interval and Store for long callback and add them to the app's
        # _extra_components list
        interval_id = f"_long_callback_interval_{long_callback_id}"
        interval_component = dcc.Interval(
            id=interval_id, interval=interval_time, disabled=prevent_initial_call
        )
        store_id = f"_long_callback_store_{long_callback_id}"
        store_component = dcc.Store(id=store_id, data={})
        self._extra_components.extend([interval_component, store_component])

        # Compute full component plus property name for the cancel dependencies
        cancel_prop_ids = tuple(
            ".".join([dep.component_id, dep.component_property]) for dep in cancel
        )

        def wrapper(fn):
            background_fn = callback_manager.make_job_fn(fn, bool(progress), args_deps)

            def callback(_triggers, user_store_data, user_callback_args):
                # Build result cache key from inputs
                pending_key = callback_manager.build_cache_key(
                    fn, user_callback_args, cache_args_to_ignore
                )
                current_key = user_store_data.get("current_key", None)
                pending_job = user_store_data.get("pending_job", None)

                should_cancel = pending_key == current_key or any(
                    trigger["prop_id"] in cancel_prop_ids
                    for trigger in callback_context.triggered
                )

                # Compute grouping of values to set the progress component's to
                # when cleared
                if progress_default is None:
                    clear_progress = (
                        map_grouping(lambda x: None, progress) if progress else ()
                    )
                else:
                    clear_progress = progress_default

                if should_cancel:
                    user_store_data["current_key"] = None
                    user_store_data["pending_key"] = None
                    user_store_data["pending_job"] = None

                    callback_manager.terminate_job(pending_job)

                    return dict(
                        user_callback_output=map_grouping(lambda x: no_update, output),
                        interval_disabled=True,
                        in_progress=[val for (_, _, val) in running],
                        progress=clear_progress,
                        user_store_data=user_store_data,
                    )

                # Look up progress value if a job is in progress
                if pending_job:
                    progress_value = callback_manager.get_progress(pending_key)
                else:
                    progress_value = None

                if callback_manager.result_ready(pending_key):
                    result = callback_manager.get_result(pending_key, pending_job)
                    # Set current key (hash of data stored in client)
                    # to pending key (hash of data requested by client)
                    user_store_data["current_key"] = pending_key

                    # Disable interval if this value was pulled from cache.
                    # If this value was the result of a background calculation, don't
                    # disable yet. If no other calculations are in progress,
                    # interval will be disabled in should_cancel logic above
                    # the next time the interval fires.
                    interval_disabled = pending_job is None
                    return dict(
                        user_callback_output=result,
                        interval_disabled=interval_disabled,
                        in_progress=[val for (_, _, val) in running],
                        progress=clear_progress,
                        user_store_data=user_store_data,
                    )
                if progress_value:
                    return dict(
                        user_callback_output=map_grouping(lambda x: no_update, output),
                        interval_disabled=False,
                        in_progress=[val for (_, val, _) in running],
                        progress=progress_value or {},
                        user_store_data=user_store_data,
                    )

                # Check if there is a running calculation that can now
                # be canceled
                old_pending_key = user_store_data.get("pending_key", None)
                if (
                    old_pending_key
                    and old_pending_key != pending_key
                    and callback_manager.job_running(pending_job)
                ):
                    callback_manager.terminate_job(pending_job)

                user_store_data["pending_key"] = pending_key
                callback_manager.terminate_unhealthy_job(pending_job)
                if not callback_manager.job_running(pending_job):
                    user_store_data["pending_job"] = callback_manager.call_job_fn(
                        pending_key, background_fn, user_callback_args
                    )

                return dict(
                    user_callback_output=map_grouping(lambda x: no_update, output),
                    interval_disabled=False,
                    in_progress=[val for (_, val, _) in running],
                    progress=clear_progress,
                    user_store_data=user_store_data,
                )

            return self.callback(
                inputs=dict(
                    _triggers=dict(
                        n_intervals=Input(interval_id, "n_intervals"),
                        cancel=cancel,
                    ),
                    user_store_data=State(store_id, "data"),
                    user_callback_args=args_deps,
                ),
                output=dict(
                    user_callback_output=output,
                    interval_disabled=Output(interval_id, "disabled"),
                    in_progress=[dep for (dep, _, _) in running],
                    progress=progress,
                    user_store_data=Output(store_id, "data"),
                ),
                prevent_initial_call=prevent_initial_call,
            )(callback)

        return wrapper

    def dispatch(self):
        body = flask.request.get_json()

        flask.g.inputs_list = inputs = body.get(  # pylint: disable=assigning-non-slot
            "inputs", []
        )
        flask.g.states_list = state = body.get(  # pylint: disable=assigning-non-slot
            "state", []
        )
        output = body["output"]
        outputs_list = body.get("outputs") or split_callback_id(output)
        flask.g.outputs_list = outputs_list  # pylint: disable=assigning-non-slot

        flask.g.input_values = (  # pylint: disable=assigning-non-slot
            input_values
        ) = inputs_to_dict(inputs)
        flask.g.state_values = inputs_to_dict(  # pylint: disable=assigning-non-slot
            state
        )
        changed_props = body.get("changedPropIds", [])
        flask.g.triggered_inputs = [  # pylint: disable=assigning-non-slot
            {"prop_id": x, "value": input_values.get(x)} for x in changed_props
        ]

        response = (
            flask.g.dash_response  # pylint: disable=assigning-non-slot
        ) = flask.Response(mimetype="application/json")

        args = inputs_to_vals(inputs + state)

        try:
            cb = self.callback_map[output]
            func = cb["callback"]

            # Add args_grouping
            inputs_state_indices = cb["inputs_state_indices"]
            inputs_state = inputs + state
            inputs_state = convert_to_AttributeDict(inputs_state)

            args_grouping = map_grouping(
                lambda ind: inputs_state[ind], inputs_state_indices
            )

            flask.g.args_grouping = args_grouping  # pylint: disable=assigning-non-slot
            flask.g.using_args_grouping = (  # pylint: disable=assigning-non-slot
                not isinstance(inputs_state_indices, int)
                and (
                    inputs_state_indices
                    != list(range(grouping_len(inputs_state_indices)))
                )
            )

            # Add outputs_grouping
            outputs_indices = cb["outputs_indices"]
            if not isinstance(outputs_list, list):
                flat_outputs = [outputs_list]
            else:
                flat_outputs = outputs_list

            outputs_grouping = map_grouping(
                lambda ind: flat_outputs[ind], outputs_indices
            )
            flask.g.outputs_grouping = (  # pylint: disable=assigning-non-slot
                outputs_grouping
            )
            flask.g.using_outputs_grouping = (  # pylint: disable=assigning-non-slot
                not isinstance(outputs_indices, int)
                and outputs_indices != list(range(grouping_len(outputs_indices)))
            )

        except KeyError as missing_callback_function:
            msg = f"Callback function not found for output '{output}', perhaps you forgot to prepend the '@'?"
            raise KeyError(msg) from missing_callback_function
        response.set_data(func(*args, outputs_list=outputs_list))
        return response

    def _setup_server(self):
        # Apply _force_eager_loading overrides from modules
        eager_loading = self.config.eager_loading
        for module_name in ComponentRegistry.registry:
            module = sys.modules[module_name]
            eager = getattr(module, "_force_eager_loading", False)
            eager_loading = eager_loading or eager

        # Update eager_loading settings
        self.scripts.config.eager_loading = eager_loading

        if self.config.include_assets_files:
            self._walk_assets_directory()

        if not self.layout and self.use_pages:
            self.layout = page_container

        _validate.validate_layout(self.layout, self._layout_value())

        self._generate_scripts_html()
        self._generate_css_dist_html()

        # Copy over global callback data structures assigned with `dash.callback`
        for k in list(_callback.GLOBAL_CALLBACK_MAP):

            if k in self.callback_map:
                raise DuplicateCallback(
                    f"The callback `{k}` provided with `dash.callback` was already "
                    "assigned with `app.callback`."
                )

            self.callback_map[k] = _callback.GLOBAL_CALLBACK_MAP.pop(k)

        self._callback_list.extend(_callback.GLOBAL_CALLBACK_LIST)
        _callback.GLOBAL_CALLBACK_LIST.clear()

    def _add_assets_resource(self, url_path, file_path):
        res = {"asset_path": url_path, "filepath": file_path}
        if self.config.assets_external_path:
            res["external_url"] = self.get_asset_url(url_path.lstrip("/"))
        self._assets_files.append(file_path)
        return res

    def _walk_assets_directory(self):
        walk_dir = self.config.assets_folder
        slash_splitter = re.compile(r"[\\/]+")
        ignore_str = self.config.assets_ignore
        ignore_filter = re.compile(ignore_str) if ignore_str else None

        for current, _, files in sorted(os.walk(walk_dir)):
            if current == walk_dir:
                base = ""
            else:
                s = current.replace(walk_dir, "").lstrip("\\").lstrip("/")
                splitted = slash_splitter.split(s)
                if len(splitted) > 1:
                    base = "/".join(slash_splitter.split(s))
                else:
                    base = splitted[0]

            if ignore_filter:
                files_gen = (x for x in files if not ignore_filter.search(x))
            else:
                files_gen = files

            for f in sorted(files_gen):
                path = "/".join([base, f]) if base else f

                full = os.path.join(current, f)

                if f.endswith("js"):
                    self.scripts.append_script(self._add_assets_resource(path, full))
                elif f.endswith("css"):
                    self.css.append_css(self._add_assets_resource(path, full))
                elif f == "favicon.ico":
                    self._favicon = path

    @staticmethod
    def _invalid_resources_handler(err):
        return err.args[0], 404

    @staticmethod
    def _serve_default_favicon():
        return flask.Response(
            pkgutil.get_data("dash", "favicon.ico"), content_type="image/x-icon"
        )

    def csp_hashes(self, hash_algorithm="sha256"):
        """Calculates CSP hashes (sha + base64) of all inline scripts, such that
        one of the biggest benefits of CSP (disallowing general inline scripts)
        can be utilized together with Dash clientside callbacks (inline scripts).

        Calculate these hashes after all inline callbacks are defined,
        and add them to your CSP headers before starting the server, for example
        with the flask-talisman package from PyPI:

        flask_talisman.Talisman(app.server, content_security_policy={
            "default-src": "'self'",
            "script-src": ["'self'"] + app.csp_hashes()
        })

        :param hash_algorithm: One of the recognized CSP hash algorithms ('sha256', 'sha384', 'sha512').
        :return: List of CSP hash strings of all inline scripts.
        """

        HASH_ALGORITHMS = ["sha256", "sha384", "sha512"]
        if hash_algorithm not in HASH_ALGORITHMS:
            raise ValueError(
                "Possible CSP hash algorithms: " + ", ".join(HASH_ALGORITHMS)
            )

        method = getattr(hashlib, hash_algorithm)

        def _hash(script):
            return base64.b64encode(method(script.encode("utf-8")).digest()).decode(
                "utf-8"
            )

        self._inline_scripts.extend(_callback.GLOBAL_INLINE_SCRIPTS)
        _callback.GLOBAL_INLINE_SCRIPTS.clear()

        return [
            f"'{hash_algorithm}-{_hash(script)}'"
            for script in (self._inline_scripts + [self.renderer])
        ]

    def get_asset_url(self, path):
        return _get_paths.app_get_asset_url(self.config, path)

    def get_relative_path(self, path):
        """
        Return a path with `requests_pathname_prefix` prefixed before it.
        Use this function when specifying local URL paths that will work
        in environments regardless of what `requests_pathname_prefix` is.
        In some deployment environments, like Dash Enterprise,
        `requests_pathname_prefix` is set to the application name,
        e.g. `my-dash-app`.
        When working locally, `requests_pathname_prefix` might be unset and
        so a relative URL like `/page-2` can just be `/page-2`.
        However, when the app is deployed to a URL like `/my-dash-app`, then
        `app.get_relative_path('/page-2')` will return `/my-dash-app/page-2`.
        This can be used as an alternative to `get_asset_url` as well with
        `app.get_relative_path('/assets/logo.png')`

        Use this function with `app.strip_relative_path` in callbacks that
        deal with `dcc.Location` `pathname` routing.
        That is, your usage may look like:
        ```
        app.layout = html.Div([
            dcc.Location(id='url'),
            html.Div(id='content')
        ])
        @app.callback(Output('content', 'children'), [Input('url', 'pathname')])
        def display_content(path):
            page_name = app.strip_relative_path(path)
            if not page_name:  # None or ''
                return html.Div([
                    dcc.Link(href=app.get_relative_path('/page-1')),
                    dcc.Link(href=app.get_relative_path('/page-2')),
                ])
            elif page_name == 'page-1':
                return chapters.page_1
            if page_name == "page-2":
                return chapters.page_2
        ```
        """
        return _get_paths.app_get_relative_path(
            self.config.requests_pathname_prefix, path
        )

    def strip_relative_path(self, path):
        """
        Return a path with `requests_pathname_prefix` and leading and trailing
        slashes stripped from it. Also, if None is passed in, None is returned.
        Use this function with `get_relative_path` in callbacks that deal
        with `dcc.Location` `pathname` routing.
        That is, your usage may look like:
        ```
        app.layout = html.Div([
            dcc.Location(id='url'),
            html.Div(id='content')
        ])
        @app.callback(Output('content', 'children'), [Input('url', 'pathname')])
        def display_content(path):
            page_name = app.strip_relative_path(path)
            if not page_name:  # None or ''
                return html.Div([
                    dcc.Link(href=app.get_relative_path('/page-1')),
                    dcc.Link(href=app.get_relative_path('/page-2')),
                ])
            elif page_name == 'page-1':
                return chapters.page_1
            if page_name == "page-2":
                return chapters.page_2
        ```
        Note that `chapters.page_1` will be served if the user visits `/page-1`
        _or_ `/page-1/` since `strip_relative_path` removes the trailing slash.

        Also note that `strip_relative_path` is compatible with
        `get_relative_path` in environments where `requests_pathname_prefix` set.
        In some deployment environments, like Dash Enterprise,
        `requests_pathname_prefix` is set to the application name, e.g. `my-dash-app`.
        When working locally, `requests_pathname_prefix` might be unset and
        so a relative URL like `/page-2` can just be `/page-2`.
        However, when the app is deployed to a URL like `/my-dash-app`, then
        `app.get_relative_path('/page-2')` will return `/my-dash-app/page-2`

        The `pathname` property of `dcc.Location` will return '`/my-dash-app/page-2`'
        to the callback.
        In this case, `app.strip_relative_path('/my-dash-app/page-2')`
        will return `'page-2'`

        For nested URLs, slashes are still included:
        `app.strip_relative_path('/page-1/sub-page-1/')` will return
        `page-1/sub-page-1`
        ```
        """
        return _get_paths.app_strip_relative_path(
            self.config.requests_pathname_prefix, path
        )

    def _setup_dev_tools(self, **kwargs):
        debug = kwargs.get("debug", False)
        dev_tools = self._dev_tools = AttributeDict()

        for attr in (
            "ui",
            "props_check",
            "serve_dev_bundles",
            "hot_reload",
            "silence_routes_logging",
            "prune_errors",
        ):
            dev_tools[attr] = get_combined_config(
                attr, kwargs.get(attr, None), default=debug
            )

        for attr, _type, default in (
            ("hot_reload_interval", float, 3),
            ("hot_reload_watch_interval", float, 0.5),
            ("hot_reload_max_retry", int, 8),
        ):
            dev_tools[attr] = _type(
                get_combined_config(attr, kwargs.get(attr, None), default=default)
            )

        return dev_tools

    def enable_dev_tools(
        self,
        debug=None,
        dev_tools_ui=None,
        dev_tools_props_check=None,
        dev_tools_serve_dev_bundles=None,
        dev_tools_hot_reload=None,
        dev_tools_hot_reload_interval=None,
        dev_tools_hot_reload_watch_interval=None,
        dev_tools_hot_reload_max_retry=None,
        dev_tools_silence_routes_logging=None,
        dev_tools_prune_errors=None,
    ):
        """Activate the dev tools, called by `run`. If your application
        is served by wsgi and you want to activate the dev tools, you can call
        this method out of `__main__`.

        All parameters can be set by environment variables as listed.
        Values provided here take precedence over environment variables.

        Available dev_tools environment variables:

            - DASH_DEBUG
            - DASH_UI
            - DASH_PROPS_CHECK
            - DASH_SERVE_DEV_BUNDLES
            - DASH_HOT_RELOAD
            - DASH_HOT_RELOAD_INTERVAL
            - DASH_HOT_RELOAD_WATCH_INTERVAL
            - DASH_HOT_RELOAD_MAX_RETRY
            - DASH_SILENCE_ROUTES_LOGGING
            - DASH_PRUNE_ERRORS

        :param debug: Enable/disable all the dev tools unless overridden by the
            arguments or environment variables. Default is ``True`` when
            ``enable_dev_tools`` is called directly, and ``False`` when called
            via ``run``. env: ``DASH_DEBUG``
        :type debug: bool

        :param dev_tools_ui: Show the dev tools UI. env: ``DASH_UI``
        :type dev_tools_ui: bool

        :param dev_tools_props_check: Validate the types and values of Dash
            component props. env: ``DASH_PROPS_CHECK``
        :type dev_tools_props_check: bool

        :param dev_tools_serve_dev_bundles: Serve the dev bundles. Production
            bundles do not necessarily include all the dev tools code.
            env: ``DASH_SERVE_DEV_BUNDLES``
        :type dev_tools_serve_dev_bundles: bool

        :param dev_tools_hot_reload: Activate hot reloading when app, assets,
            and component files change. env: ``DASH_HOT_RELOAD``
        :type dev_tools_hot_reload: bool

        :param dev_tools_hot_reload_interval: Interval in seconds for the
            client to request the reload hash. Default 3.
            env: ``DASH_HOT_RELOAD_INTERVAL``
        :type dev_tools_hot_reload_interval: float

        :param dev_tools_hot_reload_watch_interval: Interval in seconds for the
            server to check asset and component folders for changes.
            Default 0.5. env: ``DASH_HOT_RELOAD_WATCH_INTERVAL``
        :type dev_tools_hot_reload_watch_interval: float

        :param dev_tools_hot_reload_max_retry: Maximum number of failed reload
            hash requests before failing and displaying a pop up. Default 8.
            env: ``DASH_HOT_RELOAD_MAX_RETRY``
        :type dev_tools_hot_reload_max_retry: int

        :param dev_tools_silence_routes_logging: Silence the `werkzeug` logger,
            will remove all routes logging. Enabled with debugging by default
            because hot reload hash checks generate a lot of requests.
            env: ``DASH_SILENCE_ROUTES_LOGGING``
        :type dev_tools_silence_routes_logging: bool

        :param dev_tools_prune_errors: Reduce tracebacks to just user code,
            stripping out Flask and Dash pieces. Only available with debugging.
            `True` by default, set to `False` to see the complete traceback.
            env: ``DASH_PRUNE_ERRORS``
        :type dev_tools_prune_errors: bool

        :return: debug
        """
        if debug is None:
            debug = get_combined_config("debug", None, True)

        dev_tools = self._setup_dev_tools(
            debug=debug,
            ui=dev_tools_ui,
            props_check=dev_tools_props_check,
            serve_dev_bundles=dev_tools_serve_dev_bundles,
            hot_reload=dev_tools_hot_reload,
            hot_reload_interval=dev_tools_hot_reload_interval,
            hot_reload_watch_interval=dev_tools_hot_reload_watch_interval,
            hot_reload_max_retry=dev_tools_hot_reload_max_retry,
            silence_routes_logging=dev_tools_silence_routes_logging,
            prune_errors=dev_tools_prune_errors,
        )

        if dev_tools.silence_routes_logging:
            logging.getLogger("werkzeug").setLevel(logging.ERROR)

        if dev_tools.hot_reload:
            _reload = self._hot_reload
            _reload.hash = generate_hash()

            # find_loader should return None on __main__ but doesn't
            # on some Python versions https://bugs.python.org/issue14710
            packages = [
                pkgutil.find_loader(x)
                for x in list(ComponentRegistry.registry)
                if x != "__main__"
            ]

            # # additional condition to account for AssertionRewritingHook object
            # # loader when running pytest

            if "_pytest" in sys.modules:
                from _pytest.assertion.rewrite import (  # pylint: disable=import-outside-toplevel
                    AssertionRewritingHook,
                )

                for index, package in enumerate(packages):
                    if isinstance(package, AssertionRewritingHook):
                        dash_spec = importlib.util.find_spec("dash")
                        dash_test_path = dash_spec.submodule_search_locations[0]
                        setattr(dash_spec, "path", dash_test_path)
                        packages[index] = dash_spec

            component_packages_dist = [
                dash_test_path
                if isinstance(package, ModuleSpec)
                else os.path.dirname(package.path)
                if hasattr(package, "path")
                else os.path.dirname(
                    package._path[0]  # pylint: disable=protected-access
                )
                if hasattr(package, "_path")
                else package.filename
                for package in packages
            ]

            for i, package in enumerate(packages):
                if hasattr(package, "path") and "dash/dash" in os.path.dirname(
                    package.path
                ):
                    component_packages_dist[i : i + 1] = [
                        os.path.join(os.path.dirname(package.path), x)
                        for x in ["dcc", "html", "dash_table"]
                    ]

            _reload.watch_thread = threading.Thread(
                target=lambda: _watch.watch(
                    [self.config.assets_folder] + component_packages_dist,
                    self._on_assets_change,
                    sleep_time=dev_tools.hot_reload_watch_interval,
                )
            )
            _reload.watch_thread.daemon = True
            _reload.watch_thread.start()

        if debug and dev_tools.prune_errors:

            secret = gen_salt(20)

            @self.server.errorhandler(Exception)
            def _wrap_errors(error):
                # find the callback invocation, if the error is from a callback
                # and skip the traceback up to that point
                # if the error didn't come from inside a callback, we won't
                # skip anything.
                tb = _get_traceback(secret, error)
                return tb, 500

        if debug and dev_tools.ui:

            def _before_request():
                flask.g.timing_information = {  # pylint: disable=assigning-non-slot
                    "__dash_server": {"dur": time.time(), "desc": None}
                }

            def _after_request(response):
                timing_information = flask.g.get("timing_information", None)
                if timing_information is None:
                    return response

                dash_total = timing_information.get("__dash_server", None)
                if dash_total is not None:
                    dash_total["dur"] = round((time.time() - dash_total["dur"]) * 1000)

                for name, info in timing_information.items():

                    value = name
                    if info.get("desc") is not None:
                        value += f';desc="{info["desc"]}"'

                    if info.get("dur") is not None:
                        value += f";dur={info['dur']}"

                    response.headers.add("Server-Timing", value)

                return response

            self.server.before_request(_before_request)

            self.server.after_request(_after_request)

        if (
            debug
            and dev_tools.serve_dev_bundles
            and not self.scripts.config.serve_locally
        ):
            # Dev bundles only works locally.
            self.scripts.config.serve_locally = True
            print(
                "WARNING: dev bundles requested with serve_locally=False.\n"
                "This is not supported, switching to serve_locally=True"
            )

        return debug

    # noinspection PyProtectedMember
    def _on_assets_change(self, filename, modified, deleted):
        _reload = self._hot_reload
        with _reload.lock:
            _reload.hard = True
            _reload.hash = generate_hash()

            if self.config.assets_folder in filename:
                asset_path = (
                    os.path.relpath(
                        filename,
                        os.path.commonprefix([self.config.assets_folder, filename]),
                    )
                    .replace("\\", "/")
                    .lstrip("/")
                )

                _reload.changed_assets.append(
                    {
                        "url": self.get_asset_url(asset_path),
                        "modified": int(modified),
                        "is_css": filename.endswith("css"),
                    }
                )

                if filename not in self._assets_files and not deleted:
                    res = self._add_assets_resource(asset_path, filename)
                    if filename.endswith("js"):
                        self.scripts.append_script(res)
                    elif filename.endswith("css"):
                        self.css.append_css(res)

                if deleted:
                    if filename in self._assets_files:
                        self._assets_files.remove(filename)

                    def delete_resource(resources):
                        to_delete = None
                        for r in resources:
                            if r.get("asset_path") == asset_path:
                                to_delete = r
                                break
                        if to_delete:
                            resources.remove(to_delete)

                    if filename.endswith("js"):
                        # pylint: disable=protected-access
                        delete_resource(self.scripts._resources._resources)
                    elif filename.endswith("css"):
                        # pylint: disable=protected-access
                        delete_resource(self.css._resources._resources)

    def run(
        self,
        host=os.getenv("HOST", "127.0.0.1"),
        port=os.getenv("PORT", "8050"),
        proxy=os.getenv("DASH_PROXY", None),
        debug=False,
        dev_tools_ui=None,
        dev_tools_props_check=None,
        dev_tools_serve_dev_bundles=None,
        dev_tools_hot_reload=None,
        dev_tools_hot_reload_interval=None,
        dev_tools_hot_reload_watch_interval=None,
        dev_tools_hot_reload_max_retry=None,
        dev_tools_silence_routes_logging=None,
        dev_tools_prune_errors=None,
        **flask_run_options,
    ):
        """Start the flask server in local mode, you should not run this on a
        production server, use gunicorn/waitress instead.

        If a parameter can be set by an environment variable, that is listed
        too. Values provided here take precedence over environment variables.

        :param host: Host IP used to serve the application
            env: ``HOST``
        :type host: string

        :param port: Port used to serve the application
            env: ``PORT``
        :type port: int

        :param proxy: If this application will be served to a different URL
            via a proxy configured outside of Python, you can list it here
            as a string of the form ``"{input}::{output}"``, for example:
            ``"http://0.0.0.0:8050::https://my.domain.com"``
            so that the startup message will display an accurate URL.
            env: ``DASH_PROXY``
        :type proxy: string

        :param debug: Set Flask debug mode and enable dev tools.
            env: ``DASH_DEBUG``
        :type debug: bool

        :param debug: Enable/disable all the dev tools unless overridden by the
            arguments or environment variables. Default is ``True`` when
            ``enable_dev_tools`` is called directly, and ``False`` when called
            via ``run``. env: ``DASH_DEBUG``
        :type debug: bool

        :param dev_tools_ui: Show the dev tools UI. env: ``DASH_UI``
        :type dev_tools_ui: bool

        :param dev_tools_props_check: Validate the types and values of Dash
            component props. env: ``DASH_PROPS_CHECK``
        :type dev_tools_props_check: bool

        :param dev_tools_serve_dev_bundles: Serve the dev bundles. Production
            bundles do not necessarily include all the dev tools code.
            env: ``DASH_SERVE_DEV_BUNDLES``
        :type dev_tools_serve_dev_bundles: bool

        :param dev_tools_hot_reload: Activate hot reloading when app, assets,
            and component files change. env: ``DASH_HOT_RELOAD``
        :type dev_tools_hot_reload: bool

        :param dev_tools_hot_reload_interval: Interval in seconds for the
            client to request the reload hash. Default 3.
            env: ``DASH_HOT_RELOAD_INTERVAL``
        :type dev_tools_hot_reload_interval: float

        :param dev_tools_hot_reload_watch_interval: Interval in seconds for the
            server to check asset and component folders for changes.
            Default 0.5. env: ``DASH_HOT_RELOAD_WATCH_INTERVAL``
        :type dev_tools_hot_reload_watch_interval: float

        :param dev_tools_hot_reload_max_retry: Maximum number of failed reload
            hash requests before failing and displaying a pop up. Default 8.
            env: ``DASH_HOT_RELOAD_MAX_RETRY``
        :type dev_tools_hot_reload_max_retry: int

        :param dev_tools_silence_routes_logging: Silence the `werkzeug` logger,
            will remove all routes logging. Enabled with debugging by default
            because hot reload hash checks generate a lot of requests.
            env: ``DASH_SILENCE_ROUTES_LOGGING``
        :type dev_tools_silence_routes_logging: bool

        :param dev_tools_prune_errors: Reduce tracebacks to just user code,
            stripping out Flask and Dash pieces. Only available with debugging.
            `True` by default, set to `False` to see the complete traceback.
            env: ``DASH_PRUNE_ERRORS``
        :type dev_tools_prune_errors: bool

        :param flask_run_options: Given to `Flask.run`

        :return:
        """
        debug = self.enable_dev_tools(
            debug,
            dev_tools_ui,
            dev_tools_props_check,
            dev_tools_serve_dev_bundles,
            dev_tools_hot_reload,
            dev_tools_hot_reload_interval,
            dev_tools_hot_reload_watch_interval,
            dev_tools_hot_reload_max_retry,
            dev_tools_silence_routes_logging,
            dev_tools_prune_errors,
        )

        # Verify port value
        try:
            port = int(port)
            assert port in range(1, 65536)
        except Exception as e:
            e.args = [f"Expecting an integer from 1 to 65535, found port={repr(port)}"]
            raise

        # so we only see the "Running on" message once with hot reloading
        # https://stackoverflow.com/a/57231282/9188800
        if os.getenv("WERKZEUG_RUN_MAIN") != "true":
            ssl_context = flask_run_options.get("ssl_context")
            protocol = "https" if ssl_context else "http"
            path = self.config.requests_pathname_prefix

            if proxy:
                served_url, proxied_url = map(urlparse, proxy.split("::"))

                def verify_url_part(served_part, url_part, part_name):
                    if served_part != url_part:
                        raise ProxyError(
                            f"""
                            {part_name}: {url_part} is incompatible with the proxy:
                                {proxy}
                            To see your app at {proxied_url.geturl()},
                            you must use {part_name}: {served_part}
                            """
                        )

                verify_url_part(served_url.scheme, protocol, "protocol")
                verify_url_part(served_url.hostname, host, "host")
                verify_url_part(served_url.port, port, "port")

                display_url = (
                    proxied_url.scheme,
                    proxied_url.hostname,
                    f":{proxied_url.port}" if proxied_url.port else "",
                    path,
                )
            else:
                display_url = (protocol, host, f":{port}", path)

            self.logger.info("Dash is running on %s://%s%s%s\n", *display_url)

        if self.config.extra_hot_reload_paths:
            extra_files = flask_run_options["extra_files"] = []
            for path in self.config.extra_hot_reload_paths:
                if os.path.isdir(path):
                    for dirpath, _, filenames in os.walk(path):
                        for fn in filenames:
                            extra_files.append(os.path.join(dirpath, fn))
                elif os.path.isfile(path):
                    extra_files.append(path)

        self.server.run(host=host, port=port, debug=debug, **flask_run_options)

<<<<<<< HEAD
    def _import_layouts_from_pages(self):
        walk_dir = self.config.pages_folder

        for (root, _, files) in os.walk(walk_dir):
            for file in files:
                if file.startswith("_") or not file.endswith(".py"):
                    continue
                with open(os.path.join(root, file)) as f:
                    content = f.read()
                    if "register_page" not in content:
                        continue

                page_filename = os.path.join(root, file).replace("\\", "/")
                _, _, page_filename = page_filename.partition(walk_dir + "/")
                page_filename = page_filename.replace(".py", "").replace("/", ".")

                pages_folder = (
                    self.pages_folder.replace("\\", "/").lstrip("/").replace("/", ".")
                )
                module_name = ".".join([pages_folder, page_filename])
                page_module = importlib.import_module(module_name)

                if (
                    module_name in _pages.PAGE_REGISTRY
                    and not _pages.PAGE_REGISTRY[module_name]["supplied_layout"]
                ):
                    _validate.validate_pages_layout(module_name, page_module)
                    _pages.PAGE_REGISTRY[module_name]["layout"] = getattr(
                        page_module, "layout"
                    )

    @staticmethod
    def _path_to_page(path_id):
        path_variables = None
        for page in _pages.PAGE_REGISTRY.values():
            if page["path_template"]:
                template_id = page["path_template"].strip("/")
                path_variables = _parse_path_variables(path_id, template_id)
                if path_variables:
                    return page, path_variables
            if path_id == page["path"].strip("/"):
                return page, path_variables
        return {}, None

    def enable_pages(self):
        if not self.use_pages:
            return
        if self.pages_folder:
            self._import_layouts_from_pages()

        @self.server.before_first_request
        def router():
            @self.callback(
                Output(_ID_CONTENT, "children"),
                Output(_ID_STORE, "data"),
                Input(_ID_LOCATION, "pathname"),
                Input(_ID_LOCATION, "search"),
                prevent_initial_call=True,
            )
            def update(pathname, search):
                """
                Updates dash.page_container layout on page navigation.
                Updates the stored page title which will trigger the clientside callback to update the app title
                """

                query_parameters = _parse_query_string(search)
                page, path_variables = self._path_to_page(
                    self.strip_relative_path(pathname)
                )

                # get layout
                if page == {}:
                    module_404 = ".".join([self.pages_folder, "not_found_404"])
                    not_found_404 = _pages.PAGE_REGISTRY.get(module_404)
                    if not_found_404:
                        layout = not_found_404["layout"]
                        title = not_found_404["title"]
                    else:
                        layout = html.H1("404 - Page not found")
                        title = self.title
                else:
                    layout = page.get("layout", "")
                    title = page["title"]

                if callable(layout):
                    layout = (
                        layout(**path_variables, **query_parameters)
                        if path_variables
                        else layout(**query_parameters)
                    )
                if callable(title):
                    title = title(**path_variables) if path_variables else title()

                return layout, {"title": title}

            _validate.check_for_duplicate_pathnames(_pages.PAGE_REGISTRY)
            _validate.validate_registry(_pages.PAGE_REGISTRY)

            # Set validation_layout
            self.validation_layout = html.Div(
                [
                    page["layout"]() if callable(page["layout"]) else page["layout"]
                    for page in _pages.PAGE_REGISTRY.values()
                ]
                + [self.layout]
            )
            if _ID_CONTENT not in self.validation_layout:
                raise Exception("`dash.page_container` not found in the layout")

            # Update the page title on page navigation
            self.clientside_callback(
                """
                function(data) {{
                    document.title = data.title
                }}
                """,
                Output(_ID_DUMMY, "children"),
                Input(_ID_STORE, "data"),
            )

            def create_redirect_function(redirect_to):
                def redirect():
                    return flask.redirect(redirect_to, code=301)

                return redirect

            # Set redirects
            for module in _pages.PAGE_REGISTRY:
                page = _pages.PAGE_REGISTRY[module]
                if page["redirect_from"] and len(page["redirect_from"]):
                    for redirect in page["redirect_from"]:
                        fullname = self.get_relative_path(redirect)
                        self.server.add_url_rule(
                            fullname,
                            fullname,
                            create_redirect_function(page["relative_path"]),
                        )
=======
    def run_server(self, *args, **kwargs):
        """`run_server` is a deprecated alias of `run` and may be removed in a
        future version. We recommend using `app.run` instead.

        See `app.run` for usage information.
        """
        self.run(*args, **kwargs)
>>>>>>> 5e3c40b6
<|MERGE_RESOLUTION|>--- conflicted
+++ resolved
@@ -2152,7 +2152,6 @@
 
         self.server.run(host=host, port=port, debug=debug, **flask_run_options)
 
-<<<<<<< HEAD
     def _import_layouts_from_pages(self):
         walk_dir = self.config.pages_folder
 
@@ -2290,12 +2289,11 @@
                             fullname,
                             create_redirect_function(page["relative_path"]),
                         )
-=======
+
     def run_server(self, *args, **kwargs):
         """`run_server` is a deprecated alias of `run` and may be removed in a
         future version. We recommend using `app.run` instead.
 
         See `app.run` for usage information.
         """
-        self.run(*args, **kwargs)
->>>>>>> 5e3c40b6
+        self.run(*args, **kwargs)