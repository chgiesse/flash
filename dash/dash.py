from __future__ import print_function

import itertools
import os
import random
import sys
import collections
import importlib
import json
import pkgutil
import threading
import re
import logging
import pprint

from functools import wraps

import flask
from flask import Flask, Response
from flask_compress import Compress

import plotly
import dash_renderer

from .dependencies import Input, Output, State
from .resources import Scripts, Css
from .development.base_component import Component, ComponentRegistry
from . import exceptions
from ._utils import AttributeDict as _AttributeDict
from ._utils import interpolate_str as _interpolate
from ._utils import format_tag as _format_tag
from ._utils import generate_hash as _generate_hash
from ._utils import patch_collections_abc as _patch_collections_abc
from . import _watch
from ._utils import get_asset_path as _get_asset_path
from ._utils import create_callback_id as _create_callback_id
from ._configs import (get_combined_config, pathname_configs)
from .version import __version__

_default_index = '''<!DOCTYPE html>
<html>
    <head>
        {%metas%}
        <title>{%title%}</title>
        {%favicon%}
        {%css%}
    </head>
    <body>
        {%app_entry%}
        <footer>
            {%config%}
            {%scripts%}
            {%renderer%}
        </footer>
    </body>
</html>'''

_app_entry = '''
<div id="react-entry-point">
    <div class="_dash-loading">
        Loading...
    </div>
</div>
'''

_re_index_entry = re.compile(r'{%app_entry%}')
_re_index_config = re.compile(r'{%config%}')
_re_index_scripts = re.compile(r'{%scripts%}')
_re_renderer_scripts = re.compile(r'{%renderer%}')

_re_index_entry_id = re.compile(r'id="react-entry-point"')
_re_index_config_id = re.compile(r'id="_dash-config"')
_re_index_scripts_id = re.compile(r'src=".*dash[-_]renderer.*"')
_re_renderer_scripts_id = re.compile(r'id="_dash-renderer')


class _NoUpdate(object):
    # pylint: disable=too-few-public-methods
    pass


# Singleton signal to not update an output, alternative to PreventUpdate
no_update = _NoUpdate()


# pylint: disable=too-many-instance-attributes
# pylint: disable=too-many-arguments, too-many-locals
class Dash(object):
    """
    Dash is a framework for building analytical web applications.
    No JavaScript required.

    If a parameter can be set by an environment variable, that is listed as:
        env: ``DASH_****``
    Values provided here take precedence over environment variables.

    :param name: The name Flask should use for your app. Even if you provide
        your own ``server``, ``name`` will be used to help find assets.
        Typically ``__name__`` (the magic global var, not a string) is the
        best value to use. Default ``'__main__'``, env: ``DASH_APP_NAME``
    :type name: string

    :param server: Sets the Flask server for your app. There are three options:
        ``True`` (default): Dash will create a new server
        ``False``: The server will be added later via ``app.init_app(server)``
            where ``server`` is a ``flask.Flask`` instance.
        ``flask.Flask``: use this pre-existing Flask server.
    :type server: boolean or flask.Flask

    :param assets_folder: a path, relative to the current working directory,
        for extra files to be used in the browser. Default ``'assets'``.
        All .js and .css files will be loaded immediately unless excluded by
        ``assets_ignore``, and other files such as images will be served if
        requested.
    :type assets_folder: string

    :param assets_url_path: The local urls for assets will be:
        ``requests_pathname_prefix + assets_url_path + '/' + asset_path``
        where ``asset_path`` is the path to a file inside ``assets_folder``.
        Default ``'assets'``.
    :type asset_url_path: string

    :param assets_ignore: A regex, as a string to pass to ``re.compile``, for
        assets to omit from immediate loading. Ignored files will still be
        served if specifically requested. You cannot use this to prevent access
        to sensitive files.
    :type assets_ignore: string

    :param assets_external_path: an absolute URL from which to load assets.
        Use with ``serve_locally=False``. Dash can still find js and css to
        automatically load if you also keep local copies in your assets
        folder that Dash can index, but external serving can improve
        performance and reduce load on the Dash server.
        env: ``DASH_ASSETS_EXTERNAL_PATH``
    :type assets_external_path: string

    :param include_assets_files: Default ``True``, set to ``False`` to prevent
        immediate loading of any assets. Assets will still be served if
        specifically requested. You cannot use this to prevent access
        to sensitive files. env: ``DASH_INCLUDE_ASSETS_FILES``
    :type include_assets_files: boolean

    :param url_base_pathname: A local URL prefix to use app-wide.
        Default ``'/'``. Both `requests_pathname_prefix` and
        `routes_pathname_prefix` default to `url_base_pathname`.
        env: ``DASH_URL_BASE_PATHNAME``
    :type url_base_pathname: string

    :param requests_pathname_prefix: A local URL prefix for file requests.
        Defaults to `url_base_pathname`, and must end with
        `routes_pathname_prefix`. env: ``DASH_REQUESTS_PATHNAME_PREFIX``
    :type requests_pathname_prefix: string

    :param routes_pathname_prefix: A local URL prefix for JSON requests.
        Defaults to ``url_base_pathname``, and must start and end
        with ``'/'``. env: ``DASH_ROUTES_PATHNAME_PREFIX``
    :type routes_pathname_prefix: string

    :param serve_locally: If ``True`` (default), assets and dependencies
        (Dash and Component js and css) will be served from local URLs.
        If ``False`` we will use CDN links where available.
    :type serve_locally: boolean

    :param compress: Use gzip to compress files and data served by Flask.
        Default ``True``
    :type compress: boolean

    :param meta_tags: html <meta> tags to be added to the index page.
        Each dict should have the attributes and values for one tag, eg:
        ``{'name': 'description', 'content': 'My App'}``
    :type meta_tags: list of dicts

    :param index_string: Override the standard Dash index page.
        Must contain the correct insertion markers to interpolate various
        content into it depending on the app config and components used.
        See https://dash.plot.ly/external-resources for details.
    :type index_string: string

    :param external_scripts: Additional JS files to load with the page.
        Each entry can be a string (the URL) or a dict with ``src`` (the URL)
        and optionally other ``<script>`` tag attributes such as ``integrity``
        and ``crossorigin``.
    :type external_scripts: list of strings or dicts

    :param external_stylesheets: Additional CSS files to load with the page.
        Each entry can be a string (the URL) or a dict with ``href`` (the URL)
        and optionally other ``<link>`` tag attributes such as ``rel``,
        ``integrity`` and ``crossorigin``.
    :type external_stylesheets: list of strings or dicts

    :param suppress_callback_exceptions: Default ``False``: check callbacks to
        ensure referenced IDs exist and props are valid. Set to ``True``
        if your layout is dynamic, to bypass these checks.
        env: ``DASH_SUPPRESS_CALLBACK_EXCEPTIONS``
    :type suppress_callback_exceptions: boolean

    :param show_undo_redo: Default ``False``, set to ``True`` to enable undo
        and redo buttons for stepping through the history of the app state.
    :type show_undo_redo: boolean

    :param plugins: Extend Dash functionality by passing a list of objects
        with a ``plug`` method, taking a single argument: this app, which will
        be called after the Flask server is attached.
    :type plugins: list of objects
    """
    def __init__(
            self,
            name='__main__',
            server=True,
            assets_folder='assets',
            assets_url_path='assets',
            assets_ignore='',
            assets_external_path=None,
            include_assets_files=True,
            url_base_pathname=None,
            requests_pathname_prefix=None,
            routes_pathname_prefix=None,
            serve_locally=True,
            compress=True,
            meta_tags=None,
            index_string=_default_index,
            external_scripts=None,
            external_stylesheets=None,
            suppress_callback_exceptions=None,
            show_undo_redo=False,
            plugins=None,
            **obsolete):

        for key in obsolete:
            if key in ['components_cache_max_age', 'static_folder']:
                raise exceptions.ObsoleteKwargException(
                    key + ' is no longer a valid keyword argument in Dash '
                    'since v1.0. See https://dash.plot.ly for details.'
                )
            # any other kwarg mimic the built-in exception
            raise TypeError(
                "Dash() got an unexpected keyword argument '" + key + "'"
            )

        # We have 3 cases: server is either True (we create the server), False
        # (defer server creation) or a Flask app instance (we use their server)
        if isinstance(server, bool):
            self.server = Flask(name) if server else None
        elif isinstance(server, Flask):
            self.server = server
        else:
            raise ValueError('server must be a Flask app or a boolean')

        base_prefix, routes_prefix, requests_prefix = pathname_configs(
            url_base_pathname, routes_pathname_prefix, requests_pathname_prefix
        )

        self.config = _AttributeDict(
            name=name,
            assets_folder=os.path.join(
                flask.helpers.get_root_path(name), assets_folder),
            assets_url_path=assets_url_path,
            assets_ignore=assets_ignore,
            assets_external_path=get_combined_config(
                'assets_external_path', assets_external_path, ''),
            include_assets_files=get_combined_config(
                'include_assets_files', include_assets_files, True),
            url_base_pathname=base_prefix,
            routes_pathname_prefix=routes_prefix,
            requests_pathname_prefix=requests_prefix,
            serve_locally=serve_locally,
            compress=compress,
            meta_tags=meta_tags or [],
            external_scripts=external_scripts or [],
            external_stylesheets=external_stylesheets or [],
            suppress_callback_exceptions=get_combined_config(
                'suppress_callback_exceptions',
                suppress_callback_exceptions,
                False),
            show_undo_redo=show_undo_redo
        )
        self.config.set_read_only([
            'name',
            'assets_folder',
            'assets_url_path',
            'url_base_pathname',
            'routes_pathname_prefix',
            'requests_pathname_prefix',
            'serve_locally',
            'compress',
        ], 'Read-only: can only be set in the Dash constructor')
        self.config.finalize(
            'Invalid config key. Some settings are only available '
            'via the Dash constructor'
        )

        # list of dependencies
        self.callback_map = {}

        # index_string has special setter so can't go in config
        self._index_string = ''
        self.index_string = index_string
        self._favicon = None

        # default renderer string
        self.renderer = 'var renderer = new DashRenderer();'

        # static files from the packages
        self.css = Css(serve_locally)
        self.scripts = Scripts(serve_locally)

        self.registered_paths = collections.defaultdict(set)

        # urls
        self.routes = []

        self._layout = None
        self._cached_layout = None

        self._setup_dev_tools()
        self._hot_reload = _AttributeDict(
            hash=None,
            hard=False,
            lock=threading.RLock(),
            watch_thread=None,
            changed_assets=[]
        )

        self._assets_files = []

        self.logger = logging.getLogger(name)
        self.logger.addHandler(logging.StreamHandler(stream=sys.stdout))

        if isinstance(plugins, _patch_collections_abc('Iterable')):
            for plugin in plugins:
                plugin.plug(self)

        if self.server is not None:
            self.init_app()

    def init_app(self, app=None):
        """
        Initialize the parts of Dash that require a flask app
        """
        config = self.config

        if app is not None:
            self.server = app

        assets_blueprint_name = '{}{}'.format(
            config.routes_pathname_prefix.replace('/', '_'),
            'dash_assets'
        )

        self.server.register_blueprint(
            flask.Blueprint(
                assets_blueprint_name,
                config.name,
                static_folder=self.config.assets_folder,
                static_url_path='{}{}'.format(
                    config.routes_pathname_prefix,
                    self.config.assets_url_path.lstrip('/')
                )
            )
        )

        if config.compress:
            # gzip
            Compress(self.server)

        @self.server.errorhandler(exceptions.PreventUpdate)
        def _handle_error(_):
            """Handle a halted callback and return an empty 204 response"""
            return '', 204

        prefix = config.routes_pathname_prefix

        self.server.before_first_request(self._setup_server)

        # add a handler for components suites errors to return 404
        self.server.errorhandler(exceptions.InvalidResourceError)(
            self._invalid_resources_handler)

        self._add_url('{}_dash-layout'.format(prefix), self.serve_layout)

        self._add_url('{}_dash-dependencies'.format(prefix), self.dependencies)

        self._add_url(
            '{}_dash-update-component'.format(prefix),
            self.dispatch,
            ['POST'])

        self._add_url(
            (
                '{}_dash-component-suites'
                '/<string:package_name>'
                '/<path:path_in_package_dist>'
            ).format(prefix),
            self.serve_component_suites)

        self._add_url('{}_dash-routes'.format(prefix), self.serve_routes)

        self._add_url(prefix, self.index)

        self._add_url('{}_reload-hash'.format(prefix), self.serve_reload_hash)

        # catch-all for front-end routes, used by dcc.Location
        self._add_url('{}<path:path>'.format(prefix), self.index)

        self._add_url(
            '{}_favicon.ico'.format(prefix),
            self._serve_default_favicon)

    def _add_url(self, name, view_func, methods=('GET',)):
        self.server.add_url_rule(
            name,
            view_func=view_func,
            endpoint=name,
            methods=list(methods))

        # record the url in Dash.routes so that it can be accessed later
        # e.g. for adding authentication with flask_login
        self.routes.append(name)

    @property
    def layout(self):
        return self._layout

    def _layout_value(self):
        if isinstance(self._layout, _patch_collections_abc('Callable')):
            self._cached_layout = self._layout()
        else:
            self._cached_layout = self._layout
        return self._cached_layout

    @layout.setter
    def layout(self, value):
        if (not isinstance(value, Component) and
                not isinstance(value, _patch_collections_abc('Callable'))):
            raise exceptions.NoLayoutException(
                'Layout must be a dash component '
                'or a function that returns '
                'a dash component.')

        self._layout = value

    @property
    def index_string(self):
        return self._index_string

    @index_string.setter
    def index_string(self, value):
        checks = (
            (_re_index_entry.search(value), 'app_entry'),
            (_re_index_config.search(value), 'config',),
            (_re_index_scripts.search(value), 'scripts'),
        )
        missing = [missing for check, missing in checks if not check]
        if missing:
            raise exceptions.InvalidIndexException(
                'Did you forget to include {} in your index string ?'.format(
                    ', '.join('{%' + x + '%}' for x in missing)
                )
            )
        self._index_string = value

    def serve_layout(self):
        layout = self._layout_value()

        # TODO - Set browser cache limit - pass hash into frontend
        return flask.Response(
            json.dumps(layout, cls=plotly.utils.PlotlyJSONEncoder),
            mimetype='application/json'
        )

    def _config(self):
        # pieces of config needed by the front end
        config = {
            'url_base_pathname': self.config.url_base_pathname,
            'requests_pathname_prefix': self.config.requests_pathname_prefix,
            'ui': self._dev_tools.ui,
            'props_check': self._dev_tools.props_check,
            'show_undo_redo': self.config.show_undo_redo
        }
        if self._dev_tools.hot_reload:
            config['hot_reload'] = {
                # convert from seconds to msec as used by js `setInterval`
                'interval': int(self._dev_tools.hot_reload_interval * 1000),
                'max_retry': self._dev_tools.hot_reload_max_retry
            }
        return config

    def serve_reload_hash(self):
        _reload = self._hot_reload
        with _reload.lock:
            hard = _reload.hard
            changed = _reload.changed_assets
            _hash = _reload.hash
            _reload.hard = False
            _reload.changed_assets = []

        return flask.jsonify({
            'reloadHash': _hash,
            'hard': hard,
            'packages': list(self.registered_paths.keys()),
            'files': list(changed)
        })

    def serve_routes(self):
        return flask.Response(
            json.dumps(self.routes, cls=plotly.utils.PlotlyJSONEncoder),
            mimetype='application/json'
        )

    def _collect_and_register_resources(self, resources):
        # now needs the app context.
        # template in the necessary component suite JS bundles
        # add the version number of the package as a query parameter
        # for cache busting
        def _relative_url_path(relative_package_path='', namespace=''):

            module_path = os.path.join(
                os.path.dirname(sys.modules[namespace].__file__),
                relative_package_path)

            modified = int(os.stat(module_path).st_mtime)

            return '{}_dash-component-suites/{}/{}?v={}&m={}'.format(
                self.config.requests_pathname_prefix,
                namespace,
                relative_package_path,
                importlib.import_module(namespace).__version__,
                modified
            )

        srcs = []
        for resource in resources:
            is_dynamic_resource = resource.get('dynamic', False)

            if 'relative_package_path' in resource:
                paths = resource['relative_package_path']
                paths = [paths] if isinstance(paths, str) else paths

                for rel_path in paths:
                    self.registered_paths[resource['namespace']].add(rel_path)

                    if not is_dynamic_resource:
                        srcs.append(_relative_url_path(
                            relative_package_path=rel_path,
                            namespace=resource['namespace']
                        ))
            elif 'external_url' in resource:
                if not is_dynamic_resource:
                    if isinstance(resource['external_url'], str):
                        srcs.append(resource['external_url'])
                    else:
                        srcs += resource['external_url']
            elif 'absolute_path' in resource:
                raise Exception(
                    'Serving files from absolute_path isn\'t supported yet'
                )
            elif 'asset_path' in resource:
                static_url = self.get_asset_url(resource['asset_path'])
                # Add a cache-busting query param
                static_url += '?m={}'.format(resource['ts'])
                srcs.append(static_url)
        return srcs

    def _generate_css_dist_html(self):
        external_links = self.config.external_stylesheets
        links = self._collect_and_register_resources(self.css.get_all_css())

        return '\n'.join([
            _format_tag('link', link, opened=True)
            if isinstance(link, dict)
            else '<link rel="stylesheet" href="{}">'.format(link)
            for link in (external_links + links)
        ])

    def _generate_scripts_html(self):
        # Dash renderer has dependencies like React which need to be rendered
        # before every other script. However, the dash renderer bundle
        # itself needs to be rendered after all of the component's
        # scripts have rendered.
        # The rest of the scripts can just be loaded after React but before
        # dash renderer.
        # pylint: disable=protected-access
<<<<<<< HEAD

        mode = 'dev' if self._dev_tools['props_check'] is True else 'prod'

        deps = []
        for js_dist_dependency in dash_renderer._js_dist_dependencies:
            dep = {}
            for key, value in js_dist_dependency.items():
                dep[key] = value[mode] if isinstance(value, dict) else value

            deps.append(dep)

        srcs = self._collect_and_register_resources(
            self.scripts._resources._filter_resources(
                deps,
                dev_bundles=self._dev_tools.serve_dev_bundles
            )) + self._external_scripts + self._collect_and_register_resources(
                self.scripts.get_all_scripts(
                    dev_bundles=self._dev_tools.serve_dev_bundles) +
=======
        dev = self._dev_tools.serve_dev_bundles
        srcs = (
            self._collect_and_register_resources(
>>>>>>> 558047fe
                self.scripts._resources._filter_resources(
                    dash_renderer._js_dist_dependencies, dev_bundles=dev
                )
            ) +
            self.config.external_scripts +
            self._collect_and_register_resources(
                self.scripts.get_all_scripts(dev_bundles=dev) +
                self.scripts._resources._filter_resources(
                    dash_renderer._js_dist, dev_bundles=dev
                )
            )
        )

        return '\n'.join([
            _format_tag('script', src)
            if isinstance(src, dict)
            else '<script src="{}"></script>'.format(src)
            for src in srcs
        ])

    def _generate_config_html(self):
        return (
            '<script id="_dash-config" type="application/json">'
            '{}'
            '</script>'
        ).format(json.dumps(self._config()))

    def _generate_renderer(self):
        return (
            '<script id="_dash-renderer" type="application/javascript">'
            '{}'
            '</script>'
        ).format(self.renderer)

    def _generate_meta_html(self):
        meta_tags = self.config.meta_tags
        has_ie_compat = any(
            x.get('http-equiv', '') == 'X-UA-Compatible' for x in meta_tags
        )
        has_charset = any('charset' in x for x in meta_tags)

        tags = []
        if not has_ie_compat:
            tags.append(
                '<meta http-equiv="X-UA-Compatible" content="IE=edge">'
            )
        if not has_charset:
            tags.append('<meta charset="UTF-8">')

        tags += [_format_tag('meta', x, opened=True) for x in meta_tags]

        return '\n      '.join(tags)

    # Serve the JS bundles for each package
    def serve_component_suites(self, package_name, path_in_package_dist):
        if package_name not in self.registered_paths:
            raise exceptions.DependencyException(
                'Error loading dependency.\n'
                '"{}" is not a registered library.\n'
                'Registered libraries are: {}'
                .format(package_name, list(self.registered_paths.keys())))

        if path_in_package_dist not in self.registered_paths[package_name]:
            raise exceptions.DependencyException(
                '"{}" is registered but the path requested is not valid.\n'
                'The path requested: "{}"\n'
                'List of registered paths: {}'
                .format(
                    package_name, path_in_package_dist, self.registered_paths
                )
            )

        mimetype = ({
            'js': 'application/javascript',
            'css': 'text/css',
            'map': 'application/json'
        })[path_in_package_dist.split('.')[-1]]

        return Response(
            pkgutil.get_data(package_name, path_in_package_dist),
            mimetype=mimetype
        )

    def index(self, *args, **kwargs):  # pylint: disable=unused-argument
        scripts = self._generate_scripts_html()
        css = self._generate_css_dist_html()
        config = self._generate_config_html()
        metas = self._generate_meta_html()
        renderer = self._generate_renderer()
        title = getattr(self, 'title', 'Dash')

        if self._favicon:
            favicon_mod_time = os.path.getmtime(
                os.path.join(self.config.assets_folder, self._favicon))
            favicon_url = self.get_asset_url(self._favicon) + '?m={}'.format(
                favicon_mod_time
            )
        else:
            favicon_url = '{}_favicon.ico?v={}'.format(
                self.config.requests_pathname_prefix,
                __version__)

        favicon = _format_tag('link', {
            'rel': 'icon',
            'type': 'image/x-icon',
            'href': favicon_url
        }, opened=True)

        index = self.interpolate_index(
            metas=metas, title=title, css=css, config=config,
            scripts=scripts, app_entry=_app_entry, favicon=favicon,
            renderer=renderer)

        checks = (
            (_re_index_entry_id.search(index), '#react-entry-point'),
            (_re_index_config_id.search(index), '#_dash-configs'),
            (_re_index_scripts_id.search(index), 'dash-renderer'),
            (_re_renderer_scripts_id.search(index), 'new DashRenderer'),
        )
        missing = [missing for check, missing in checks if not check]

        if missing:
            plural = 's' if len(missing) > 1 else ''
            raise exceptions.InvalidIndexException(
                'Missing element{pl} {ids} in index.'.format(
                    ids=', '.join(missing),
                    pl=plural
                )
            )

        return index

    def interpolate_index(
            self,
            metas='',
            title='',
            css='',
            config='',
            scripts='',
            app_entry='',
            favicon='',
            renderer=''):
        """
        Called to create the initial HTML string that is loaded on page.
        Override this method to provide you own custom HTML.

        :Example:

            class MyDash(dash.Dash):
                def interpolate_index(self, **kwargs):
                    return '''
                    <!DOCTYPE html>
                    <html>
                        <head>
                            <title>My App</title>
                        </head>
                        <body>
                            <div id="custom-header">My custom header</div>
                            {app_entry}
                            {config}
                            {scripts}
                            {renderer}
                            <div id="custom-footer">My custom footer</div>
                        </body>
                    </html>
                    '''.format(
                        app_entry=kwargs.get('app_entry'),
                        config=kwargs.get('config'),
                        scripts=kwargs.get('scripts'),
                        renderer=kwargs.get('renderer'))

        :param metas: Collected & formatted meta tags.
        :param title: The title of the app.
        :param css: Collected & formatted css dependencies as <link> tags.
        :param config: Configs needed by dash-renderer.
        :param scripts: Collected & formatted scripts tags.
        :param renderer: A script tag that instantiates the DashRenderer.
        :param app_entry: Where the app will render.
        :param favicon: A favicon <link> tag if found in assets folder.
        :return: The interpolated HTML string for the index.
        """
        return _interpolate(
            self.index_string,
            metas=metas,
            title=title,
            css=css,
            config=config,
            scripts=scripts,
            favicon=favicon,
            renderer=renderer,
            app_entry=app_entry
        )

    def dependencies(self):
        return flask.jsonify([
            {
                'output': k,
                'inputs': v['inputs'],
                'state': v['state'],
                'clientside_function': v.get('clientside_function', None)
            } for k, v in self.callback_map.items()
        ])

    def _validate_callback(self, output, inputs, state):
        # pylint: disable=too-many-branches
        layout = self._cached_layout or self._layout_value()
        is_multi = isinstance(output, (list, tuple))

        if (layout is None and not self.config.suppress_callback_exceptions):
            # Without a layout, we can't do validation on the IDs and
            # properties of the elements in the callback.
            raise exceptions.LayoutIsNotDefined('''
                Attempting to assign a callback to the application but
                the `layout` property has not been assigned.
                Assign the `layout` property before assigning callbacks.
                Alternatively, suppress this warning by setting
                `suppress_callback_exceptions=True`
            '''.replace('    ', ''))

        outputs = output if is_multi else [output]
        for args, obj, name in [(outputs, Output, 'Output'),
                                (inputs, Input, 'Input'),
                                (state, State, 'State')]:

            if not isinstance(args, (list, tuple)):
                raise exceptions.IncorrectTypeException(
                    'The {} argument `{}` must be '
                    'a list or tuple of `dash.dependencies.{}`s.'.format(
                        name.lower(), str(args), name
                    ))

            for arg in args:
                if not isinstance(arg, obj):
                    raise exceptions.IncorrectTypeException(
                        'The {} argument `{}` must be '
                        'of type `dash.{}`.'.format(
                            name.lower(), str(arg), name
                        ))

                invalid_characters = ['.']
                if any(x in arg.component_id for x in invalid_characters):
                    raise exceptions.InvalidComponentIdError(
                        'The element `{}` contains {} in its ID. '
                        'Periods are not allowed in IDs.'.format(
                            arg.component_id, invalid_characters
                        ))

                if not self.config.suppress_callback_exceptions:
                    layout_id = getattr(layout, 'id', None)
                    arg_id = arg.component_id
                    arg_prop = getattr(arg, 'component_property', None)
                    if (arg_id not in layout and arg_id != layout_id):
                        raise exceptions.NonExistentIdException('''
                            Attempting to assign a callback to the
                            component with the id "{0}" but no
                            components with id "{0}" exist in the
                            app\'s layout.\n\n
                            Here is a list of IDs in layout:\n{1}\n\n
                            If you are assigning callbacks to components
                            that are generated by other callbacks
                            (and therefore not in the initial layout), then
                            you can suppress this exception by setting
                            `suppress_callback_exceptions=True`.
                        '''.format(
                            arg_id,
                            list(layout.keys()) + (
                                [layout_id] if layout_id else []
                            )
                        ).replace('    ', ''))

                    component = (
                        layout if layout_id == arg_id else layout[arg_id]
                    )

                    if (arg_prop and
                            arg_prop not in component.available_properties and
                            not any(arg_prop.startswith(w) for w in
                                    component.available_wildcard_properties)):
                        raise exceptions.NonExistentPropException('''
                            Attempting to assign a callback with
                            the property "{0}" but the component
                            "{1}" doesn't have "{0}" as a property.\n
                            Here are the available properties in "{1}":
                            {2}
                        '''.format(
                            arg_prop, arg_id, component.available_properties
                        ).replace('    ', ''))

                    if hasattr(arg, 'component_event'):
                        raise exceptions.NonExistentEventException('''
                            Events have been removed.
                            Use the associated property instead.
                        '''.replace('    ', ''))

        if state and not inputs:
            raise exceptions.MissingInputsException('''
                This callback has {} `State` {}
                but no `Input` elements.\n
                Without `Input` elements, this callback
                will never get called.\n
                (Subscribing to input components will cause the
                callback to be called whenever their values change.)
            '''.format(
                len(state),
                'elements' if len(state) > 1 else 'element'
            ).replace('    ', ''))

        for i in inputs:
            bad = None
            if is_multi:
                for o in output:
                    if o == i:
                        bad = o
            else:
                if output == i:
                    bad = output
            if bad:
                raise exceptions.SameInputOutputException(
                    'Same output and input: {}'.format(bad)
                )

        if is_multi:
            if len(set(output)) != len(output):
                raise exceptions.DuplicateCallbackOutput(
                    'Same output was used more than once in a '
                    'multi output callback!\n Duplicates:\n {}'.format(
                        ',\n'.join(
                            k for k, v in
                            ((str(x), output.count(x)) for x in output)
                            if v > 1
                        )
                    )
                )

        callback_id = _create_callback_id(output)

        callbacks = set(itertools.chain(*(
            x[2:-2].split('...')
            if x.startswith('..')
            else [x]
            for x in self.callback_map
        )))
        ns = {
            'duplicates': set()
        }
        if is_multi:
            def duplicate_check():
                ns['duplicates'] = callbacks.intersection(
                    str(y) for y in output
                )
                return ns['duplicates']
        else:
            def duplicate_check():
                return callback_id in callbacks
        if duplicate_check():
            if is_multi:
                msg = '''
                Multi output {} contains an `Output` object
                that was already assigned.
                Duplicates:
                {}
                '''.format(
                    callback_id,
                    pprint.pformat(ns['duplicates'])
                ).replace('    ', '')
            else:
                msg = '''
                You have already assigned a callback to the output
                with ID "{}" and property "{}". An output can only have
                a single callback function. Try combining your inputs and
                callback functions together into one function.
                '''.format(
                    output.component_id,
                    output.component_property
                ).replace('    ', '')
            raise exceptions.DuplicateCallbackOutput(msg)

    @staticmethod
    def _validate_callback_output(output_value, output):
        valid = [str, dict, int, float, type(None), Component]

        def _raise_invalid(bad_val, outer_val, path, index=None,
                           toplevel=False):
            bad_type = type(bad_val).__name__
            outer_id = "(id={:s})".format(outer_val.id) \
                if getattr(outer_val, 'id', False) else ''
            outer_type = type(outer_val).__name__
            raise exceptions.InvalidCallbackReturnValue('''
            The callback for `{output:s}`
            returned a {object:s} having type `{type:s}`
            which is not JSON serializable.

            {location_header:s}{location:s}
            and has string representation
            `{bad_val}`

            In general, Dash properties can only be
            dash components, strings, dictionaries, numbers, None,
            or lists of those.
            '''.format(
                output=repr(output),
                object='tree with one value' if not toplevel else 'value',
                type=bad_type,
                location_header=(
                    'The value in question is located at'
                    if not toplevel else
                    '''The value in question is either the only value returned,
                    or is in the top level of the returned list,'''
                ),
                location=(
                    "\n" +
                    ("[{:d}] {:s} {:s}".format(index, outer_type, outer_id)
                     if index is not None
                     else ('[*] ' + outer_type + ' ' + outer_id))
                    + "\n" + path + "\n"
                ) if not toplevel else '',
                bad_val=bad_val
            ).replace('    ', ''))

        def _value_is_valid(val):
            return (
                # pylint: disable=unused-variable
                any([isinstance(val, x) for x in valid]) or
                type(val).__name__ == 'unicode'
            )

        def _validate_value(val, index=None):
            # val is a Component
            if isinstance(val, Component):
                # pylint: disable=protected-access
                for p, j in val._traverse_with_paths():
                    # check each component value in the tree
                    if not _value_is_valid(j):
                        _raise_invalid(
                            bad_val=j,
                            outer_val=val,
                            path=p,
                            index=index
                        )

                    # Children that are not of type Component or
                    # list/tuple not returned by traverse
                    child = getattr(j, 'children', None)
                    if not isinstance(child, (tuple,
                                              collections.MutableSequence)):
                        if child and not _value_is_valid(child):
                            _raise_invalid(
                                bad_val=child,
                                outer_val=val,
                                path=p + "\n" + "[*] " + type(child).__name__,
                                index=index
                            )

                # Also check the child of val, as it will not be returned
                child = getattr(val, 'children', None)
                if not isinstance(child, (tuple, collections.MutableSequence)):
                    if child and not _value_is_valid(child):
                        _raise_invalid(
                            bad_val=child,
                            outer_val=val,
                            path=type(child).__name__,
                            index=index
                        )

            # val is not a Component, but is at the top level of tree
            else:
                if not _value_is_valid(val):
                    _raise_invalid(
                        bad_val=val,
                        outer_val=type(val).__name__,
                        path='',
                        index=index,
                        toplevel=True
                    )

        if isinstance(output_value, list):
            for i, val in enumerate(output_value):
                _validate_value(val, index=i)
        else:
            _validate_value(output_value)

    # pylint: disable=dangerous-default-value
    def clientside_callback(
            self, clientside_function, output, inputs=[], state=[]):
        """
        Create a callback that updates the output by calling a clientside
        (JavaScript) function instead of a Python function.

        Unlike `@app.calllback`, `clientside_callback` is not a decorator:
        it takes a
        `dash.dependencies.ClientsideFunction(namespace, function_name)`
        argument that describes which JavaScript function to call
        (Dash will look for the JavaScript function at
        `window[namespace][function_name]`).

        For example:
        ```
        app.clientside_callback(
            ClientsideFunction('my_clientside_library', 'my_function'),
            Output('my-div' 'children'),
            [Input('my-input', 'value'),
             Input('another-input', 'value')]
        )
        ```

        With this signature, Dash's front-end will call
        `window.my_clientside_library.my_function` with the current
        values of the `value` properties of the components
        `my-input` and `another-input` whenever those values change.

        Include a JavaScript file by including it your `assets/` folder.
        The file can be named anything but you'll need to assign the
        function's namespace to the `window`. For example, this file might
        look like:
        ```
        window.my_clientside_library = {
            my_function: function(input_value_1, input_value_2) {
                return (
                    parseFloat(input_value_1, 10) +
                    parseFloat(input_value_2, 10)
                );
            }
        }
        ```
        """
        self._validate_callback(output, inputs, state)
        callback_id = _create_callback_id(output)

        self.callback_map[callback_id] = {
            'inputs': [
                {'id': c.component_id, 'property': c.component_property}
                for c in inputs
            ],
            'state': [
                {'id': c.component_id, 'property': c.component_property}
                for c in state
            ],
            'clientside_function': {
                'namespace': clientside_function.namespace,
                'function_name': clientside_function.function_name
            }
        }

    # TODO - Update nomenclature.
    # "Parents" and "Children" should refer to the DOM tree
    # and not the dependency tree.
    # The dependency tree should use the nomenclature
    # "observer" and "controller".
    # "observers" listen for changes from their "controllers". For example,
    # if a graph depends on a dropdown, the graph is the "observer" and the
    # dropdown is a "controller". In this case the graph's "dependency" is
    # the dropdown.
    # TODO - Check this map for recursive or other ill-defined non-tree
    # relationships
    # pylint: disable=dangerous-default-value
    def callback(self, output, inputs=[], state=[]):
        self._validate_callback(output, inputs, state)

        callback_id = _create_callback_id(output)
        multi = isinstance(output, (list, tuple))

        self.callback_map[callback_id] = {
            'inputs': [
                {'id': c.component_id, 'property': c.component_property}
                for c in inputs
            ],
            'state': [
                {'id': c.component_id, 'property': c.component_property}
                for c in state
            ],
        }

        def wrap_func(func):
            @wraps(func)
            def add_context(*args, **kwargs):
                output_value = func(*args, **kwargs)
                if multi:
                    if not isinstance(output_value, (list, tuple)):
                        raise exceptions.InvalidCallbackReturnValue(
                            'The callback {} is a multi-output.\n'
                            'Expected the output type to be a list'
                            ' or tuple but got {}.'.format(
                                callback_id, repr(output_value)
                            )
                        )

                    if not len(output_value) == len(output):
                        raise exceptions.InvalidCallbackReturnValue(
                            'Invalid number of output values for {}.\n'
                            ' Expected {} got {}'.format(
                                callback_id,
                                len(output),
                                len(output_value)
                            )
                        )

                    component_ids = collections.defaultdict(dict)
                    has_update = False
                    for i, o in enumerate(output):
                        val = output_value[i]
                        if val is not no_update:
                            has_update = True
                            o_id, o_prop = o.component_id, o.component_property
                            component_ids[o_id][o_prop] = val

                    if not has_update:
                        raise exceptions.PreventUpdate

                    response = {
                        'response': component_ids,
                        'multi': True
                    }
                else:
                    if output_value is no_update:
                        raise exceptions.PreventUpdate

                    response = {
                        'response': {
                            'props': {
                                output.component_property: output_value
                            }
                        }
                    }

                try:
                    jsonResponse = json.dumps(
                        response,
                        cls=plotly.utils.PlotlyJSONEncoder
                    )
                except TypeError:
                    self._validate_callback_output(output_value, output)
                    raise exceptions.InvalidCallbackReturnValue('''
                    The callback for property `{property:s}`
                    of component `{id:s}` returned a value
                    which is not JSON serializable.

                    In general, Dash properties can only be
                    dash components, strings, dictionaries, numbers, None,
                    or lists of those.
                    '''.format(
                        property=output.component_property,
                        id=output.component_id
                    ).replace('    ', ''))

                return jsonResponse

            self.callback_map[callback_id]['callback'] = add_context

            return add_context

        return wrap_func

    def dispatch(self):
        body = flask.request.get_json()
        inputs = body.get('inputs', [])
        state = body.get('state', [])
        output = body['output']

        args = []

        flask.g.input_values = input_values = {
            '{}.{}'.format(x['id'], x['property']): x.get('value')
            for x in inputs
        }
        flask.g.state_values = {
            '{}.{}'.format(x['id'], x['property']): x.get('value')
            for x in state
        }
        changed_props = body.get('changedPropIds')
        flask.g.triggered_inputs = [
            {'prop_id': x, 'value': input_values[x]}
            for x in changed_props
        ] if changed_props else []

        response = flask.g.dash_response = flask.Response(
            mimetype='application/json')

        for component_registration in self.callback_map[output]['inputs']:
            args.append([
                c.get('value', None) for c in inputs if
                c['property'] == component_registration['property'] and
                c['id'] == component_registration['id']
            ][0])

        for component_registration in self.callback_map[output]['state']:
            args.append([
                c.get('value', None) for c in state if
                c['property'] == component_registration['property'] and
                c['id'] == component_registration['id']
            ][0])

        response.set_data(self.callback_map[output]['callback'](*args))
        return response

    def _validate_layout(self):
        if self.layout is None:
            raise exceptions.NoLayoutException(
                'The layout was `None` '
                'at the time that `run_server` was called. '
                'Make sure to set the `layout` attribute of your application '
                'before running the server.')

        to_validate = self._layout_value()

        layout_id = getattr(self.layout, 'id', None)

        component_ids = {layout_id} if layout_id else set()
        # pylint: disable=protected-access
        for component in to_validate._traverse():
            component_id = getattr(component, 'id', None)
            if component_id and component_id in component_ids:
                raise exceptions.DuplicateIdError(
                    'Duplicate component id found'
                    ' in the initial layout: `{}`'.format(component_id))
            component_ids.add(component_id)

    def _setup_server(self):
        if self.config.include_assets_files:
            self._walk_assets_directory()

        self._validate_layout()

        self._generate_scripts_html()
        self._generate_css_dist_html()

    def _add_assets_resource(self, url_path, file_path):
        res = {'asset_path': url_path, 'filepath': file_path}
        if self.config.assets_external_path:
            res['external_url'] = '{}{}'.format(
                self.config.assets_external_path, url_path)
        self._assets_files.append(file_path)
        return res

    def _walk_assets_directory(self):
        walk_dir = self.config.assets_folder
        slash_splitter = re.compile(r'[\\/]+')
        ignore_str = self.config.assets_ignore
        ignore_filter = re.compile(ignore_str) if ignore_str else None

        for current, _, files in os.walk(walk_dir):
            if current == walk_dir:
                base = ''
            else:
                s = current.replace(walk_dir, '').lstrip('\\').lstrip('/')
                splitted = slash_splitter.split(s)
                if len(splitted) > 1:
                    base = '/'.join(slash_splitter.split(s))
                else:
                    base = splitted[0]

            if ignore_filter:
                files_gen = (x for x in files if not ignore_filter.search(x))
            else:
                files_gen = files

            for f in sorted(files_gen):
                path = '/'.join([base, f]) if base else f

                full = os.path.join(current, f)

                if f.endswith('js'):
                    self.scripts.append_script(
                        self._add_assets_resource(path, full))
                elif f.endswith('css'):
                    self.css.append_css(self._add_assets_resource(path, full))
                elif f == 'favicon.ico':
                    self._favicon = path

    @staticmethod
    def _invalid_resources_handler(err):
        return err.args[0], 404

    @staticmethod
    def _serve_default_favicon():
        return flask.Response(
            pkgutil.get_data('dash', 'favicon.ico'),
            content_type='image/x-icon',
        )

    def get_asset_url(self, path):
        asset = _get_asset_path(
            self.config.requests_pathname_prefix,
            path,
            self.config.assets_url_path.lstrip('/')
        )

        return asset

    def _setup_dev_tools(self, **kwargs):
        debug = kwargs.get('debug', False)
        dev_tools = self._dev_tools = _AttributeDict()

        for attr in (
                'ui',
                'props_check',
                'serve_dev_bundles',
                'hot_reload',
                'silence_routes_logging'
        ):
            dev_tools[attr] = get_combined_config(
                attr, kwargs.get(attr, None), default=debug
            )

        for attr, _type, default in (
                ('hot_reload_interval', float, 3),
                ('hot_reload_watch_interval', float, 0.5),
                ('hot_reload_max_retry', int, 8)
        ):
            dev_tools[attr] = _type(
                get_combined_config(
                    attr, kwargs.get(attr, None), default=default
                )
            )

        return dev_tools

    def enable_dev_tools(
            self,
            debug=None,
            dev_tools_ui=None,
            dev_tools_props_check=None,
            dev_tools_serve_dev_bundles=None,
            dev_tools_hot_reload=None,
            dev_tools_hot_reload_interval=None,
            dev_tools_hot_reload_watch_interval=None,
            dev_tools_hot_reload_max_retry=None,
            dev_tools_silence_routes_logging=None):
        """
        Activate the dev tools, called by `run_server`. If your application is
        served by wsgi and you want to activate the dev tools, you can call
        this method out of `__main__`.

        All parameters can be set by environment variables as listed.
        Values provided here take precedence over environment variables.

        Available dev_tools environment variables:

            - DASH_DEBUG
            - DASH_UI
            - DASH_PROPS_CHECK
            - DASH_SERVE_DEV_BUNDLES
            - DASH_HOT_RELOAD
            - DASH_HOT_RELOAD_INTERVAL
            - DASH_HOT_RELOAD_WATCH_INTERVAL
            - DASH_HOT_RELOAD_MAX_RETRY
            - DASH_SILENCE_ROUTES_LOGGING

        :param debug: Enable/disable all the dev tools unless overridden by the
            arguments or environment variables. Default is ``True`` when
            ``enable_dev_tools`` is called directly, and ``False`` when called
            via ``run_server``. env: ``DASH_DEBUG``
        :type debug: bool

        :param dev_tools_ui: Show the dev tools UI. env: ``DASH_UI``
        :type dev_tools_ui: bool

        :param dev_tools_props_check: Validate the types and values of Dash
            component props. env: ``DASH_PROPS_CHECK``
        :type dev_tools_props_check: bool

        :param dev_tools_serve_dev_bundles: Serve the dev bundles. Production
            bundles do not necessarily include all the dev tools code.
            env: ``DASH_SERVE_DEV_BUNDLES``
        :type dev_tools_serve_dev_bundles: bool

        :param dev_tools_hot_reload: Activate hot reloading when app, assets,
            and component files change. env: ``DASH_HOT_RELOAD``
        :type dev_tools_hot_reload: bool

        :param dev_tools_hot_reload_interval: Interval in seconds for the
            client to request the reload hash. Default 3.
            env: ``DASH_HOT_RELOAD_INTERVAL``
        :type dev_tools_hot_reload_interval: float

        :param dev_tools_hot_reload_watch_interval: Interval in seconds for the
            server to check asset and component folders for changes.
            Default 0.5. env: ``DASH_HOT_RELOAD_WATCH_INTERVAL``
        :type dev_tools_hot_reload_watch_interval: float

        :param dev_tools_hot_reload_max_retry: Maximum number of failed reload
            hash requests before failing and displaying a pop up. Default 8.
            env: ``DASH_HOT_RELOAD_MAX_RETRY``
        :type dev_tools_hot_reload_max_retry: int

        :param dev_tools_silence_routes_logging: Silence the `werkzeug` logger,
            will remove all routes logging. Enabled with debugging by default
            because hot reload hash checks generate a lot of requests.
            env: ``DASH_SILENCE_ROUTES_LOGGING``
        :type dev_tools_silence_routes_logging: bool

        :return: debug
        """
        if debug is None:
            debug = get_combined_config('debug', None, True)

        dev_tools = self._setup_dev_tools(
            debug=debug,
            ui=dev_tools_ui,
            props_check=dev_tools_props_check,
            serve_dev_bundles=dev_tools_serve_dev_bundles,
            hot_reload=dev_tools_hot_reload,
            hot_reload_interval=dev_tools_hot_reload_interval,
            hot_reload_watch_interval=dev_tools_hot_reload_watch_interval,
            hot_reload_max_retry=dev_tools_hot_reload_max_retry,
            silence_routes_logging=dev_tools_silence_routes_logging
        )

        if dev_tools.silence_routes_logging:
            logging.getLogger('werkzeug').setLevel(logging.ERROR)
            self.logger.setLevel(logging.INFO)

        if dev_tools.hot_reload:
            _reload = self._hot_reload
            _reload.hash = _generate_hash()

            component_packages_dist = [
                os.path.dirname(package.path)
                if hasattr(package, 'path')
                else package.filename
                for package in (
                    pkgutil.find_loader(x) for x in
                    list(ComponentRegistry.registry) + ['dash_renderer']
                )
            ]

            _reload.watch_thread = threading.Thread(
                target=lambda: _watch.watch(
                    [self.config.assets_folder] + component_packages_dist,
                    self._on_assets_change,
                    sleep_time=dev_tools.hot_reload_watch_interval)
            )
            _reload.watch_thread.daemon = True
            _reload.watch_thread.start()

        if (debug and dev_tools.serve_dev_bundles and
                not self.scripts.config.serve_locally):
            # Dev bundles only works locally.
            self.scripts.config.serve_locally = True
            print('WARNING: dev bundles requested with serve_locally=False.\n'
                  'This is not supported, switching to serve_locally=True')

        return debug

    # noinspection PyProtectedMember
    def _on_assets_change(self, filename, modified, deleted):
        _reload = self._hot_reload
        with _reload.lock:
            _reload.hard = True
            _reload.hash = _generate_hash()

            if self.config.assets_folder in filename:
                asset_path = os.path.relpath(
                    filename,
                    os.path.commonprefix([self.config.assets_folder, filename])
                ).replace('\\', '/').lstrip('/')

                _reload.changed_assets.append({
                    'url': self.get_asset_url(asset_path),
                    'modified': int(modified),
                    'is_css': filename.endswith('css')
                })

                if filename not in self._assets_files and not deleted:
                    res = self._add_assets_resource(asset_path, filename)
                    if filename.endswith('js'):
                        self.scripts.append_script(res)
                    elif filename.endswith('css'):
                        self.css.append_css(res)

                if deleted:
                    if filename in self._assets_files:
                        self._assets_files.remove(filename)

                    def delete_resource(resources):
                        to_delete = None
                        for r in resources:
                            if r.get('asset_path') == asset_path:
                                to_delete = r
                                break
                        if to_delete:
                            resources.remove(to_delete)

                    if filename.endswith('js'):
                        # pylint: disable=protected-access
                        delete_resource(self.scripts._resources._resources)
                    elif filename.endswith('css'):
                        # pylint: disable=protected-access
                        delete_resource(self.css._resources._resources)

    def run_server(
            self,
            port=8050,
            debug=False,
            dev_tools_ui=None,
            dev_tools_props_check=None,
            dev_tools_serve_dev_bundles=None,
            dev_tools_hot_reload=None,
            dev_tools_hot_reload_interval=None,
            dev_tools_hot_reload_watch_interval=None,
            dev_tools_hot_reload_max_retry=None,
            dev_tools_silence_routes_logging=None,
            **flask_run_options):
        """
        Start the flask server in local mode, you should not run this on a
        production server, use gunicorn/waitress instead.

        If a parameter can be set by an environment variable, that is listed
        too. Values provided here take precedence over environment variables.

        :param port: Port used to serve the application
        :type port: int

        :param debug: Set Flask debug mode and enable dev tools.
            env: ``DASH_DEBUG``
        :type debug: bool

        :param debug: Enable/disable all the dev tools unless overridden by the
            arguments or environment variables. Default is ``True`` when
            ``enable_dev_tools`` is called directly, and ``False`` when called
            via ``run_server``. env: ``DASH_DEBUG``
        :type debug: bool

        :param dev_tools_ui: Show the dev tools UI. env: ``DASH_UI``
        :type dev_tools_ui: bool

        :param dev_tools_props_check: Validate the types and values of Dash
            component props. env: ``DASH_PROPS_CHECK``
        :type dev_tools_props_check: bool

        :param dev_tools_serve_dev_bundles: Serve the dev bundles. Production
            bundles do not necessarily include all the dev tools code.
            env: ``DASH_SERVE_DEV_BUNDLES``
        :type dev_tools_serve_dev_bundles: bool

        :param dev_tools_hot_reload: Activate hot reloading when app, assets,
            and component files change. env: ``DASH_HOT_RELOAD``
        :type dev_tools_hot_reload: bool

        :param dev_tools_hot_reload_interval: Interval in seconds for the
            client to request the reload hash. Default 3.
            env: ``DASH_HOT_RELOAD_INTERVAL``
        :type dev_tools_hot_reload_interval: float

        :param dev_tools_hot_reload_watch_interval: Interval in seconds for the
            server to check asset and component folders for changes.
            Default 0.5. env: ``DASH_HOT_RELOAD_WATCH_INTERVAL``
        :type dev_tools_hot_reload_watch_interval: float

        :param dev_tools_hot_reload_max_retry: Maximum number of failed reload
            hash requests before failing and displaying a pop up. Default 8.
            env: ``DASH_HOT_RELOAD_MAX_RETRY``
        :type dev_tools_hot_reload_max_retry: int

        :param dev_tools_silence_routes_logging: Silence the `werkzeug` logger,
            will remove all routes logging. Enabled with debugging by default
            because hot reload hash checks generate a lot of requests.
            env: ``DASH_SILENCE_ROUTES_LOGGING``
        :type dev_tools_silence_routes_logging: bool

        :param flask_run_options: Given to `Flask.run`

        :return:
        """
        debug = self.enable_dev_tools(
            debug,
            dev_tools_ui,
            dev_tools_props_check,
            dev_tools_serve_dev_bundles,
            dev_tools_hot_reload,
            dev_tools_hot_reload_interval,
            dev_tools_hot_reload_watch_interval,
            dev_tools_hot_reload_max_retry,
            dev_tools_silence_routes_logging,
        )

        if self._dev_tools.silence_routes_logging:
            # Since it's silenced, the address doesn't show anymore.
            host = flask_run_options.get('host', '127.0.0.1')
            ssl_context = flask_run_options.get('ssl_context')
            self.logger.info(
                'Running on %s://%s:%s%s',
                'https' if ssl_context else 'http',
                host, port, self.config.requests_pathname_prefix
            )

            # Generate a debugger pin and log it to the screen.
            debugger_pin = os.environ['WERKZEUG_DEBUG_PIN'] = '-'.join(
                itertools.chain(
                    ''.join([str(random.randint(0, 9)) for _ in range(3)])
                    for _ in range(3))
            )

            self.logger.info('Debugger PIN: %s', debugger_pin)

        self.server.run(port=port, debug=debug, **flask_run_options)<|MERGE_RESOLUTION|>--- conflicted
+++ resolved
@@ -580,7 +580,6 @@
         # The rest of the scripts can just be loaded after React but before
         # dash renderer.
         # pylint: disable=protected-access
-<<<<<<< HEAD
 
         mode = 'dev' if self._dev_tools['props_check'] is True else 'prod'
 
@@ -592,20 +591,11 @@
 
             deps.append(dep)
 
-        srcs = self._collect_and_register_resources(
-            self.scripts._resources._filter_resources(
-                deps,
-                dev_bundles=self._dev_tools.serve_dev_bundles
-            )) + self._external_scripts + self._collect_and_register_resources(
-                self.scripts.get_all_scripts(
-                    dev_bundles=self._dev_tools.serve_dev_bundles) +
-=======
         dev = self._dev_tools.serve_dev_bundles
         srcs = (
             self._collect_and_register_resources(
->>>>>>> 558047fe
                 self.scripts._resources._filter_resources(
-                    dash_renderer._js_dist_dependencies, dev_bundles=dev
+                    deps, dev_bundles=dev
                 )
             ) +
             self.config.external_scripts +
