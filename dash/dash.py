--- conflicted
+++ resolved
@@ -1550,23 +1550,12 @@
 
                     full = os.path.join(current, f)
 
-<<<<<<< HEAD
                     if f.endswith("js"):
-                        self.scripts.append_script(
-                            self._add_assets_resource(path, full)
-                        )
+                        self.scripts.append_script(self._add_assets_resource(path, full))
                     elif f.endswith("css"):
-                        self.css.append_css(self._add_assets_resource(path, full))
+                        self.css.append_css(self._add_assets_resource(path, full))  # type: ignore[reportArgumentType]
                     elif f == "favicon.ico":
                         self._favicon = path
-=======
-                if f.endswith("js"):
-                    self.scripts.append_script(self._add_assets_resource(path, full))
-                elif f.endswith("css"):
-                    self.css.append_css(self._add_assets_resource(path, full))  # type: ignore[reportArgumentType]
-                elif f == "favicon.ico":
-                    self._favicon = path
->>>>>>> 1951d670
 
     @staticmethod
     def _invalid_resources_handler(err):
