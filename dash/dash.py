--- conflicted
+++ resolved
@@ -16,11 +16,7 @@
 import base64
 import traceback
 from urllib.parse import urlparse
-<<<<<<< HEAD
-from typing import Dict, Optional, Union, List, Any
-=======
-from typing import Any, Callable, Dict, Optional, Union
->>>>>>> f04613cd
+from typing import Any, Callable, Dict, Optional, Union, List
 
 import flask
 
@@ -420,12 +416,8 @@
         add_log_handler: bool = True,
         hooks: Optional[RendererHooks] = None,
         routing_callback_inputs: Optional[Dict[str, Union[Input, State]]] = None,
-<<<<<<< HEAD
         description: Optional[str] = None,
-=======
-        description=None,
         on_error: Optional[Callable[[Exception], Any]] = None,
->>>>>>> f04613cd
         **obsolete,
     ):
         _validate.check_obsolete(obsolete)
