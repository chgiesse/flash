--- conflicted
+++ resolved
@@ -154,8 +154,6 @@
     page_container = None
 
 
-<<<<<<< HEAD
-=======
 def _get_traceback(secret, error: Exception):
     try:
         # pylint: disable=import-outside-toplevel
@@ -212,8 +210,6 @@
 
     return "".join(traceback.format_exception(type(error), error, _do_skip(error)))
 
-
->>>>>>> b3b148ce
 # Singleton signal to not update an output, alternative to PreventUpdate
 no_update = _callback.NoUpdate()  # pylint: disable=protected-access
 
@@ -481,25 +477,7 @@
         **obsolete,
     ):
 
-<<<<<<< HEAD
         use_async = _validate.check_async(use_async)
-=======
-        if use_async is None:
-            try:
-                import asgiref  # type: ignore[import-not-found] # pylint: disable=unused-import, import-outside-toplevel # noqa
-
-                use_async = True
-            except ImportError:
-                pass
-        elif use_async:
-            try:
-                import asgiref  # type: ignore[import-not-found] # pylint: disable=unused-import, import-outside-toplevel # noqa
-            except ImportError as exc:
-                raise Exception(
-                    "You are trying to use dash[async] without having installed the requirements please install via: `pip install dash[async]`"
-                ) from exc
-
->>>>>>> b3b148ce
         _validate.check_obsolete(obsolete)
 
         caller_name: str = name if name is not None else get_caller_name()
@@ -737,42 +715,18 @@
             self.config.assets_folder,
         )
         if config.compress:
-<<<<<<< HEAD
             self.backend.enable_compression()  # type: ignore
-=======
-            try:
-                # pylint: disable=import-outside-toplevel
-                from flask_compress import Compress  # type: ignore
-
-                # gzip
-                Compress(self.server)
-
-                _flask_compress_version = parse_version(
-                    _get_distribution_version("flask_compress")
-                )
-
-                if not hasattr(
-                    self.server.config, "COMPRESS_ALGORITHM"
-                ) and _flask_compress_version >= parse_version("1.6.0"):
-                    # flask-compress==1.6.0 changed default to ['br', 'gzip']
-                    # and non-overridable default compression with Brotli is
-                    # causing performance issues
-                    self.server.config["COMPRESS_ALGORITHM"] = ["gzip"]
-            except ImportError as error:
-                raise ImportError(
-                    "To use the compress option, you need to install dash[compress]"
-                ) from error
-
-        @self.server.errorhandler(PreventUpdate)
+        
         def _handle_error(_):
             """Handle a halted callback and return an empty 204 response."""
             return "", 204
 
-        self.server.before_request(self._setup_server)
-
+        
+        # To-Do add error handlers for these two scenarios
+        # add handler for halted callbacks
+        # self.backend.before_request(_handle_error)
         # add a handler for components suites errors to return 404
-        self.server.errorhandler(InvalidResourceError)(self._invalid_resources_handler)
->>>>>>> b3b148ce
+        # self.server.errorhandler(InvalidResourceError)(self._invalid_resources_handler)
 
         self.backend.register_error_handlers()
         self.backend.before_request(self._setup_server)
@@ -2027,26 +1981,6 @@
                         dash_spec = importlib.util.find_spec("dash")  # type: ignore[reportAttributeAccess]
                         packages[index] = dash_spec
 
-<<<<<<< HEAD
-            component_packages_dist = [
-                (
-                    dash_test_path  # type: ignore[reportPossiblyUnboundVariable]
-                    if isinstance(package, ModuleSpec)
-                    else (
-                        os.path.dirname(package.path)  # type: ignore[reportAttributeAccessIssue]
-                        if hasattr(package, "path")
-                        else (
-                            os.path.dirname(
-                                package._path[0]  # type: ignore[reportAttributeAccessIssue]; pylint: disable=protected-access
-                            )
-                            if hasattr(package, "_path")
-                            else package.filename
-                        )
-                    )
-                )  # type: ignore[reportAttributeAccessIssue]
-                for package in packages
-            ]
-=======
             component_packages_dist = []
             for package in packages:
                 if package and isinstance(package, ModuleSpec):
@@ -2069,7 +2003,6 @@
                         component_packages_dist.append(package.filename)  # type: ignore
                     else:
                         component_packages_dist.append("")
->>>>>>> b3b148ce
 
             for i, package in enumerate(packages):
                 if package and isinstance(package, ModuleSpec):
