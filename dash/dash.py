--- conflicted
+++ resolved
@@ -152,104 +152,6 @@
 # pylint: disable-next=bare-except
 except:  # noqa: E722
     page_container = None
-
-
-<<<<<<< HEAD
-def _is_flask_instance(obj):
-    try:
-        # pylint: disable=import-outside-toplevel
-        from flask import Flask
-
-        return isinstance(obj, Flask)
-    except ImportError:
-        return False
-
-
-def _is_fastapi_instance(obj):
-    try:
-        # pylint: disable=import-outside-toplevel
-        from fastapi import FastAPI
-
-        return isinstance(obj, FastAPI)
-    except ImportError:
-        return False
-
-
-def _is_quart_instance(obj):
-    try:
-        # pylint: disable=import-outside-toplevel
-        from quart import Quart
-
-        return isinstance(obj, Quart)
-    except ImportError:
-        return False
-
-
-def get_server_type(server):
-    if _is_flask_instance(server):
-        return "flask"
-    if _is_quart_instance(server):
-        return "quart"
-    if _is_fastapi_instance(server):
-        return "fastapi"
-    raise ValueError("Invalid backend argument")
-=======
-def _get_traceback(secret, error: Exception):
-    try:
-        # pylint: disable=import-outside-toplevel
-        from werkzeug.debug import tbtools
-    except ImportError:
-        tbtools = None
-
-    def _get_skip(error):
-        from dash._callback import (  # pylint: disable=import-outside-toplevel
-            _invoke_callback,
-            _async_invoke_callback,
-        )
-
-        tb = error.__traceback__
-        skip = 1
-        while tb.tb_next is not None:
-            skip += 1
-            tb = tb.tb_next
-            if tb.tb_frame.f_code in [
-                _invoke_callback.__code__,
-                _async_invoke_callback.__code__,
-            ]:
-                return skip
-
-        return skip
-
-    def _do_skip(error):
-        from dash._callback import (  # pylint: disable=import-outside-toplevel
-            _invoke_callback,
-            _async_invoke_callback,
-        )
-
-        tb = error.__traceback__
-        while tb.tb_next is not None:
-            if tb.tb_frame.f_code in [
-                _invoke_callback.__code__,
-                _async_invoke_callback.__code__,
-            ]:
-                return tb.tb_next
-            tb = tb.tb_next
-        return error.__traceback__
-
-    # werkzeug<2.1.0
-    if hasattr(tbtools, "get_current_traceback"):
-        return tbtools.get_current_traceback(  # type: ignore
-            skip=_get_skip(error)
-        ).render_full()
-
-    if hasattr(tbtools, "DebugTraceback"):
-        # pylint: disable=no-member
-        return tbtools.DebugTraceback(  # type: ignore
-            error, skip=_get_skip(error)
-        ).render_debugger_html(True, secret, True)
-
-    return "".join(traceback.format_exception(type(error), error, _do_skip(error)))
->>>>>>> 72b46d7f
 
 
 # Singleton signal to not update an output, alternative to PreventUpdate
@@ -533,37 +435,12 @@
         # Determine server and backend instance
         if server not in (None, True, False):
             # User provided a server instance (e.g., Flask, Quart, FastAPI)
-<<<<<<< HEAD
-            inferred_backend = get_server_type(server)
-            if backend is not None:
-                if isinstance(backend, type):
-                    # get_backend returns the backend class for a string
-                    # So we compare the class names
-                    expected_backend_cls, _ = get_backend(inferred_backend)
-                    if (
-                        backend.__module__ != expected_backend_cls.__module__
-                        or backend.__name__ != expected_backend_cls.__name__
-                    ):
-                        raise ValueError(
-                            f"Conflict between provided backend '{backend.__name__}' and server type '{inferred_backend}'."
-                        )
-                elif not isinstance(backend, str):
-                    raise ValueError("Invalid backend argument")
-                elif backend.lower() != inferred_backend:
-                    raise ValueError(
-                        f"Conflict between provided backend '{backend}' and server type '{inferred_backend}'."
-                    )
-            backend_cls, request_cls = get_backend(inferred_backend)
-            if name is None:
-                caller_name = getattr(server, "name", caller_name)
-=======
             inferred_backend = backends.get_server_type(server)
             _validate.check_backend(backend, inferred_backend)
             backend_cls, request_cls = get_backend(inferred_backend)
             if name is None:
                 caller_name = getattr(server, "name", caller_name)
 
->>>>>>> 72b46d7f
             self.backend = backend_cls(server)
             self.server = server
             backends.backend = self.backend  # type: ignore
@@ -572,11 +449,7 @@
             # No server instance provided, create backend and let backend create server
             self.server = backend_cls.create_app(caller_name)  # type: ignore
             self.backend = backend_cls(self.server)
-<<<<<<< HEAD
-            backends.backend = self.backend  # type: ignore
-=======
             backends.backend = self.backend
->>>>>>> 72b46d7f
             backends.request_adapter = request_cls
 
         base_prefix, routes_prefix, requests_prefix = pathname_configs(
@@ -2071,16 +1944,11 @@
                 jupyter_dash.configure_callback_exception_handling(
                     self, dev_tools.prune_errors
                 )
-<<<<<<< HEAD
-            secret = gen_salt(20)
-            self.backend.register_prune_error_handler(
-                self.server, secret, dev_tools.prune_errors
-            )
-=======
             elif dev_tools.prune_errors:
                 secret = gen_salt(20)
-                self.backend.register_prune_error_handler(secret, _get_traceback)
->>>>>>> 72b46d7f
+                self.backend.register_prune_error_handler(
+                    secret, dev_tools.prune_errors
+                )
 
         if debug and dev_tools.ui:
             self.backend.register_timing_hooks(first_run)
@@ -2367,18 +2235,9 @@
                 server_url=jupyter_server_url,
             )
         else:
-<<<<<<< HEAD
-            self.backend.run(
-                self,
-                self.server,
-                host=host,
-                port=port,
-                debug=debug,
-                **flask_run_options,
+            backends.backend.run(
+                dash_app=self, host=host, port=port, debug=debug, **flask_run_options
             )
-=======
-            self.backend.run(host=host, port=port, debug=debug, **flask_run_options)
->>>>>>> 72b46d7f
 
     def enable_pages(self) -> None:
         if not self.use_pages:
