from __future__ import print_function

import os
import sys
import collections
import importlib
import json
import pkgutil
import warnings
import re

from functools import wraps

import plotly
import dash_renderer
import flask
from flask import Flask, Response
from flask_compress import Compress

from .dependencies import Event, Input, Output, State
from .resources import Scripts, Css
from .development.base_component import Component
from . import exceptions
from ._utils import AttributeDict as _AttributeDict
from ._utils import interpolate_str as _interpolate
from ._utils import format_tag as _format_tag

_default_index = '''
<!DOCTYPE html>
<html>
    <head>
        {%metas%}
        <title>{%title%}</title>
        {%favicon%}
        {%css%}
    </head>
    <body>
        {%app_entry%}
        <footer>
            {%config%}
            {%scripts%}
        </footer>
    </body>
</html>
'''

_app_entry = '''
<div id="react-entry-point">
    <div class="_dash-loading">
        Loading...
    </div>
</div>
'''

_re_index_entry = re.compile(r'{%app_entry%}')
_re_index_config = re.compile(r'{%config%}')
_re_index_scripts = re.compile(r'{%scripts%}')

_re_index_entry_id = re.compile(r'id="react-entry-point"')
_re_index_config_id = re.compile(r'id="_dash-config"')
_re_index_scripts_id = re.compile(r'src=".*dash[-_]renderer.*"')


# pylint: disable=too-many-instance-attributes
# pylint: disable=too-many-arguments, too-many-locals
class Dash(object):
    def __init__(
            self,
            name='__main__',
            server=None,
            static_folder='static',
            assets_folder=None,
            assets_url_path='/assets',
            include_assets_files=True,
            url_base_pathname='/',
            compress=True,
            meta_tags=None,
            index_string=_default_index,
            external_scripts=None,
            external_stylesheets=None,
            **kwargs):

        # pylint-disable: too-many-instance-attributes
        if 'csrf_protect' in kwargs:
            warnings.warn('''
                `csrf_protect` is no longer used,
                CSRF protection has been removed as it is no longer
                necessary.
                See https://github.com/plotly/dash/issues/141 for details.
                ''', DeprecationWarning)

        self._assets_folder = assets_folder or os.path.join(
            flask.helpers.get_root_path(name), 'assets'
        )

        # allow users to supply their own flask server
        self.server = server or Flask(name, static_folder=static_folder)

        self.server.register_blueprint(
            flask.Blueprint('assets', 'assets',
                            static_folder=self._assets_folder,
                            static_url_path=assets_url_path))

        self.url_base_pathname = url_base_pathname
        self.config = _AttributeDict({
            'suppress_callback_exceptions': False,
            'routes_pathname_prefix': url_base_pathname,
            'requests_pathname_prefix': url_base_pathname,
            'include_assets_files': include_assets_files,
            'assets_external_path': '',
        })

        # list of dependencies
        self.callback_map = {}

        self._index_string = ''
        self.index_string = index_string
        self._meta_tags = meta_tags or []
        self._favicon = None

        if compress:
            # gzip
            Compress(self.server)

        @self.server.errorhandler(exceptions.PreventUpdate)
        def _handle_error(error):
            """Handle a halted callback and return an empty 204 response"""
            print(error, file=sys.stderr)
            return ('', 204)

        # static files from the packages
        self.css = Css()
        self.scripts = Scripts()

        self._external_scripts = external_scripts or []
        self._external_stylesheets = external_stylesheets or []

        self.registered_paths = {}

        # urls

        def add_url(name, view_func, methods=('GET',)):
            self.server.add_url_rule(
                name,
                view_func=view_func,
                endpoint=name,
                methods=list(methods)
            )

        add_url(
            '{}_dash-layout'.format(self.config['routes_pathname_prefix']),
            self.serve_layout)

        add_url(
            '{}_dash-dependencies'.format(
                self.config['routes_pathname_prefix']),
            self.dependencies)

        add_url(
            '{}_dash-update-component'.format(
                self.config['routes_pathname_prefix']),
            self.dispatch,
            ['POST'])

        add_url((
            '{}_dash-component-suites'
            '/<string:package_name>'
            '/<path:path_in_package_dist>').format(
                self.config['routes_pathname_prefix']),
                self.serve_component_suites)

        add_url(
            '{}_dash-routes'.format(self.config['routes_pathname_prefix']),
            self.serve_routes)

        add_url(
            self.config['routes_pathname_prefix'],
            self.index)

        # catch-all for front-end routes
        add_url(
            '{}<path:path>'.format(self.config['routes_pathname_prefix']),
            self.index)

        self.server.before_first_request(self._setup_server)

        self._layout = None
        self._cached_layout = None
        self.routes = []

    @property
    def layout(self):
        return self._layout

    def _layout_value(self):
        if isinstance(self._layout, collections.Callable):
            self._cached_layout = self._layout()
        else:
            self._cached_layout = self._layout
        return self._cached_layout

    @layout.setter
    def layout(self, value):
        if (not isinstance(value, Component) and
                not isinstance(value, collections.Callable)):
            raise Exception(
                ''
                'Layout must be a dash component '
                'or a function that returns '
                'a dash component.')

        self._layout = value

        layout_value = self._layout_value()
        # pylint: disable=protected-access
        self.css._update_layout(layout_value)
        self.scripts._update_layout(layout_value)

    @property
    def index_string(self):
        return self._index_string

    @index_string.setter
    def index_string(self, value):
        checks = (
            (_re_index_entry.search(value), 'app_entry'),
            (_re_index_config.search(value), 'config',),
            (_re_index_scripts.search(value), 'scripts'),
        )
        missing = [missing for check, missing in checks if not check]
        if missing:
            raise Exception(
                'Did you forget to include {} in your index string ?'.format(
                    ', '.join('{%' + x + '%}' for x in missing)
                )
            )
        self._index_string = value

    def serve_layout(self):
        layout = self._layout_value()

        # TODO - Set browser cache limit - pass hash into frontend
        return flask.Response(
            json.dumps(layout,
                       cls=plotly.utils.PlotlyJSONEncoder),
            mimetype='application/json'
        )

    def _config(self):
        return {
            'url_base_pathname': self.url_base_pathname,
            'requests_pathname_prefix': self.config['requests_pathname_prefix']
        }

    def serve_routes(self):
        return flask.Response(
            json.dumps(self.routes,
                       cls=plotly.utils.PlotlyJSONEncoder),
            mimetype='application/json'
        )

    def _collect_and_register_resources(self, resources):
        # now needs the app context.
        # template in the necessary component suite JS bundles
        # add the version number of the package as a query parameter
        # for cache busting
        def _relative_url_path(relative_package_path='', namespace=''):

            # track the registered packages
            if namespace in self.registered_paths:
                self.registered_paths[namespace].append(relative_package_path)
            else:
                self.registered_paths[namespace] = [relative_package_path]

            return '{}_dash-component-suites/{}/{}?v={}'.format(
                self.config['routes_pathname_prefix'],
                namespace,
                relative_package_path,
                importlib.import_module(namespace).__version__
            )

        srcs = []
        for resource in resources:
            if 'relative_package_path' in resource:
                if isinstance(resource['relative_package_path'], str):
                    srcs.append(_relative_url_path(**resource))
                else:
                    for rel_path in resource['relative_package_path']:
                        srcs.append(_relative_url_path(
                            relative_package_path=rel_path,
                            namespace=resource['namespace']
                        ))
            elif 'external_url' in resource:
                if isinstance(resource['external_url'], str):
                    srcs.append(resource['external_url'])
                else:
                    for url in resource['external_url']:
                        srcs.append(url)
            elif 'absolute_path' in resource:
                raise Exception(
                    'Serving files from absolute_path isn\'t supported yet'
                )
            elif 'asset_path' in resource:
                static_url = flask.url_for('assets.static',
                                           filename=resource['asset_path'])
                srcs.append(static_url)
        return srcs

    def _generate_css_dist_html(self):
        links = self._collect_and_register_resources(
            self.css.get_all_css()
        ) + self._external_stylesheets

        return '\n'.join([
            _format_tag('link', link, opened=True)
            if isinstance(link, dict)
            else '<link rel="stylesheet" href="{}">'.format(link)
            for link in links
        ])

    def _generate_scripts_html(self):
        # Dash renderer has dependencies like React which need to be rendered
        # before every other script. However, the dash renderer bundle
        # itself needs to be rendered after all of the component's
        # scripts have rendered.
        # The rest of the scripts can just be loaded after React but before
        # dash renderer.
        # pylint: disable=protected-access
        srcs = self._collect_and_register_resources(
            self.scripts._resources._filter_resources(
                dash_renderer._js_dist_dependencies
            ) +
            self.scripts.get_all_scripts() +
            self.scripts._resources._filter_resources(
                dash_renderer._js_dist
            )
        )
        srcs = srcs[:-1] + self._external_scripts + [srcs[-1]]

        return '\n'.join([
            _format_tag('script', src)
            if isinstance(src, dict)
            else '<script src="{}"></script>'.format(src)
            for src in srcs
        ])

    def _generate_config_html(self):
        return (
            '<script id="_dash-config" type="application/json">'
            '{}'
            '</script>'
        ).format(json.dumps(self._config()))

    def _generate_meta_html(self):
        has_ie_compat = any(
            x.get('http-equiv', '') == 'X-UA-Compatible'
            for x in self._meta_tags)
        has_charset = any('charset' in x for x in self._meta_tags)

        tags = []
        if not has_ie_compat:
            tags.append('<meta equiv="X-UA-Compatible" content="IE=edge">')
        if not has_charset:
<<<<<<< HEAD
            tags.append('<meta charset="UTF-8"/>')

        tags = tags + [
            _format_tag('meta', x, opened=True) for x in self._meta_tags
        ]
=======
            tags.append('<meta charset="UTF-8">')
        for meta in self._meta_tags:
            attributes = []
            for k, v in meta.items():
                attributes.append('{}="{}"'.format(k, v))
            tags.append('<meta {}>'.format(' '.join(attributes)))
>>>>>>> e3a54861

        return '\n      '.join(tags)

    # Serve the JS bundles for each package
    def serve_component_suites(self, package_name, path_in_package_dist):
        if package_name not in self.registered_paths:
            raise Exception(
                'Error loading dependency.\n'
                '"{}" is not a registered library.\n'
                'Registered libraries are: {}'
                .format(package_name, list(self.registered_paths.keys())))

        elif path_in_package_dist not in self.registered_paths[package_name]:
            raise Exception(
                '"{}" is registered but the path requested is not valid.\n'
                'The path requested: "{}"\n'
                'List of registered paths: {}'
                .format(
                    package_name,
                    path_in_package_dist,
                    self.registered_paths
                )
            )

        mimetype = ({
            'js': 'application/JavaScript',
            'css': 'text/css'
        })[path_in_package_dist.split('.')[-1]]
        return Response(
            pkgutil.get_data(package_name, path_in_package_dist),
            mimetype=mimetype
        )

    def index(self, *args, **kwargs):  # pylint: disable=unused-argument
        scripts = self._generate_scripts_html()
        css = self._generate_css_dist_html()
        config = self._generate_config_html()
        metas = self._generate_meta_html()
        title = getattr(self, 'title', 'Dash')
        if self._favicon:
            favicon = '<link rel="icon" type="image/x-icon" href="{}">'.format(
                flask.url_for('assets.static', filename=self._favicon))
        else:
            favicon = ''

        index = self.interpolate_index(
            metas=metas, title=title, css=css, config=config,
            scripts=scripts, app_entry=_app_entry, favicon=favicon)

        checks = (
            (_re_index_entry_id.search(index), '#react-entry-point'),
            (_re_index_config_id.search(index), '#_dash-configs'),
            (_re_index_scripts_id.search(index), 'dash-renderer'),
        )
        missing = [missing for check, missing in checks if not check]

        if missing:
            plural = 's' if len(missing) > 1 else ''
            raise Exception(
                'Missing element{pl} {ids} in index.'.format(
                    ids=', '.join(missing),
                    pl=plural
                )
            )

        return index

    def interpolate_index(self,
                          metas='', title='', css='', config='',
                          scripts='', app_entry='', favicon=''):
        """
        Called to create the initial HTML string that is loaded on page.
        Override this method to provide you own custom HTML.

        :Example:

            class MyDash(dash.Dash):
                def interpolate_index(self, **kwargs):
                    return '''
                    <!DOCTYPE html>
                    <html>
                        <head>
                            <title>My App</title>
                        </head>
                        <body>
                            <div id="custom-header">My custom header</div>
                            {app_entry}
                            {config}
                            {scripts}
                            <div id="custom-footer">My custom footer</div>
                        </body>
                    </html>
                    '''.format(
                        app_entry=kwargs.get('app_entry'),
                        config=kwargs.get('config'),
                        scripts=kwargs.get('scripts'))

        :param metas: Collected & formatted meta tags.
        :param title: The title of the app.
        :param css: Collected & formatted css dependencies as <link> tags.
        :param config: Configs needed by dash-renderer.
        :param scripts: Collected & formatted scripts tags.
        :param app_entry: Where the app will render.
        :param favicon: A favicon <link> tag if found in assets folder.
        :return: The interpolated HTML string for the index.
        """
        return _interpolate(self.index_string,
                            metas=metas,
                            title=title,
                            css=css,
                            config=config,
                            scripts=scripts,
                            favicon=favicon,
                            app_entry=app_entry)

    def dependencies(self):
        return flask.jsonify([
            {
                'output': {
                    'id': k.split('.')[0],
                    'property': k.split('.')[1]
                },
                'inputs': v['inputs'],
                'state': v['state'],
                'events': v['events']
            } for k, v in list(self.callback_map.items())
        ])

    # pylint: disable=unused-argument, no-self-use
    def react(self, *args, **kwargs):
        raise exceptions.DashException(
            'Yo! `react` is no longer used. \n'
            'Use `callback` instead. `callback` has a new syntax too, '
            'so make sure to call `help(app.callback)` to learn more.')

    def _validate_callback(self, output, inputs, state, events):
        # pylint: disable=too-many-branches
        layout = self._cached_layout or self._layout_value()

        if (layout is None and
                not self.config.first('suppress_callback_exceptions',
                                      'supress_callback_exceptions')):
            # Without a layout, we can't do validation on the IDs and
            # properties of the elements in the callback.
            raise exceptions.LayoutIsNotDefined('''
                Attempting to assign a callback to the application but
                the `layout` property has not been assigned.
                Assign the `layout` property before assigning callbacks.
                Alternatively, suppress this warning by setting
                `app.config['suppress_callback_exceptions']=True`
            '''.replace('    ', ''))

        for args, obj, name in [([output], Output, 'Output'),
                                (inputs, Input, 'Input'),
                                (state, State, 'State'),
                                (events, Event, 'Event')]:

            if not isinstance(args, list):
                raise exceptions.IncorrectTypeException(
                    'The {} argument `{}` is '
                    'not a list of `dash.dependencies.{}`s.'.format(
                        name.lower(), str(args), name
                    ))

            for arg in args:
                if not isinstance(arg, obj):
                    raise exceptions.IncorrectTypeException(
                        'The {} argument `{}` is '
                        'not of type `dash.{}`.'.format(
                            name.lower(), str(arg), name
                        ))

                if (not self.config.first('suppress_callback_exceptions',
                                          'supress_callback_exceptions') and
                        arg.component_id not in layout and
                        arg.component_id != getattr(layout, 'id', None)):
                    raise exceptions.NonExistantIdException('''
                        Attempting to assign a callback to the
                        component with the id "{}" but no
                        components with id "{}" exist in the
                        app\'s layout.\n\n
                        Here is a list of IDs in layout:\n{}\n\n
                        If you are assigning callbacks to components
                        that are generated by other callbacks
                        (and therefore not in the initial layout), then
                        you can suppress this exception by setting
                        `app.config['suppress_callback_exceptions']=True`.
                    '''.format(
                        arg.component_id,
                        arg.component_id,
                        list(layout.keys()) + (
                            [] if not hasattr(layout, 'id') else
                            [layout.id]
                        )
                    ).replace('    ', ''))

                if not self.config.first('suppress_callback_exceptions',
                                         'supress_callback_exceptions'):

                    if getattr(layout, 'id', None) == arg.component_id:
                        component = layout
                    else:
                        component = layout[arg.component_id]

                    if (hasattr(arg, 'component_property') and
                            arg.component_property not in
                            component.available_properties and not
                            any(arg.component_property.startswith(w) for w in
                                component.available_wildcard_properties)):
                        raise exceptions.NonExistantPropException('''
                            Attempting to assign a callback with
                            the property "{}" but the component
                            "{}" doesn't have "{}" as a property.\n
                            Here is a list of the available properties in "{}":
                            {}
                        '''.format(
                            arg.component_property,
                            arg.component_id,
                            arg.component_property,
                            arg.component_id,
                            component.available_properties).replace(
                                '    ', ''))

                    if (hasattr(arg, 'component_event') and
                            arg.component_event not in
                            component.available_events):
                        raise exceptions.NonExistantEventException('''
                            Attempting to assign a callback with
                            the event "{}" but the component
                            "{}" doesn't have "{}" as an event.\n
                            Here is a list of the available events in "{}":
                            {}
                        '''.format(
                            arg.component_event,
                            arg.component_id,
                            arg.component_event,
                            arg.component_id,
                            component.available_events).replace('    ', ''))

        if state and not events and not inputs:
            raise exceptions.MissingEventsException('''
                This callback has {} `State` {}
                but no `Input` elements or `Event` elements.\n
                Without `Input` or `Event` elements, this callback
                will never get called.\n
                (Subscribing to input components will cause the
                callback to be called whenver their values
                change and subscribing to an event will cause the
                callback to be called whenever the event is fired.)
            '''.format(
                len(state),
                'elements' if len(state) > 1 else 'element'
            ).replace('    ', ''))

        if '.' in output.component_id:
            raise exceptions.IDsCantContainPeriods('''The Output element
            `{}` contains a period in its ID.
            Periods are not allowed in IDs right now.'''.format(
                output.component_id
            ))

        callback_id = '{}.{}'.format(
            output.component_id, output.component_property)
        if callback_id in self.callback_map:
            raise exceptions.CantHaveMultipleOutputs('''
                You have already assigned a callback to the output
                with ID "{}" and property "{}". An output can only have
                a single callback function. Try combining your inputs and
                callback functions together into one function.
            '''.format(
                output.component_id,
                output.component_property).replace('    ', ''))

    def _validate_callback_output(self, output_value, output):
        valid = [str, dict, int, float, type(None), Component]

        def _raise_invalid(bad_val, outer_val, bad_type, path, index=None,
                           toplevel=False):
            outer_id = "(id={:s})".format(outer_val.id) \
                        if getattr(outer_val, 'id', False) else ''
            outer_type = type(outer_val).__name__
            raise exceptions.InvalidCallbackReturnValue('''
            The callback for property `{property:s}` of component `{id:s}`
            returned a {object:s} having type `{type:s}`
            which is not JSON serializable.

            {location_header:s}{location:s}
            and has string representation
            `{bad_val}`

            In general, Dash properties can only be
            dash components, strings, dictionaries, numbers, None,
            or lists of those.
            '''.format(
                property=output.component_property,
                id=output.component_id,
                object='tree with one value' if not toplevel else 'value',
                type=bad_type,
                location_header=(
                    'The value in question is located at'
                    if not toplevel else
                    '''The value in question is either the only value returned,
                    or is in the top level of the returned list,'''
                ),
                location=(
                    "\n" +
                    ("[{:d}] {:s} {:s}".format(index, outer_type, outer_id)
                     if index is not None
                     else ('[*] ' + outer_type + ' ' + outer_id))
                    + "\n" + path + "\n"
                ) if not toplevel else '',
                bad_val=bad_val).replace('    ', ''))

        def _value_is_valid(val):
            return (
                # pylint: disable=unused-variable
                any([isinstance(val, x) for x in valid]) or
                type(val).__name__ == 'unicode'
            )

        def _validate_value(val, index=None):
            # val is a Component
            if isinstance(val, Component):
                for p, j in val.traverse_with_paths():
                    # check each component value in the tree
                    if not _value_is_valid(j):
                        _raise_invalid(
                            bad_val=j,
                            outer_val=val,
                            bad_type=type(j).__name__,
                            path=p,
                            index=index
                        )

                    # Children that are not of type Component or
                    # collections.MutableSequence not returned by traverse
                    child = getattr(j, 'children', None)
                    if not isinstance(child, collections.MutableSequence):
                        if child and not _value_is_valid(child):
                            _raise_invalid(
                                bad_val=child,
                                outer_val=val,
                                bad_type=type(child).__name__,
                                path=p + "\n" + "[*] " + type(child).__name__,
                                index=index
                            )

                # Also check the child of val, as it will not be returned
                child = getattr(val, 'children', None)
                if not isinstance(child, collections.MutableSequence):
                    if child and not _value_is_valid(child):
                        _raise_invalid(
                            bad_val=child,
                            outer_val=val,
                            bad_type=type(child).__name__,
                            path=type(child).__name__,
                            index=index
                        )

            # val is not a Component, but is at the top level of tree
            else:
                if not _value_is_valid(val):
                    _raise_invalid(
                        bad_val=val,
                        outer_val=type(val).__name__,
                        bad_type=type(val).__name__,
                        path='',
                        index=index,
                        toplevel=True
                    )

        if isinstance(output_value, list):
            for i, val in enumerate(output_value):
                _validate_value(val, index=i)
        else:
            _validate_value(output_value)

    # TODO - Update nomenclature.
    # "Parents" and "Children" should refer to the DOM tree
    # and not the dependency tree.
    # The dependency tree should use the nomenclature
    # "observer" and "controller".
    # "observers" listen for changes from their "controllers". For example,
    # if a graph depends on a dropdown, the graph is the "observer" and the
    # dropdown is a "controller". In this case the graph's "dependency" is
    # the dropdown.
    # TODO - Check this map for recursive or other ill-defined non-tree
    # relationships
    # pylint: disable=dangerous-default-value
    def callback(self, output, inputs=[], state=[], events=[]):
        self._validate_callback(output, inputs, state, events)

        callback_id = '{}.{}'.format(
            output.component_id, output.component_property
        )
        self.callback_map[callback_id] = {
            'inputs': [
                {'id': c.component_id, 'property': c.component_property}
                for c in inputs
            ],
            'state': [
                {'id': c.component_id, 'property': c.component_property}
                for c in state
            ],
            'events': [
                {'id': c.component_id, 'event': c.component_event}
                for c in events
            ]
        }

        def wrap_func(func):
            @wraps(func)
            def add_context(*args, **kwargs):

                output_value = func(*args, **kwargs)
                response = {
                    'response': {
                        'props': {
                            output.component_property: output_value
                        }
                    }
                }

                try:
                    jsonResponse = json.dumps(
                        response,
                        cls=plotly.utils.PlotlyJSONEncoder
                    )
                except TypeError:
                    self._validate_callback_output(output_value, output)
                    raise exceptions.InvalidCallbackReturnValue('''
                    The callback for property `{property:s}`
                    of component `{id:s}` returned a value
                    which is not JSON serializable.

                    In general, Dash properties can only be
                    dash components, strings, dictionaries, numbers, None,
                    or lists of those.
                    '''.format(property=output.component_property,
                               id=output.component_id))

                return flask.Response(
                    jsonResponse,
                    mimetype='application/json'
                )

            self.callback_map[callback_id]['callback'] = add_context

            return add_context

        return wrap_func

    def dispatch(self):
        body = flask.request.get_json()
        inputs = body.get('inputs', [])
        state = body.get('state', [])
        output = body['output']

        target_id = '{}.{}'.format(output['id'], output['property'])
        args = []
        for component_registration in self.callback_map[target_id]['inputs']:
            args.append([
                c.get('value', None) for c in inputs if
                c['property'] == component_registration['property'] and
                c['id'] == component_registration['id']
            ][0])

        for component_registration in self.callback_map[target_id]['state']:
            args.append([
                c.get('value', None) for c in state if
                c['property'] == component_registration['property'] and
                c['id'] == component_registration['id']
            ][0])

        return self.callback_map[target_id]['callback'](*args)

    def _setup_server(self):
        if self.config.include_assets_files:
            self._walk_assets_directory()

        # Make sure `layout` is set before running the server
        value = getattr(self, 'layout')
        if value is None:
            raise exceptions.NoLayoutException(
                ''
                'The layout was `None` '
                'at the time that `run_server` was called. '
                'Make sure to set the `layout` attribute of your application '
                'before running the server.')

        self._generate_scripts_html()
        self._generate_css_dist_html()

    def _walk_assets_directory(self):
        walk_dir = self._assets_folder
        slash_splitter = re.compile(r'[\\/]+')

        def add_resource(p):
            res = {'asset_path': p}
            if self.config.assets_external_path:
                res['external_url'] = '{}{}'.format(
                    self.config.assets_external_path, path)
            return res

        for current, _, files in os.walk(walk_dir):
            if current == walk_dir:
                base = ''
            else:
                s = current.replace(walk_dir, '').lstrip('\\').lstrip('/')
                splitted = slash_splitter.split(s)
                if len(splitted) > 1:
                    base = '/'.join(slash_splitter.split(s))
                else:
                    base = splitted[0]

            for f in sorted(files):
                if base:
                    path = '/'.join([base, f])
                else:
                    path = f

                if f.endswith('js'):
                    self.scripts.append_script(add_resource(path))
                elif f.endswith('css'):
                    self.css.append_css(add_resource(path))
                elif f == 'favicon.ico':
                    self._favicon = path

    def run_server(self,
                   port=8050,
                   debug=False,
                   **flask_run_options):
        self.server.run(port=port, debug=debug, **flask_run_options)<|MERGE_RESOLUTION|>--- conflicted
+++ resolved
@@ -361,21 +361,12 @@
         if not has_ie_compat:
             tags.append('<meta equiv="X-UA-Compatible" content="IE=edge">')
         if not has_charset:
-<<<<<<< HEAD
             tags.append('<meta charset="UTF-8"/>')
 
         tags = tags + [
             _format_tag('meta', x, opened=True) for x in self._meta_tags
         ]
-=======
-            tags.append('<meta charset="UTF-8">')
-        for meta in self._meta_tags:
-            attributes = []
-            for k, v in meta.items():
-                attributes.append('{}="{}"'.format(k, v))
-            tags.append('<meta {}>'.format(' '.join(attributes)))
->>>>>>> e3a54861
-
+        
         return '\n      '.join(tags)
 
     # Serve the JS bundles for each package
