import asyncio
import functools
import os
import sys
import collections
import importlib
import warnings
from contextvars import copy_context
from importlib.machinery import ModuleSpec
from importlib.util import find_spec
from importlib import metadata
import pkgutil
import re
import logging
import time
import mimetypes
import hashlib
import base64
import traceback
import inspect
from urllib.parse import urlparse
from typing import Any, Callable, Dict, Optional, Union, Sequence

import quart

from importlib_metadata import version as _get_distribution_version

from dash import dcc
from dash import html
from dash import dash_table

from .fingerprint import build_fingerprint, check_fingerprint
from .resources import Scripts, Css
from .dependencies import (
    Input,
    Output,
    State,
)
from .development.base_component import ComponentRegistry
from .exceptions import (
    PreventUpdate,
    InvalidResourceError,
    ProxyError,
    DuplicateCallback,
)
from .version import __version__
from ._configs import get_combined_config, pathname_configs, pages_folder_config
from ._utils import (
    AttributeDict,
    format_tag,
    generate_hash,
    inputs_to_dict,
    inputs_to_vals,
    interpolate_str,
    patch_collections_abc,
    split_callback_id,
    to_json,
    convert_to_AttributeDict,
    gen_salt,
    hooks_to_js_object,
    parse_version,
    get_caller_name,
)
from . import _callback
from . import _get_paths
from . import _dash_renderer
from . import _validate
from . import _watch
from . import _get_app

from ._grouping import map_grouping, grouping_len, update_args_group
from ._obsolete import ObsoleteChecker

from . import _pages
from ._pages import (
    _parse_query_string,
    _page_meta_tags,
    _path_to_page,
    _import_layouts_from_pages,
)
from ._jupyter import jupyter_dash
from .types import RendererHooks

# If dash_design_kit is installed, check for version
ddk_version = None
if find_spec("dash_design_kit"):
    ddk_version = metadata.version("dash_design_kit")

plotly_version = None
if find_spec("plotly"):
    plotly_version = metadata.version("plotly")

# Add explicit mapping for map files
mimetypes.add_type("application/json", ".map", True)

_default_index = """<!DOCTYPE html>
<html>
    <head>
        {%metas%}
        <title>{%title%}</title>
        {%favicon%}
        {%css%}
    </head>
    <body>
        <!--[if IE]><script>
        alert("Dash v2.7+ does not support Internet Explorer. Please use a newer browser.");
        </script><![endif]-->
        {%app_entry%}
        <footer>
            {%config%}
            {%scripts%}
            {%renderer%}
        </footer>
    </body>
</html>"""

_app_entry = """
<div id="react-entry-point">
    <div class="_dash-loading">
        Loading...
    </div>
</div>
"""

_re_index_entry = "{%app_entry%}", "{%app_entry%}"
_re_index_config = "{%config%}", "{%config%}"
_re_index_scripts = "{%scripts%}", "{%scripts%}"

_re_index_entry_id = 'id="react-entry-point"', "#react-entry-point"
_re_index_config_id = 'id="_dash-config"', "#_dash-config"
_re_index_scripts_id = 'src="[^"]*dash[-_]renderer[^"]*"', "dash-renderer"
_re_renderer_scripts_id = 'id="_dash-renderer', "new DashRenderer"


_ID_CONTENT = "_pages_content"
_ID_LOCATION = "_pages_location"
_ID_STORE = "_pages_store"
_ID_DUMMY = "_pages_dummy"

DASH_VERSION_URL = "https://dash-version.plotly.com:8080/current_version"

# Handles the case in a newly cloned environment where the components are not yet generated.
try:
    page_container = html.Div(
        [
            dcc.Location(id=_ID_LOCATION, refresh="callback-nav"),
            html.Div(id=_ID_CONTENT, disable_n_clicks=True),
            dcc.Store(id=_ID_STORE),
            html.Div(id=_ID_DUMMY, disable_n_clicks=True),
        ]
    )
# pylint: disable-next=bare-except
except:  # noqa: E722
    page_container = None


def _get_traceback(secret, error: Exception):
    try:
        # pylint: disable=import-outside-toplevel
        from werkzeug.debug import tbtools
    except ImportError:
        tbtools = None

    def _get_skip(error):
        from dash._utils import (  # pylint: disable=import-outside-toplevel
            _invoke_callback,
        )

        tb = error.__traceback__
        skip = 1
        while tb.tb_next is not None:
            skip += 1
            tb = tb.tb_next
            if tb.tb_frame.f_code is _invoke_callback.__code__:
                return skip

        return skip

    def _do_skip(error):
        from dash._utils import (  # pylint: disable=import-outside-toplevel
            _invoke_callback,
        )

        tb = error.__traceback__
        while tb.tb_next is not None:
            if tb.tb_frame.f_code is _invoke_callback.__code__:
                return tb.tb_next
            tb = tb.tb_next
        return error.__traceback__

    # werkzeug<2.1.0
    if hasattr(tbtools, "get_current_traceback"):
        return tbtools.get_current_traceback(  # type: ignore
            skip=_get_skip(error)
        ).render_full()

    if hasattr(tbtools, "DebugTraceback"):
        # pylint: disable=no-member
        return tbtools.DebugTraceback(  # type: ignore
            error, skip=_get_skip(error)
        ).render_debugger_html(True, secret, True)

    return "".join(traceback.format_exception(type(error), error, _do_skip(error)))


# Singleton signal to not update an output, alternative to PreventUpdate
no_update = _callback.NoUpdate()  # pylint: disable=protected-access


def exception_handler(context):
    if "future" in context:
        # task = context["future"]
        exception = context["exception"]
        # Route the exception through sys.excepthook
        sys.excepthook(exception.__class__, exception, exception.__traceback__)


# pylint: disable=too-many-instance-attributes
# pylint: disable=too-many-arguments, too-many-locals
class Dash(ObsoleteChecker):
    """Dash is a framework for building analytical web applications.
    No JavaScript required.

    If a parameter can be set by an environment variable, that is listed as:
        env: ``DASH_****``
    Values provided here take precedence over environment variables.

    :param name: The name Quart should use for your app. Even if you provide
        your own ``server``, ``name`` will be used to help find assets.
        Typically ``__name__`` (the magic global var, not a string) is the
        best value to use. Default ``'__main__'``, env: ``DASH_APP_NAME``
    :type name: string

    :param server: Sets the Quart server for your app. There are three options:
        ``True`` (default): Dash will create a new server
        ``False``: The server will be added later via ``app.init_app(server)``
            where ``server`` is a ``Quart.Quart`` instance.
        ``Quart.Quart``: use this pre-existing Quart server.
    :type server: boolean or Quart.Quart

    :param assets_folder: a path, relative to the current working directory,
        for extra files to be used in the browser. Default ``'assets'``.
        All .js and .css files will be loaded immediately unless excluded by
        ``assets_ignore``, and other files such as images will be served if
        requested.
    :type assets_folder: string

    :param pages_folder: a relative or absolute path for pages of a multi-page app.
        Default ``'pages'``.
    :type pages_folder: string or pathlib.Path

    :param use_pages: When True, the ``pages`` feature for multi-page apps is
        enabled. If you set a non-default ``pages_folder`` this will be inferred
        to be True. Default `None`.
    :type use_pages: boolean

    :param include_pages_meta: Include the page meta tags for twitter cards.
    :type include_pages_meta: bool

    :param assets_url_path: The local urls for assets will be:
        ``requests_pathname_prefix + assets_url_path + '/' + asset_path``
        where ``asset_path`` is the path to a file inside ``assets_folder``.
        Default ``'assets'``.
    :type asset_url_path: string

    :param assets_ignore: A regex, as a string to pass to ``re.compile``, for
        assets to omit from immediate loading. Ignored files will still be
        served if specifically requested. You cannot use this to prevent access
        to sensitive files.
    :type assets_ignore: string

    :param assets_external_path: an absolute URL from which to load assets.
        Use with ``serve_locally=False``. assets_external_path is joined
        with assets_url_path to determine the absolute url to the
        asset folder. Dash can still find js and css to automatically load
        if you also keep local copies in your assets folder that Dash can index,
        but external serving can improve performance and reduce load on
        the Dash server.
        env: ``DASH_ASSETS_EXTERNAL_PATH``
    :type assets_external_path: string

    :param include_assets_files: Default ``True``, set to ``False`` to prevent
        immediate loading of any assets. Assets will still be served if
        specifically requested. You cannot use this to prevent access
        to sensitive files. env: ``DASH_INCLUDE_ASSETS_FILES``
    :type include_assets_files: boolean

    :param url_base_pathname: A local URL prefix to use app-wide.
        Default ``'/'``. Both `requests_pathname_prefix` and
        `routes_pathname_prefix` default to `url_base_pathname`.
        env: ``DASH_URL_BASE_PATHNAME``
    :type url_base_pathname: string

    :param requests_pathname_prefix: A local URL prefix for file requests.
        Defaults to `url_base_pathname`, and must end with
        `routes_pathname_prefix`. env: ``DASH_REQUESTS_PATHNAME_PREFIX``
    :type requests_pathname_prefix: string

    :param routes_pathname_prefix: A local URL prefix for JSON requests.
        Defaults to ``url_base_pathname``, and must start and end
        with ``'/'``. env: ``DASH_ROUTES_PATHNAME_PREFIX``
    :type routes_pathname_prefix: string

    :param serve_locally: If ``True`` (default), assets and dependencies
        (Dash and Component js and css) will be served from local URLs.
        If ``False`` we will use CDN links where available.
    :type serve_locally: boolean

    :param compress: Use gzip to compress files and data served by Quart.
        To use this option, you need to install dash[compress]
        Default ``False``
    :type compress: boolean

    :param meta_tags: html <meta> tags to be added to the index page.
        Each dict should have the attributes and values for one tag, eg:
        ``{'name': 'description', 'content': 'My App'}``
    :type meta_tags: list of dicts

    :param index_string: Override the standard Dash index page.
        Must contain the correct insertion markers to interpolate various
        content into it depending on the app config and components used.
        See https://dash.plotly.com/external-resources for details.
    :type index_string: string

    :param external_scripts: Additional JS files to load with the page.
        Each entry can be a string (the URL) or a dict with ``src`` (the URL)
        and optionally other ``<script>`` tag attributes such as ``integrity``
        and ``crossorigin``.
    :type external_scripts: list of strings or dicts

    :param external_stylesheets: Additional CSS files to load with the page.
        Each entry can be a string (the URL) or a dict with ``href`` (the URL)
        and optionally other ``<link>`` tag attributes such as ``rel``,
        ``integrity`` and ``crossorigin``.
    :type external_stylesheets: list of strings or dicts

    :param suppress_callback_exceptions: Default ``False``: check callbacks to
        ensure referenced IDs exist and props are valid. Set to ``True``
        if your layout is dynamic, to bypass these checks.
        env: ``DASH_SUPPRESS_CALLBACK_EXCEPTIONS``
    :type suppress_callback_exceptions: boolean

    :param prevent_initial_callbacks: Default ``False``: Sets the default value
        of ``prevent_initial_call`` for all callbacks added to the app.
        Normally all callbacks are fired when the associated outputs are first
        added to the page. You can disable this for individual callbacks by
        setting ``prevent_initial_call`` in their definitions, or set it
        ``True`` here in which case you must explicitly set it ``False`` for
        those callbacks you wish to have an initial call. This setting has no
        effect on triggering callbacks when their inputs change later on.

    :param show_undo_redo: Default ``False``, set to ``True`` to enable undo
        and redo buttons for stepping through the history of the app state.
    :type show_undo_redo: boolean

    :param extra_hot_reload_paths: A list of paths to watch for changes, in
        addition to assets and known Python and JS code, if hot reloading is
        enabled.
    :type extra_hot_reload_paths: list of strings

    :param plugins: Extend Dash functionality by passing a list of objects
        with a ``plug`` method, taking a single argument: this app, which will
        be called after the Quart server is attached.
    :type plugins: list of objects

    :param title: Default ``Dash``. Configures the document.title
    (the text that appears in a browser tab).

    :param update_title: Default ``Updating...``. Configures the document.title
    (the text that appears in a browser tab) text when a callback is being run.
    Set to None or '' if you don't want the document.title to change or if you
    want to control the document.title through a separate component or
    clientside callback.

    :param background_callback_manager: Background callback manager instance
        to support the ``@callback(..., background=True)`` decorator.
        One of ``DiskcacheManager`` or ``CeleryManager`` currently supported.

    :param add_log_handler: Automatically add a StreamHandler to the app logger
        if not added previously.

    :param hooks: Extend Dash renderer functionality by passing a dictionary of
    javascript functions. To hook into the layout, use dict keys "layout_pre" and
    "layout_post". To hook into the callbacks, use keys "request_pre" and "request_post"

    :param routing_callback_inputs: When using Dash pages (use_pages=True), allows to
    add new States to the routing callback, to pass additional data to the layout
    functions. The syntax for this parameter is a dict of State objects:
    `routing_callback_inputs={"language": Input("language", "value")}`
    NOTE: the keys "pathname_" and "search_" are reserved for internal use.

    :param description:  Sets a default description for meta tags on Dash pages (use_pages=True).

    :param on_error: Global callback error handler to call when
        an exception is raised. Receives the exception object as first argument.
        The callback_context can be used to access the original callback inputs,
        states and output.
    """

    _plotlyjs_url: str
    STARTUP_ROUTES: list = []

    server: quart.Quart

    def __init__(  # pylint: disable=too-many-statements
        self,
        name: Optional[str] = None,
        server: Union[bool, quart.Quart] = True,
        assets_folder: str = "assets",
        pages_folder: str = "pages",
        use_pages: Optional[bool] = None,
        assets_url_path: str = "assets",
        assets_ignore: str = "",
        assets_external_path: Optional[str] = None,
        eager_loading: bool = False,
        include_assets_files: bool = True,
        include_pages_meta: bool = True,
        url_base_pathname: Optional[str] = None,
        requests_pathname_prefix: Optional[str] = None,
        routes_pathname_prefix: Optional[str] = None,
        serve_locally: bool = True,
        compress: Optional[bool] = None,
        meta_tags: Optional[Sequence[Dict[str, Any]]] = None,
        index_string: str = _default_index,
        external_scripts: Optional[Sequence[Union[str, Dict[str, Any]]]] = None,
        external_stylesheets: Optional[Sequence[Union[str, Dict[str, Any]]]] = None,
        suppress_callback_exceptions: Optional[bool] = None,
        prevent_initial_callbacks: bool = False,
        show_undo_redo: bool = False,
        extra_hot_reload_paths: Optional[Sequence[str]] = None,
        plugins: Optional[list] = None,
        title: str = "Dash",
        update_title: str = "Updating...",
        background_callback_manager: Optional[
            Any
        ] = None,  # Type should be specified if possible
        add_log_handler: bool = True,
        hooks: Optional[RendererHooks] = None,
        routing_callback_inputs: Optional[Dict[str, Union[Input, State]]] = None,
        description: Optional[str] = None,
        on_error: Optional[Callable[[Exception], Any]] = None,
        **obsolete,
    ):
        _validate.check_obsolete(obsolete)

        caller_name = None if name else get_caller_name()

        # We have 3 cases: server is either True (we create the server), False
        # (defer server creation) or a Quart app instance (we use their server)
        if isinstance(server, quart.Quart):
            self.server = server
            if name is None:
                name = getattr(server, "name", caller_name)
        elif isinstance(server, bool):
            name = name if name else caller_name
            self.server = quart.Quart(name) if server else None  # type: ignore
        else:
            raise ValueError("server must be a Quart app or a boolean")

        base_prefix, routes_prefix, requests_prefix = pathname_configs(
            url_base_pathname, routes_pathname_prefix, requests_pathname_prefix
        )

        self.config = AttributeDict(
            name=name,
            assets_folder=os.path.join(
                quart.helpers.get_root_path(name), assets_folder
            ),  # type: ignore
            assets_url_path=assets_url_path,
            assets_ignore=assets_ignore,
            assets_external_path=get_combined_config(
                "assets_external_path", assets_external_path, ""
            ),
            pages_folder=pages_folder_config(name, pages_folder, use_pages),
            eager_loading=eager_loading,
            include_assets_files=get_combined_config(
                "include_assets_files", include_assets_files, True
            ),
            url_base_pathname=base_prefix,
            routes_pathname_prefix=routes_prefix,
            requests_pathname_prefix=requests_prefix,
            serve_locally=serve_locally,
            compress=get_combined_config("compress", compress, False),
            meta_tags=meta_tags or [],
            external_scripts=external_scripts or [],
            external_stylesheets=external_stylesheets or [],
            suppress_callback_exceptions=get_combined_config(
                "suppress_callback_exceptions", suppress_callback_exceptions, False
            ),
            prevent_initial_callbacks=prevent_initial_callbacks,
            show_undo_redo=show_undo_redo,
            extra_hot_reload_paths=extra_hot_reload_paths or [],
            title=title,
            update_title=update_title,
            include_pages_meta=include_pages_meta,
            description=description,
        )
        self.config.set_read_only(
            [
                "name",
                "assets_folder",
                "assets_url_path",
                "eager_loading",
                "serve_locally",
                "compress",
                "pages_folder",
            ],
            "Read-only: can only be set in the Dash constructor",
        )
        self.config.finalize(
            "Invalid config key. Some settings are only available "
            "via the Dash constructor"
        )

        _get_paths.CONFIG = self.config
        _pages.CONFIG = self.config

        self.pages_folder = str(pages_folder)
        self.use_pages = (pages_folder != "pages") if use_pages is None else use_pages
        self.routing_callback_inputs = routing_callback_inputs or {}

        # keep title as a class property for backwards compatibility
        self.title = title

        # list of dependencies - this one is used by the back end for dispatching
        self.callback_map = {}
        # same deps as a list to catch duplicate outputs, and to send to the front end
        self._callback_list = []

        # list of inline scripts
        self._inline_scripts = []

        # index_string has special setter so can't go in config
        self._index_string = ""
        self.index_string = index_string
        self._favicon = None

        # default renderer string
        self.renderer = f"var renderer = new DashRenderer({hooks_to_js_object(hooks)});"

        # static files from the packages
        self.css = Css(serve_locally)
        self.scripts = Scripts(serve_locally, eager_loading)

        self.registered_paths = collections.defaultdict(set)

        # urls
        self.routes = []

        self._layout = None
        self._layout_is_function = False
        self.validation_layout = None
        self._on_error = on_error
        self._extra_components = []

        self._setup_dev_tools()
        self._hot_reload = AttributeDict(
            hash=None,
            hard=False,
            lock=asyncio.Lock(),
            watch_thread=None,
            changed_assets=[],
        )

        self._assets_files = []

        self._background_manager = background_callback_manager

        self.logger = logging.getLogger(__name__)

        if not self.logger.handlers and add_log_handler:
            self.logger.addHandler(logging.StreamHandler(stream=sys.stdout))

        if plugins is not None and isinstance(
            plugins, patch_collections_abc("Iterable")
        ):
            warnings.warn(
                DeprecationWarning(
                    "The `plugins` keyword will be removed from Dash init in Dash 3.0 "
                    "and replaced by a new hook system."
                )
            )
            for plugin in plugins:
                plugin.plug(self)

        self._setup_hooks()

        # tracks internally if a function already handled at least one request.
        self._got_first_request = {"pages": False, "setup_server": False}

        if self.server is not None:
            self.init_app()

        self.logger.setLevel(logging.INFO)

        if self.__class__.__name__ == "JupyterDash":
            warnings.warn(
                "JupyterDash is deprecated, use Dash instead.\n"
                "See https://dash.plotly.com/dash-in-jupyter for more details."
            )
        self.setup_startup_routes()

    def _setup_hooks(self):
        # pylint: disable=import-outside-toplevel,protected-access
        from ._hooks import HooksManager

        self._hooks = HooksManager
        self._hooks.register_setuptools()

        for setup in self._hooks.get_hooks("setup"):
            setup(self)

        for hook in self._hooks.get_hooks("callback"):
            callback_args, callback_kwargs = hook.data
            self.callback(*callback_args, **callback_kwargs)(hook.func)

        for (
            clientside_function,
            args,
            kwargs,
        ) in self._hooks.hooks._clientside_callbacks:
            _callback.register_clientside_callback(
                self._callback_list,
                self.callback_map,
                self.config.prevent_initial_callbacks,
                self._inline_scripts,
                clientside_function,
                *args,
                **kwargs,
            )

        if self._hooks.get_hooks("error"):
            self._on_error = self._hooks.HookErrorHandler(self._on_error)

    def init_app(self, app=None, **kwargs):
        """Initialize the parts of Dash that require a quart app."""

        config = self.config

        config.update(kwargs)
        config.set_read_only(
            [
                "url_base_pathname",
                "routes_pathname_prefix",
                "requests_pathname_prefix",
            ],
            "Read-only: can only be set in the Dash constructor or during init_app()",
        )

        if app is not None:
            self.server = app

        bp_prefix = config.routes_pathname_prefix.replace("/", "_").replace(".", "_")
        assets_blueprint_name = f"{bp_prefix}dash_assets"

        self.server.register_blueprint(
            quart.Blueprint(
                assets_blueprint_name,
                config.name,
                static_folder=self.config.assets_folder,
                static_url_path=config.routes_pathname_prefix
                + self.config.assets_url_path.lstrip("/"),
            )
        )

        if config.compress:
            try:
                # pylint: disable=import-outside-toplevel
                from quart_compress import Compress

                # gzip
                Compress(self.server)

                _quart_compress_version = parse_version(
                    _get_distribution_version("quart_compress")
                )

                if not hasattr(
                    self.server.config, "COMPRESS_ALGORITHM"
                ) and _quart_compress_version >= parse_version("1.6.0"):
                    # Quart-compress==1.6.0 changed default to ['br', 'gzip']
                    # and non-overridable default compression with Brotli is
                    # causing performance issues
                    self.server.config["COMPRESS_ALGORITHM"] = ["gzip"]
            except ImportError as error:
                raise ImportError(
                    "To use the compress option, you need to install dash[compress]"
                ) from error

        @self.server.errorhandler(PreventUpdate)
        async def _handle_error(_):
            """Handle a halted callback and return an empty 204 response."""
            return "", 204

        self.server.before_serving(self._setup_server)

        # add a handler for components suites errors to return 404
        self.server.errorhandler(InvalidResourceError)(self._invalid_resources_handler)

        self._setup_routes()

        _get_app.APP = self
        self.enable_pages()

        self._setup_plotlyjs()

    def _add_url(self, name, view_func, methods=("GET",)):
        full_name = self.config.routes_pathname_prefix + name

        self.server.add_url_rule(
            full_name, view_func=view_func, endpoint=full_name, methods=list(methods)
        )

        # record the url in Dash.routes so that it can be accessed later
        # e.g. for adding authentication with Quart_login
        self.routes.append(full_name)

    def _setup_routes(self):
        self._add_url(
            "_dash-component-suites/<string:package_name>/<path:fingerprinted_path>",
            self.serve_component_suites,
        )
        self._add_url("_dash-layout", self.serve_layout)
        self._add_url("_dash-dependencies", self.dependencies)
        self._add_url("_dash-update-component", self.dispatch, ["POST"])
        self._add_url("_reload-hash", self.serve_reload_hash)
        self._add_url("_favicon.ico", self._serve_default_favicon)
        self._add_url("", self.index)

        if jupyter_dash.active:
            self._add_url(
                "_alive_" + jupyter_dash.alive_token, jupyter_dash.serve_alive
            )

        for hook in self._hooks.get_hooks("routes"):
            self._add_url(hook.data["name"], hook.func, hook.data["methods"])

        # catch-all for front-end routes, used by dcc.Location
        self._add_url("<path:path>", self.index)

    def _setup_plotlyjs(self):
        # pylint: disable=import-outside-toplevel
        from plotly.offline import get_plotlyjs_version

        url = f"https://cdn.plot.ly/plotly-{get_plotlyjs_version()}.min.js"

        # pylint: disable=protected-access
        dcc._js_dist.extend(
            [
                {
                    "relative_package_path": "package_data/plotly.min.js",
                    "external_url": url,
                    "namespace": "plotly",
                    "async": "eager",
                }
            ]
        )
        self._plotlyjs_url = url

    @property
    def layout(self):
        return self._layout

    @layout.setter
    def layout(self, value):
        _validate.validate_layout_type(value)
        self._layout_is_function = callable(value)
        self._layout = value

        # for using Quart.has_request_context() to deliver a full layout for
        # validation inside a layout function - track if a user might be doing this.
        if (
            self._layout_is_function
            and not self.validation_layout
            and not self.config.suppress_callback_exceptions
        ):

            layout_value = self._layout_value()
            _validate.validate_layout(value, layout_value)
            self.validation_layout = layout_value

    def _layout_value(self):
        layout = self._layout() if self._layout_is_function else self._layout

        # Add any extra components
        if self._extra_components:
            layout = html.Div(children=[layout] + self._extra_components)

        return layout

    @property
    def index_string(self):
        return self._index_string

    @index_string.setter
    def index_string(self, value):
        checks = (_re_index_entry, _re_index_config, _re_index_scripts)
        _validate.validate_index("index string", checks, value)
        self._index_string = value

    async def serve_layout(self):
        layout = self._layout_value()

        for hook in self._hooks.get_hooks("layout"):
            layout = hook(layout)

        # TODO - Set browser cache limit - pass hash into frontend
        return quart.Response(
            to_json(layout),
            mimetype="application/json",
        )

    def _config(self):
        # pieces of config needed by the front end
        config = {
            "url_base_pathname": self.config.url_base_pathname,
            "requests_pathname_prefix": self.config.requests_pathname_prefix,
            "ui": self._dev_tools.ui,
            "props_check": self._dev_tools.props_check,
            "disable_version_check": self._dev_tools.disable_version_check,
            "show_undo_redo": self.config.show_undo_redo,
            "suppress_callback_exceptions": self.config.suppress_callback_exceptions,
            "update_title": self.config.update_title,
            "children_props": ComponentRegistry.children_props,
            "serve_locally": self.config.serve_locally,
            "dash_version": __version__,
            "python_version": sys.version,
            "dash_version_url": DASH_VERSION_URL,
            "ddk_version": ddk_version,
            "plotly_version": plotly_version,
        }
        if not self.config.serve_locally:
            config["plotlyjs_url"] = self._plotlyjs_url
        if self._dev_tools.hot_reload:
            config["hot_reload"] = {
                # convert from seconds to msec as used by js `setInterval`
                "interval": int(self._dev_tools.hot_reload_interval * 1000),
                "max_retry": self._dev_tools.hot_reload_max_retry,
            }
        if self.validation_layout and not self.config.suppress_callback_exceptions:
            validation_layout = self.validation_layout

            # Add extra components
            if self._extra_components:
                validation_layout = html.Div(
                    children=[validation_layout] + self._extra_components
                )

            config["validation_layout"] = validation_layout

        return config

    async def serve_reload_hash(self):
        _reload = self._hot_reload
        async with _reload.lock:
            hard = _reload.hard
            changed = _reload.changed_assets
            _hash = _reload.hash
            _reload.hard = False
            _reload.changed_assets = []

        return quart.jsonify(
            {
                "reloadHash": _hash,
                "hard": hard,
                "packages": list(self.registered_paths.keys()),
                "files": list(changed),
            }
        )

    def get_dist(self, libraries):
        dists = []
        for dist_type in ("_js_dist", "_css_dist"):
            resources = ComponentRegistry.get_resources(dist_type, libraries)
            srcs = self._collect_and_register_resources(resources, False)
            for src in srcs:
                dists.append(dict(type=dist_type, url=src))
        return dists

    def _collect_and_register_resources(self, resources, include_async=True):
        # now needs the app context.
        # template in the necessary component suite JS bundles
        # add the version number of the package as a query parameter
        # for cache busting
        def _relative_url_path(relative_package_path="", namespace=""):
            if any(
                relative_package_path.startswith(x + "/")
                for x in ["dcc", "html", "dash_table"]
            ):
                relative_package_path = relative_package_path.replace("dash.", "")
                version = importlib.import_module(
                    f"{namespace}.{os.path.split(relative_package_path)[0]}"
                ).__version__
            else:
                version = importlib.import_module(namespace).__version__

            module_path = os.path.join(
                os.path.dirname(sys.modules[namespace].__file__), relative_package_path
            )

            modified = int(os.stat(module_path).st_mtime)

            fingerprint = build_fingerprint(relative_package_path, version, modified)
            return f"{self.config.requests_pathname_prefix}_dash-component-suites/{namespace}/{fingerprint}"

        srcs = []
        for resource in resources:
            is_dynamic_resource = resource.get("dynamic", False)
            is_async = resource.get("async") is not None
            excluded = not include_async and is_async

            if "relative_package_path" in resource:
                paths = resource["relative_package_path"]
                paths = [paths] if isinstance(paths, str) else paths

                for rel_path in paths:
                    if any(x in rel_path for x in ["dcc", "html", "dash_table"]):
                        rel_path = rel_path.replace("dash.", "")

                    self.registered_paths[resource["namespace"]].add(rel_path)

                    if not is_dynamic_resource and not excluded:
                        srcs.append(
                            _relative_url_path(
                                relative_package_path=rel_path,
                                namespace=resource["namespace"],
                            )
                        )
            elif "external_url" in resource:
                if not is_dynamic_resource and not excluded:
                    if isinstance(resource["external_url"], str):
                        srcs.append(resource["external_url"])
                    else:
                        srcs += resource["external_url"]
            elif "absolute_path" in resource:
                raise Exception("Serving files from absolute_path isn't supported yet")
            elif "asset_path" in resource:
                static_url = self.get_asset_url(resource["asset_path"])
                # Import .mjs files with type=module script tag
                if static_url.endswith(".mjs"):
                    srcs.append(
                        {
                            "src": static_url
                            + f"?m={resource['ts']}",  # Add a cache-busting query param
                            "type": "module",
                        }
                    )
                else:
                    srcs.append(
                        static_url + f"?m={resource['ts']}"
                    )  # Add a cache-busting query param

        return srcs

    # pylint: disable=protected-access
    def _generate_css_dist_html(self):
        external_links = self.config.external_stylesheets
        links = self._collect_and_register_resources(
            self.css.get_all_css()
            + self.css._resources._filter_resources(self._hooks.hooks._css_dist)
        )

        return "\n".join(
            [
                format_tag("link", link, opened=True)
                if isinstance(link, dict)
                else f'<link rel="stylesheet" href="{link}">'
                for link in (external_links + links)
            ]
        )

    def _generate_scripts_html(self):
        # Dash renderer has dependencies like React which need to be rendered
        # before every other script. However, the dash renderer bundle
        # itself needs to be rendered after all of the component's
        # scripts have rendered.
        # The rest of the scripts can just be loaded after React but before
        # dash renderer.
        # pylint: disable=protected-access

        mode = "dev" if self._dev_tools["props_check"] is True else "prod"

        deps = [
            {
                key: value[mode] if isinstance(value, dict) else value
                for key, value in js_dist_dependency.items()
            }
            for js_dist_dependency in _dash_renderer._js_dist_dependencies
        ]
        dev = self._dev_tools.serve_dev_bundles
        srcs = (
            self._collect_and_register_resources(
                self.scripts._resources._filter_resources(deps, dev_bundles=dev)
            )
            + self.config.external_scripts
            + self._collect_and_register_resources(
                self.scripts.get_all_scripts(dev_bundles=dev)
                + self.scripts._resources._filter_resources(
                    _dash_renderer._js_dist, dev_bundles=dev
                )
                + self.scripts._resources._filter_resources(
                    dcc._js_dist, dev_bundles=dev
                )
                + self.scripts._resources._filter_resources(
                    html._js_dist, dev_bundles=dev
                )
                + self.scripts._resources._filter_resources(
                    dash_table._js_dist, dev_bundles=dev
                )
                + self.scripts._resources._filter_resources(
                    self._hooks.hooks._js_dist, dev_bundles=dev
                )
            )
        )

        self._inline_scripts.extend(_callback.GLOBAL_INLINE_SCRIPTS)
        _callback.GLOBAL_INLINE_SCRIPTS.clear()

        return "\n".join(
            [
                format_tag("script", src)
                if isinstance(src, dict)
                else f'<script src="{src}"></script>'
                for src in srcs
            ]
            + [f"<script>{src}</script>" for src in self._inline_scripts]
        )

    def _generate_config_html(self):
        return f'<script id="_dash-config" type="application/json">{to_json(self._config())}</script>'

    def _generate_renderer(self):
        return f'<script id="_dash-renderer" type="application/javascript">{self.renderer}</script>'

    def _generate_meta(self):
        meta_tags = []
        has_ie_compat = any(
            x.get("http-equiv", "") == "X-UA-Compatible" for x in self.config.meta_tags
        )
        has_charset = any("charset" in x for x in self.config.meta_tags)
        has_viewport = any(x.get("name") == "viewport" for x in self.config.meta_tags)

        if not has_ie_compat:
            meta_tags.append({"http-equiv": "X-UA-Compatible", "content": "IE=edge"})
        if not has_charset:
            meta_tags.append({"charset": "UTF-8"})
        if not has_viewport:
            meta_tags.append(
                {"name": "viewport", "content": "width=device-width, initial-scale=1"}
            )

        return meta_tags + self.config.meta_tags

    # Serve the JS bundles for each package
    async def serve_component_suites(self, package_name, fingerprinted_path):
        path_in_pkg, has_fingerprint = check_fingerprint(fingerprinted_path)

        _validate.validate_js_path(self.registered_paths, package_name, path_in_pkg)

        extension = "." + path_in_pkg.split(".")[-1]
        mimetype = mimetypes.types_map.get(extension, "application/octet-stream")

        package = sys.modules[package_name]
        self.logger.debug(
            "serving -- package: %s[%s] resource: %s => location: %s",
            package_name,
            package.__version__,
            path_in_pkg,
            package.__path__,
        )

        response = quart.Response(
            pkgutil.get_data(package_name, path_in_pkg), mimetype=mimetype
        )

        if has_fingerprint:
            # Fingerprinted resources are good forever (1 year)
            # No need for ETag as the fingerprint changes with each build
            response.cache_control.max_age = 31536000  # 1 year
        else:
            # Non-fingerprinted resources are given an ETag that
            # will be used / check on future requests
            await response.add_etag()
            tag = response.get_etag()[0]

            request_etag = quart.request.headers.get("If-None-Match")

            if f'"{tag}"' == request_etag:
                response = quart.Response("", status=304)

        return response

    async def index(self, *args, **kwargs):  # pylint: disable=unused-argument
        scripts = self._generate_scripts_html()
        css = self._generate_css_dist_html()
        config = self._generate_config_html()
        metas = self._generate_meta()
        renderer = self._generate_renderer()

        # use self.title instead of app.config.title for backwards compatibility
        title = self.title

        if self.use_pages and self.config.include_pages_meta:
            metas = _page_meta_tags(self) + metas

        if self._favicon:
            favicon_mod_time = os.path.getmtime(
                os.path.join(self.config.assets_folder, self._favicon)
            )
            favicon_url = f"{self.get_asset_url(self._favicon)}?m={favicon_mod_time}"
        else:
            prefix = self.config.requests_pathname_prefix
            favicon_url = f"{prefix}_favicon.ico?v={__version__}"

        favicon = format_tag(
            "link",
            {"rel": "icon", "type": "image/x-icon", "href": favicon_url},
            opened=True,
        )

        tags = "\n      ".join(
            format_tag("meta", x, opened=True, sanitize=True) for x in metas
        )

        index = self.interpolate_index(
            metas=tags,
            title=title,
            css=css,
            config=config,
            scripts=scripts,
            app_entry=_app_entry,
            favicon=favicon,
            renderer=renderer,
        )

        for hook in self._hooks.get_hooks("index"):
            index = hook(index)

        checks = (
            _re_index_entry_id,
            _re_index_config_id,
            _re_index_scripts_id,
            _re_renderer_scripts_id,
        )
        _validate.validate_index("index", checks, index)
        return index

    def interpolate_index(
        self,
        metas="",
        title="",
        css="",
        config="",
        scripts="",
        app_entry="",
        favicon="",
        renderer="",
    ):
        """Called to create the initial HTML string that is loaded on page.
        Override this method to provide you own custom HTML.

        :Example:

            class MyDash(dash.Dash):
                def interpolate_index(self, **kwargs):
                    return '''<!DOCTYPE html>
                    <html>
                        <head>
                            <title>My App</title>
                        </head>
                        <body>
                            <div id="custom-header">My custom header</div>
                            {app_entry}
                            {config}
                            {scripts}
                            {renderer}
                            <div id="custom-footer">My custom footer</div>
                        </body>
                    </html>'''.format(app_entry=kwargs.get('app_entry'),
                                      config=kwargs.get('config'),
                                      scripts=kwargs.get('scripts'),
                                      renderer=kwargs.get('renderer'))

        :param metas: Collected & formatted meta tags.
        :param title: The title of the app.
        :param css: Collected & formatted css dependencies as <link> tags.
        :param config: Configs needed by dash-renderer.
        :param scripts: Collected & formatted scripts tags.
        :param renderer: A script tag that instantiates the DashRenderer.
        :param app_entry: Where the app will render.
        :param favicon: A favicon <link> tag if found in assets folder.
        :return: The interpolated HTML string for the index.
        """
        return interpolate_str(
            self.index_string,
            metas=metas,
            title=title,
            css=css,
            config=config,
            scripts=scripts,
            favicon=favicon,
            renderer=renderer,
            app_entry=app_entry,
        )

    async def dependencies(self):
        return quart.Response(
            to_json(self._callback_list),
            content_type="application/json",
        )

    def clientside_callback(self, clientside_function, *args, **kwargs):
        """Create a callback that updates the output by calling a clientside
        (JavaScript) function instead of a Python function.

        Unlike `@app.callback`, `clientside_callback` is not a decorator:
        it takes either a
        `dash.dependencies.ClientsideFunction(namespace, function_name)`
        argument that describes which JavaScript function to call
        (Dash will look for the JavaScript function at
        `window.dash_clientside[namespace][function_name]`), or it may take
        a string argument that contains the clientside function source.

        For example, when using a `dash.dependencies.ClientsideFunction`:
        ```
        app.clientside_callback(
            ClientsideFunction('my_clientside_library', 'my_function'),
            Output('my-div' 'children'),
            [Input('my-input', 'value'),
             Input('another-input', 'value')]
        )
        ```

        With this signature, Dash's front-end will call
        `window.dash_clientside.my_clientside_library.my_function` with the
        current values of the `value` properties of the components `my-input`
        and `another-input` whenever those values change.

        Include a JavaScript file by including it your `assets/` folder. The
        file can be named anything but you'll need to assign the function's
        namespace to the `window.dash_clientside` namespace. For example,
        this file might look:
        ```
        window.dash_clientside = window.dash_clientside || {};
        window.dash_clientside.my_clientside_library = {
            my_function: function(input_value_1, input_value_2) {
                return (
                    parseFloat(input_value_1, 10) +
                    parseFloat(input_value_2, 10)
                );
            }
        }
        ```

        Alternatively, you can pass the JavaScript source directly to
        `clientside_callback`. In this case, the same example would look like:
        ```
        app.clientside_callback(
            '''
            function(input_value_1, input_value_2) {
                return (
                    parseFloat(input_value_1, 10) +
                    parseFloat(input_value_2, 10)
                );
            }
            ''',
            Output('my-div' 'children'),
            [Input('my-input', 'value'),
             Input('another-input', 'value')]
        )
        ```

        The last, optional argument `prevent_initial_call` causes the callback
        not to fire when its outputs are first added to the page. Defaults to
        `False` unless `prevent_initial_callbacks=True` at the app level.
        """
        return _callback.register_clientside_callback(
            self._callback_list,
            self.callback_map,
            self.config.prevent_initial_callbacks,
            self._inline_scripts,
            clientside_function,
            *args,
            **kwargs,
        )

    def callback(self, *_args, **_kwargs):
        """
        Normally used as a decorator, `@app.callback` provides a server-side
        callback relating the values of one or more `Output` items to one or
        more `Input` items which will trigger the callback when they change,
        and optionally `State` items which provide additional information but
        do not trigger the callback directly.

        The last, optional argument `prevent_initial_call` causes the callback
        not to fire when its outputs are first added to the page. Defaults to
        `False` unless `prevent_initial_callbacks=True` at the app level.


        """
        return _callback.callback(
            *_args,
            config_prevent_initial_callbacks=self.config.prevent_initial_callbacks,
            callback_list=self._callback_list,
            callback_map=self.callback_map,
            **_kwargs,
        )

    # pylint: disable=R0915
    async def dispatch(self):

        body = await quart.request.get_json()

        g = AttributeDict({})

        g.inputs_list = inputs = body.get(  # pylint: disable=assigning-non-slot
            "inputs", []
        )
        g.states_list = state = body.get(  # pylint: disable=assigning-non-slot
            "state", []
        )
        output = body["output"]
        outputs_list = body.get("outputs")
        g.outputs_list = outputs_list  # pylint: disable=assigning-non-slot

        g.input_values = (  # pylint: disable=assigning-non-slot
            input_values
        ) = inputs_to_dict(inputs)
        g.state_values = inputs_to_dict(state)  # pylint: disable=assigning-non-slot
        changed_props = body.get("changedPropIds", [])
        g.triggered_inputs = [  # pylint: disable=assigning-non-slot
            {"prop_id": x, "value": input_values.get(x)} for x in changed_props
        ]

        response = (
            g.dash_response  # pylint: disable=assigning-non-slot
        ) = quart.Response(mimetype="application/json")

        args = inputs_to_vals(inputs + state)

        try:
            cb = self.callback_map[output]
            func = cb["callback"]
            g.background_callback_manager = (
                cb.get("manager") or self._background_manager
            )
            g.ignore_register_page = cb.get("background", False)

            # Add args_grouping
            inputs_state_indices = cb["inputs_state_indices"]
            inputs_state = inputs + state
            inputs_state = convert_to_AttributeDict(inputs_state)

            if cb.get("no_output"):
                outputs_list = []
            elif not outputs_list:
                # FIXME Old renderer support?
                split_callback_id(output)

            # update args_grouping attributes
            for s in inputs_state:
                # check for pattern matching: list of inputs or state
                if isinstance(s, list):
                    for pattern_match_g in s:
                        update_args_group(pattern_match_g, changed_props)
                update_args_group(s, changed_props)

            args_grouping = map_grouping(
                lambda ind: inputs_state[ind], inputs_state_indices
            )

            g.args_grouping = args_grouping  # pylint: disable=assigning-non-slot
            g.using_args_grouping = (  # pylint: disable=assigning-non-slot
                not isinstance(inputs_state_indices, int)
                and (
                    inputs_state_indices
                    != list(range(grouping_len(inputs_state_indices)))
                )
            )

            # Add outputs_grouping
            outputs_indices = cb["outputs_indices"]
            if not isinstance(outputs_list, list):
                flat_outputs = [outputs_list]
            else:
                flat_outputs = outputs_list

            if len(flat_outputs) > 0:
                outputs_grouping = map_grouping(
                    lambda ind: flat_outputs[ind], outputs_indices
                )
                g.outputs_grouping = (
                    outputs_grouping  # pylint: disable=assigning-non-slot
                )
                g.using_outputs_grouping = (  # pylint: disable=assigning-non-slot
                    not isinstance(outputs_indices, int)
                    and outputs_indices != list(range(grouping_len(outputs_indices)))
                )
            else:
                g.outputs_grouping = []
                g.using_outputs_grouping = []
            g.updated_props = {}

<<<<<<< HEAD
=======
            g.cookies = dict(**flask.request.cookies)
            g.headers = dict(**flask.request.headers)
            g.path = flask.request.full_path
            g.remote = flask.request.remote_addr
            g.origin = flask.request.origin
            g.custom_data = AttributeDict({})

            for hook in self._hooks.get_hooks("custom_data"):
                g.custom_data[hook.data["namespace"]] = hook(g)

>>>>>>> 0bd44527
        except KeyError as missing_callback_function:
            msg = f"Callback function not found for output '{output}', perhaps you forgot to prepend the '@'?"
            raise KeyError(msg) from missing_callback_function

        ctx = copy_context()
        # noinspection PyArgumentList
        response.set_data(
            await ctx.run(
                functools.partial(
                    func,
                    *args,
                    outputs_list=outputs_list,
                    background_callback_manager=self._background_manager,
                    callback_context=g,
                    app=self,
                    app_on_error=self._on_error,
                )
            )
        )
        return response

    async def _setup_server(self):
        if self._got_first_request["setup_server"]:
            return
        self._got_first_request["setup_server"] = True

        # Apply _force_eager_loading overrides from modules
        eager_loading = self.config.eager_loading
        for module_name in ComponentRegistry.registry:
            module = sys.modules[module_name]
            eager = getattr(module, "_force_eager_loading", False)
            eager_loading = eager_loading or eager

        # Update eager_loading settings
        self.scripts.config.eager_loading = eager_loading

        if self.config.include_assets_files:
            self._walk_assets_directory()

        if not self.layout and self.use_pages:
            self.layout = page_container

        _validate.validate_layout(self.layout, self._layout_value())

        self._generate_scripts_html()
        self._generate_css_dist_html()

        # Copy over global callback data structures assigned with `dash.callback`
        for k in list(_callback.GLOBAL_CALLBACK_MAP):
            if k in self.callback_map:
                raise DuplicateCallback(
                    f"The callback `{k}` provided with `dash.callback` was already "
                    "assigned with `app.callback`."
                )

            self.callback_map[k] = _callback.GLOBAL_CALLBACK_MAP.pop(k)

        self._callback_list.extend(_callback.GLOBAL_CALLBACK_LIST)
        _callback.GLOBAL_CALLBACK_LIST.clear()

        _validate.validate_background_callbacks(self.callback_map)

        cancels = {}

        for callback in self.callback_map.values():
            background = callback.get("background")
            if not background:
                continue
            if "cancel_inputs" in background:
                cancel = background.pop("cancel_inputs")
                for c in cancel:
                    cancels[c] = background.get("manager")

        if cancels:
            for cancel_input, manager in cancels.items():
                # pylint: disable=cell-var-from-loop
                @self.callback(
                    Output(cancel_input.component_id, "id"),
                    cancel_input,
                    prevent_initial_call=True,
                    manager=manager,
                )
                async def cancel_call(*_):
                    job_ids = quart.request.args.getlist("cancelJob")
                    executor = _callback.context_value.get().background_callback_manager
                    if job_ids:
                        for job_id in job_ids:
                            executor.terminate_job(job_id)
                    return no_update

    def _add_assets_resource(self, url_path, file_path):
        res = {"asset_path": url_path, "filepath": file_path}
        if self.config.assets_external_path:
            res["external_url"] = self.get_asset_url(url_path.lstrip("/"))
        self._assets_files.append(file_path)
        return res

    def _walk_assets_directory(self):
        walk_dir = self.config.assets_folder
        slash_splitter = re.compile(r"[\\/]+")
        ignore_str = self.config.assets_ignore
        ignore_filter = re.compile(ignore_str) if ignore_str else None

        for current, _, files in sorted(os.walk(walk_dir)):
            if current == walk_dir:
                base = ""
            else:
                s = current.replace(walk_dir, "").lstrip("\\").lstrip("/")
                splitted = slash_splitter.split(s)
                if len(splitted) > 1:
                    base = "/".join(slash_splitter.split(s))
                else:
                    base = splitted[0]

            if ignore_filter:
                files_gen = (x for x in files if not ignore_filter.search(x))
            else:
                files_gen = files

            for f in sorted(files_gen):
                path = "/".join([base, f]) if base else f

                full = os.path.join(current, f)

                if f.endswith("js"):
                    self.scripts.append_script(self._add_assets_resource(path, full))
                elif f.endswith("css"):
                    self.css.append_css(self._add_assets_resource(path, full))
                elif f == "favicon.ico":
                    self._favicon = path

    @staticmethod
    def _invalid_resources_handler(err):
        return err.args[0], 404

    @staticmethod
    async def _serve_default_favicon():
        return quart.Response(
            pkgutil.get_data("dash", "favicon.ico"), content_type="image/x-icon"
        )

    def csp_hashes(self, hash_algorithm="sha256"):
        """Calculates CSP hashes (sha + base64) of all inline scripts, such that
        one of the biggest benefits of CSP (disallowing general inline scripts)
        can be utilized together with Dash clientside callbacks (inline scripts).

        Calculate these hashes after all inline callbacks are defined,
        and add them to your CSP headers before starting the server, for example
        with the Quart-talisman package from PyPI:

        Quart_talisman.Talisman(app.server, content_security_policy={
            "default-src": "'self'",
            "script-src": ["'self'"] + app.csp_hashes()
        })

        :param hash_algorithm: One of the recognized CSP hash algorithms ('sha256', 'sha384', 'sha512').
        :return: List of CSP hash strings of all inline scripts.
        """

        HASH_ALGORITHMS = ["sha256", "sha384", "sha512"]
        if hash_algorithm not in HASH_ALGORITHMS:
            raise ValueError(
                "Possible CSP hash algorithms: " + ", ".join(HASH_ALGORITHMS)
            )

        method = getattr(hashlib, hash_algorithm)

        def _hash(script):
            return base64.b64encode(method(script.encode("utf-8")).digest()).decode(
                "utf-8"
            )

        self._inline_scripts.extend(_callback.GLOBAL_INLINE_SCRIPTS)
        _callback.GLOBAL_INLINE_SCRIPTS.clear()

        return [
            f"'{hash_algorithm}-{_hash(script)}'"
            for script in (self._inline_scripts + [self.renderer])
        ]

    def get_asset_url(self, path):
        """
        Return the URL for the provided `path` in the assets directory.

        If `assets_external_path` is set, `get_asset_url` returns
        `assets_external_path` + `assets_url_path` + `path`, where
        `path` is the path passed to `get_asset_url`.

        Otherwise, `get_asset_url` returns
        `requests_pathname_prefix` + `assets_url_path` + `path`, where
        `path` is the path passed to `get_asset_url`.

        Use `get_asset_url` in an app to access assets at the correct location
        in different environments. In a deployed app on Dash Enterprise,
        `requests_pathname_prefix` is the app name. For an app called "my-app",
        `app.get_asset_url("image.png")` would return:

        ```
        /my-app/assets/image.png
        ```

        While the same app running locally, without
        `requests_pathname_prefix` set, would return:

        ```
        /assets/image.png
        ```
        """
        return _get_paths.app_get_asset_url(self.config, path)

    def get_relative_path(self, path):
        """
        Return a path with `requests_pathname_prefix` prefixed before it.
        Use this function when specifying local URL paths that will work
        in environments regardless of what `requests_pathname_prefix` is.
        In some deployment environments, like Dash Enterprise,
        `requests_pathname_prefix` is set to the application name,
        e.g. `my-dash-app`.
        When working locally, `requests_pathname_prefix` might be unset and
        so a relative URL like `/page-2` can just be `/page-2`.
        However, when the app is deployed to a URL like `/my-dash-app`, then
        `app.get_relative_path('/page-2')` will return `/my-dash-app/page-2`.
        This can be used as an alternative to `get_asset_url` as well with
        `app.get_relative_path('/assets/logo.png')`

        Use this function with `app.strip_relative_path` in callbacks that
        deal with `dcc.Location` `pathname` routing.
        That is, your usage may look like:
        ```
        app.layout = html.Div([
            dcc.Location(id='url'),
            html.Div(id='content')
        ])
        @app.callback(Output('content', 'children'), [Input('url', 'pathname')])
        def display_content(path):
            page_name = app.strip_relative_path(path)
            if not page_name:  # None or ''
                return html.Div([
                    dcc.Link(href=app.get_relative_path('/page-1')),
                    dcc.Link(href=app.get_relative_path('/page-2')),
                ])
            elif page_name == 'page-1':
                return chapters.page_1
            if page_name == "page-2":
                return chapters.page_2
        ```
        """
        return _get_paths.app_get_relative_path(
            self.config.requests_pathname_prefix, path
        )

    def strip_relative_path(self, path):
        """
        Return a path with `requests_pathname_prefix` and leading and trailing
        slashes stripped from it. Also, if None is passed in, None is returned.
        Use this function with `get_relative_path` in callbacks that deal
        with `dcc.Location` `pathname` routing.
        That is, your usage may look like:
        ```
        app.layout = html.Div([
            dcc.Location(id='url'),
            html.Div(id='content')
        ])
        @app.callback(Output('content', 'children'), [Input('url', 'pathname')])
        def display_content(path):
            page_name = app.strip_relative_path(path)
            if not page_name:  # None or ''
                return html.Div([
                    dcc.Link(href=app.get_relative_path('/page-1')),
                    dcc.Link(href=app.get_relative_path('/page-2')),
                ])
            elif page_name == 'page-1':
                return chapters.page_1
            if page_name == "page-2":
                return chapters.page_2
        ```
        Note that `chapters.page_1` will be served if the user visits `/page-1`
        _or_ `/page-1/` since `strip_relative_path` removes the trailing slash.

        Also note that `strip_relative_path` is compatible with
        `get_relative_path` in environments where `requests_pathname_prefix` set.
        In some deployment environments, like Dash Enterprise,
        `requests_pathname_prefix` is set to the application name, e.g. `my-dash-app`.
        When working locally, `requests_pathname_prefix` might be unset and
        so a relative URL like `/page-2` can just be `/page-2`.
        However, when the app is deployed to a URL like `/my-dash-app`, then
        `app.get_relative_path('/page-2')` will return `/my-dash-app/page-2`

        The `pathname` property of `dcc.Location` will return '`/my-dash-app/page-2`'
        to the callback.
        In this case, `app.strip_relative_path('/my-dash-app/page-2')`
        will return `'page-2'`

        For nested URLs, slashes are still included:
        `app.strip_relative_path('/page-1/sub-page-1/')` will return
        `page-1/sub-page-1`
        ```
        """
        return _get_paths.app_strip_relative_path(
            self.config.requests_pathname_prefix, path
        )

    @staticmethod
    def add_startup_route(name, view_func, methods):
        """
        Add a route to the app to be initialized at the end of Dash initialization.
        Use this if the package requires a route to be added to the app, and you will not need to worry about at what point to add it.

        :param name: The name of the route. eg "my-new-url/path".
        :param view_func: The function to call when the route is requested. The function should return a JSON serializable object.
        :param methods: The HTTP methods that the route should respond to. eg ["GET", "POST"] or either one.
        """
        if not isinstance(name, str) or name.startswith("/"):
            raise ValueError("name must be a string and should not start with '/'")

        if not callable(view_func):
            raise ValueError("view_func must be callable")

        valid_methods = {"POST", "GET"}
        if not set(methods).issubset(valid_methods):
            raise ValueError(f"methods should only contain {valid_methods}")

        if any(route[0] == name for route in Dash.STARTUP_ROUTES):
            raise ValueError(f"Route name '{name}' is already in use.")

        Dash.STARTUP_ROUTES.append((name, view_func, methods))

    def setup_startup_routes(self):
        """
        Initialize the startup routes stored in STARTUP_ROUTES.
        """
        for _name, _view_func, _methods in self.STARTUP_ROUTES:
            self._add_url(f"_dash_startup_route/{_name}", _view_func, _methods)
        self.STARTUP_ROUTES = []

    def _setup_dev_tools(self, **kwargs):
        debug = kwargs.get("debug", False)
        dev_tools = self._dev_tools = AttributeDict()

        for attr in (
            "ui",
            "props_check",
            "serve_dev_bundles",
            "hot_reload",
            "silence_routes_logging",
            "prune_errors",
        ):
            dev_tools[attr] = get_combined_config(
                attr, kwargs.get(attr, None), default=debug
            )

        for attr, _type, default in (
            ("hot_reload_interval", float, 3),
            ("hot_reload_watch_interval", float, 0.5),
            ("hot_reload_max_retry", int, 8),
        ):
            dev_tools[attr] = _type(
                get_combined_config(attr, kwargs.get(attr, None), default=default)
            )

        dev_tools["disable_version_check"] = get_combined_config(
            "disable_version_check",
            kwargs.get("disable_version_check", None),
            default=False,
        )

        return dev_tools

    def enable_dev_tools(
        self,
        loop=None,
        debug=None,
        dev_tools_ui=None,
        dev_tools_props_check=None,
        dev_tools_serve_dev_bundles=None,
        dev_tools_hot_reload=None,
        dev_tools_hot_reload_interval=None,
        dev_tools_hot_reload_watch_interval=None,
        dev_tools_hot_reload_max_retry=None,
        dev_tools_silence_routes_logging=None,
        dev_tools_disable_version_check=None,
        dev_tools_prune_errors=None,
    ):
        """Activate the dev tools, called by `run`. If your application
        is served by wsgi and you want to activate the dev tools, you can call
        this method out of `__main__`.

        All parameters can be set by environment variables as listed.
        Values provided here take precedence over environment variables.

        Available dev_tools environment variables:

            - DASH_DEBUG
            - DASH_UI
            - DASH_PROPS_CHECK
            - DASH_SERVE_DEV_BUNDLES
            - DASH_HOT_RELOAD
            - DASH_HOT_RELOAD_INTERVAL
            - DASH_HOT_RELOAD_WATCH_INTERVAL
            - DASH_HOT_RELOAD_MAX_RETRY
            - DASH_SILENCE_ROUTES_LOGGING
            - DASH_DISABLE_VERSION_CHECK
            - DASH_PRUNE_ERRORS

        :param debug: Enable/disable all the dev tools unless overridden by the
            arguments or environment variables. Default is ``True`` when
            ``enable_dev_tools`` is called directly, and ``False`` when called
            via ``run``. env: ``DASH_DEBUG``
        :type debug: bool

        :param dev_tools_ui: Show the dev tools UI. env: ``DASH_UI``
        :type dev_tools_ui: bool

        :param dev_tools_props_check: Validate the types and values of Dash
            component props. env: ``DASH_PROPS_CHECK``
        :type dev_tools_props_check: bool

        :param dev_tools_serve_dev_bundles: Serve the dev bundles. Production
            bundles do not necessarily include all the dev tools code.
            env: ``DASH_SERVE_DEV_BUNDLES``
        :type dev_tools_serve_dev_bundles: bool

        :param dev_tools_hot_reload: Activate hot reloading when app, assets,
            and component files change. env: ``DASH_HOT_RELOAD``
        :type dev_tools_hot_reload: bool

        :param dev_tools_hot_reload_interval: Interval in seconds for the
            client to request the reload hash. Default 3.
            env: ``DASH_HOT_RELOAD_INTERVAL``
        :type dev_tools_hot_reload_interval: float

        :param dev_tools_hot_reload_watch_interval: Interval in seconds for the
            server to check asset and component folders for changes.
            Default 0.5. env: ``DASH_HOT_RELOAD_WATCH_INTERVAL``
        :type dev_tools_hot_reload_watch_interval: float

        :param dev_tools_hot_reload_max_retry: Maximum number of failed reload
            hash requests before failing and displaying a pop up. Default 8.
            env: ``DASH_HOT_RELOAD_MAX_RETRY``
        :type dev_tools_hot_reload_max_retry: int

        :param dev_tools_silence_routes_logging: Silence the `werkzeug` logger,
            will remove all routes logging. Enabled with debugging by default
            because hot reload hash checks generate a lot of requests.
            env: ``DASH_SILENCE_ROUTES_LOGGING``
        :type dev_tools_silence_routes_logging: bool

        :param dev_tools_disable_version_check: Silence the upgrade
            notification to prevent making requests to the Dash server.
            env: ``DASH_DISABLE_VERSION_CHECK``
        :type dev_tools_disable_version_check: bool

        :param dev_tools_prune_errors: Reduce tracebacks to just user code,
            stripping out Quart and Dash pieces. Only available with debugging.
            `True` by default, set to `False` to see the complete traceback.
            env: ``DASH_PRUNE_ERRORS``
        :type dev_tools_prune_errors: bool

        :return: debug
        """
        if debug is None:
            debug = get_combined_config("debug", None, True)

        dev_tools = self._setup_dev_tools(
            debug=debug,
            ui=dev_tools_ui,
            props_check=dev_tools_props_check,
            serve_dev_bundles=dev_tools_serve_dev_bundles,
            hot_reload=dev_tools_hot_reload,
            hot_reload_interval=dev_tools_hot_reload_interval,
            hot_reload_watch_interval=dev_tools_hot_reload_watch_interval,
            hot_reload_max_retry=dev_tools_hot_reload_max_retry,
            silence_routes_logging=dev_tools_silence_routes_logging,
            disable_version_check=dev_tools_disable_version_check,
            prune_errors=dev_tools_prune_errors,
        )

        if dev_tools.silence_routes_logging:
            logging.getLogger("hypercorn.access").disabled = True

        if dev_tools.hot_reload:
            _reload = self._hot_reload
            _reload.hash = generate_hash()

            # find_loader should return None on __main__ but doesn't
            # on some Python versions https://bugs.python.org/issue14710
            packages = [
                pkgutil.find_loader(x)
                for x in list(ComponentRegistry.registry)
                if x != "__main__"
            ]

            if "_pytest" in sys.modules:
                from _pytest.assertion.rewrite import (  # pylint: disable=import-outside-toplevel
                    AssertionRewritingHook,
                )

                for index, package in enumerate(packages):
                    if isinstance(package, AssertionRewritingHook):
                        dash_spec = importlib.util.find_spec("dash")
                        dash_test_path = dash_spec.submodule_search_locations[0]
                        setattr(dash_spec, "path", dash_test_path)
                        packages[index] = dash_spec

            component_packages_dist = [
                dash_test_path
                if isinstance(package, ModuleSpec)
                else os.path.dirname(package.path)
                if hasattr(package, "path")
                else os.path.dirname(
                    package._path[0]  # pylint: disable=protected-access
                )
                if hasattr(package, "_path")
                else package.filename
                for package in packages
            ]

            for i, package in enumerate(packages):
                if hasattr(package, "path") and "dash/dash" in os.path.dirname(
                    package.path
                ):
                    component_packages_dist[i : i + 1] = [
                        os.path.join(os.path.dirname(package.path), x)
                        for x in ["dcc", "html", "dash_table"]
                    ]

            async def watch_hot_reload():
                return await _watch.watch(
                    folders=[self.config.assets_folder] + component_packages_dist,
                    on_change=self._on_assets_change,
                    sleep_time=dev_tools.hot_reload_watch_interval,
                )

            _reload.watch_task = loop.create_task(watch_hot_reload())

        if debug:

            if jupyter_dash.active:
                jupyter_dash.configure_callback_exception_handling(
                    self, dev_tools.prune_errors
                )

            elif dev_tools.prune_errors:
                secret = gen_salt(20)

                @self.server.errorhandler(Exception)
                def _wrap_errors(error):
                    tb = _get_traceback(secret, error)
                    return tb, 500

        if debug and dev_tools.ui:

            @self.server.before_request
            async def _before_request():
                quart.g.timing_information = {
                    "__dash_server": {"dur": time.time(), "desc": None}
                }

            @self.server.after_request
            async def _after_request(response):
                timing_information = quart.g.get("timing_information", None)
                if timing_information is None:
                    return response

                dash_total = timing_information.get("__dash_server", None)
                if dash_total is not None:
                    dash_total["dur"] = round((time.time() - dash_total["dur"]) * 1000)

                for name, info in timing_information.items():
                    value = name
                    if info.get("desc") is not None:
                        value += f';desc="{info["desc"]}"'

                    if info.get("dur") is not None:
                        value += f";dur={info['dur']}"

                    response.headers.add("Server-Timing", value)

                return response

        if (
            debug
            and dev_tools.serve_dev_bundles
            and not self.scripts.config.serve_locally
        ):
            self.scripts.config.serve_locally = True
            print(
                "WARNING: dev bundles requested with serve_locally=False.\n"
                "This is not supported, switching to serve_locally=True"
            )

        return debug

    # noinspection PyProtectedMember
    async def _on_assets_change(self, filename, modified, deleted):
        _reload = self._hot_reload
        async with _reload.lock:
            _reload.hard = True
            _reload.hash = generate_hash()

            if self.config.assets_folder in filename:
                asset_path = (
                    os.path.relpath(
                        filename,
                        os.path.commonprefix([self.config.assets_folder, filename]),
                    )
                    .replace("\\", "/")
                    .lstrip("/")
                )

                _reload.changed_assets.append(
                    {
                        "url": self.get_asset_url(asset_path),
                        "modified": int(modified),
                        "is_css": filename.endswith("css"),
                    }
                )

                if filename not in self._assets_files and not deleted:
                    res = self._add_assets_resource(asset_path, filename)
                    if filename.endswith("js"):
                        self.scripts.append_script(res)
                    elif filename.endswith("css"):
                        self.css.append_css(res)

                if deleted:
                    if filename in self._assets_files:
                        self._assets_files.remove(filename)

                    def delete_resource(resources):
                        to_delete = None
                        for r in resources:
                            if r.get("asset_path") == asset_path:
                                to_delete = r
                                break
                        if to_delete:
                            resources.remove(to_delete)

                    if filename.endswith("js"):
                        # pylint: disable=protected-access
                        delete_resource(self.scripts._resources._resources)
                    elif filename.endswith("css"):
                        # pylint: disable=protected-access
                        delete_resource(self.css._resources._resources)

    # pylint: disable=too-many-branches
    def run(
        self,
        host: Optional[str] = None,
        port: Optional[Union[str, int]] = None,
        proxy: Optional[str] = None,
        debug: Optional[bool] = None,
        dev_tools_ui: Optional[bool] = None,
        dev_tools_props_check: Optional[bool] = None,
        dev_tools_serve_dev_bundles: Optional[bool] = None,
        dev_tools_hot_reload: Optional[bool] = None,
        dev_tools_hot_reload_interval: Optional[int] = None,
        dev_tools_hot_reload_watch_interval: Optional[int] = None,
        dev_tools_hot_reload_max_retry: Optional[int] = None,
        dev_tools_silence_routes_logging: Optional[bool] = None,
        dev_tools_disable_version_check: Optional[bool] = None,
        dev_tools_prune_errors: Optional[bool] = None,
        **quart_run_options,
    ):
        """Start the quart server in local mode, you should not run this on a
        production server, use gunicorn/waitress instead.

        If a parameter can be set by an environment variable, that is listed
        too. Values provided here take precedence over environment variables.

        :param host: Host IP used to serve the application, default to "127.0.0.1"
            env: ``HOST``
        :type host: string

        :param port: Port used to serve the application, default to "8050"
            env: ``PORT``
        :type port: int

        :param proxy: If this application will be served to a different URL
            via a proxy configured outside of Python, you can list it here
            as a string of the form ``"{input}::{output}"``, for example:
            ``"http://0.0.0.0:8050::https://my.domain.com"``
            so that the startup message will display an accurate URL.
            env: ``DASH_PROXY``
        :type proxy: string

        :param debug: Set Quart debug mode and enable dev tools.
            env: ``DASH_DEBUG``
        :type debug: bool

        :param debug: Enable/disable all the dev tools unless overridden by the
            arguments or environment variables. Default is ``True`` when
            ``enable_dev_tools`` is called directly, and ``False`` when called
            via ``run``. env: ``DASH_DEBUG``
        :type debug: bool

        :param dev_tools_ui: Show the dev tools UI. env: ``DASH_UI``
        :type dev_tools_ui: bool

        :param dev_tools_props_check: Validate the types and values of Dash
            component props. env: ``DASH_PROPS_CHECK``
        :type dev_tools_props_check: bool

        :param dev_tools_serve_dev_bundles: Serve the dev bundles. Production
            bundles do not necessarily include all the dev tools code.
            env: ``DASH_SERVE_DEV_BUNDLES``
        :type dev_tools_serve_dev_bundles: bool

        :param dev_tools_hot_reload: Activate hot reloading when app, assets,
            and component files change. env: ``DASH_HOT_RELOAD``
        :type dev_tools_hot_reload: bool

        :param dev_tools_hot_reload_interval: Interval in seconds for the
            client to request the reload hash. Default 3.
            env: ``DASH_HOT_RELOAD_INTERVAL``
        :type dev_tools_hot_reload_interval: float

        :param dev_tools_hot_reload_watch_interval: Interval in seconds for the
            server to check asset and component folders for changes.
            Default 0.5. env: ``DASH_HOT_RELOAD_WATCH_INTERVAL``
        :type dev_tools_hot_reload_watch_interval: float

        :param dev_tools_hot_reload_max_retry: Maximum number of failed reload
            hash requests before failing and displaying a pop up. Default 8.
            env: ``DASH_HOT_RELOAD_MAX_RETRY``
        :type dev_tools_hot_reload_max_retry: int

        :param dev_tools_silence_routes_logging: Silence the `werkzeug` logger,
            will remove all routes logging. Enabled with debugging by default
            because hot reload hash checks generate a lot of requests.
            env: ``DASH_SILENCE_ROUTES_LOGGING``
        :type dev_tools_silence_routes_logging: bool

        :param dev_tools_disable_version_check: Silence the upgrade
            notification to prevent making requests to the Dash server.
            env: ``DASH_DISABLE_VERSION_CHECK``
        :type dev_tools_disable_version_check: bool

        :param dev_tools_prune_errors: Reduce tracebacks to just user code,
            stripping out Quart and Dash pieces. Only available with debugging.
            `True` by default, set to `False` to see the complete traceback.
            env: ``DASH_PRUNE_ERRORS``
        :type dev_tools_prune_errors: bool

        :param jupyter_mode: How to display the application when running
            inside a jupyter notebook.

        :param jupyter_width: Determine the width of the output cell
            when displaying inline in jupyter notebooks.
        :type jupyter_width: str

        :param jupyter_height: Height of app when displayed using
            jupyter_mode="inline"
        :type jupyter_height: int

        :param jupyter_server_url: Custom server url to display
            the app in jupyter notebook.

        :param quart_run_options: Given to `Quart.run`

        :return:
        """

        if "jupyter_mode" in quart_run_options:
            raise NotImplementedError("Jupyter mode is currently not supported.")

        loop = asyncio.get_event_loop()
        loop.set_exception_handler(exception_handler)

        if debug is None:
            debug = get_combined_config("debug", None, False)

        debug_value = debug
        debug = self.enable_dev_tools(
            loop,
            debug,
            dev_tools_ui,
            dev_tools_props_check,
            dev_tools_serve_dev_bundles,
            dev_tools_hot_reload,
            dev_tools_hot_reload_interval,
            dev_tools_hot_reload_watch_interval,
            dev_tools_hot_reload_max_retry,
            dev_tools_silence_routes_logging,
            dev_tools_disable_version_check,
            dev_tools_prune_errors,
        )

        # Evaluate the env variables at runtime

        if "CONDA_PREFIX" in os.environ:
            # Some conda systems has issue with setting the host environment
            # to an invalid hostname.
            # Related issue: https://github.com/plotly/dash/issues/3069
            host = host or "127.0.0.1"
        else:
            host = host or os.getenv("HOST", "127.0.0.1")
        port = port or os.getenv("PORT", "8050")
        proxy = proxy or os.getenv("DASH_PROXY")

        try:
            port = int(port)
            assert port in range(1, 65536)
        except Exception as e:
            e.args = [f"Expecting an integer from 1 to 65535, found port={repr(port)}"]
            raise

        # so we only see the "Running on" message once with hot reloading
        # https://stackoverflow.com/a/57231282/9188800
        if os.getenv("WERKZEUG_RUN_MAIN") != "true":
            ssl_context = quart_run_options.get("ssl_context")
            protocol = "https" if ssl_context else "http"
            path = self.config.requests_pathname_prefix

            if proxy:
                served_url, proxied_url = map(urlparse, proxy.split("::"))

                def verify_url_part(served_part, url_part, part_name):
                    if served_part != url_part:
                        raise ProxyError(
                            f"""
                            {part_name}: {url_part} is incompatible with the proxy:
                                {proxy}
                            To see your app at {proxied_url.geturl()},
                            you must use {part_name}: {served_part}
                            """
                        )

                verify_url_part(served_url.scheme, protocol, "protocol")
                verify_url_part(served_url.hostname, host, "host")
                verify_url_part(served_url.port, port, "port")

                display_url = (
                    proxied_url.scheme,
                    proxied_url.hostname,
                    f":{proxied_url.port}" if proxied_url.port else "",
                    path,
                )
            else:
                display_url = (protocol, host, f":{port}", path)

            self.logger.info("Dash is running on %s://%s%s%s\n", *display_url)

        if self.config.extra_hot_reload_paths:
            extra_files = quart_run_options["extra_files"] = []
            for path in self.config.extra_hot_reload_paths:
                if os.path.isdir(path):
                    for dirpath, _, filenames in os.walk(path):
                        for fn in filenames:
                            extra_files.append(os.path.join(dirpath, fn))
                elif os.path.isfile(path):
                    extra_files.append(path)

        self.server.run(
            host=host, port=port, debug=debug_value, loop=loop, **quart_run_options
        )

    def enable_pages(self):
        if not self.use_pages:
            return
        if self.pages_folder:
            _import_layouts_from_pages(self.config.pages_folder)

        @self.server.before_serving
        async def router():
            if self._got_first_request["pages"]:
                return
            self._got_first_request["pages"] = True

            inputs = {
                "pathname_": Input(_ID_LOCATION, "pathname"),
                "search_": Input(_ID_LOCATION, "search"),
            }
            inputs.update(self.routing_callback_inputs)

            @self.callback(
                Output(_ID_CONTENT, "children"),
                Output(_ID_STORE, "data"),
                inputs=inputs,
                prevent_initial_call=True,
            )
            async def update(pathname_, search_, **states):
                """
                Updates dash.page_container layout on page navigation.
                Updates the stored page title which will trigger the clientside callback to update the app title
                """
                query_parameters = _parse_query_string(search_)
                page, path_variables = _path_to_page(
                    self.strip_relative_path(pathname_)
                )

                # get layout
                if page == {}:
                    for module, page in _pages.PAGE_REGISTRY.items():
                        if module.split(".")[-1] == "not_found_404":
                            layout = page["layout"]
                            title = page["title"]
                            break
                    else:
                        layout = html.H1("404 - Page not found")
                        title = self.title
                else:
                    layout = page.get("layout", "")
                    title = page["title"]

                if callable(layout):
                    if inspect.iscoroutinefunction(layout):
                        layout = (
                            await layout(**path_variables, **query_parameters, **states)
                            if path_variables
                            else await layout(**query_parameters, **states)
                        )
                    else:
                        layout = (
                            layout(**path_variables, **query_parameters, **states)
                            if path_variables
                            else layout(**query_parameters, **states)
                        )

                if callable(title):
                    title = title(**path_variables) if path_variables else title()

                return layout, {"title": title}

            _validate.check_for_duplicate_pathnames(_pages.PAGE_REGISTRY)
            _validate.validate_registry(_pages.PAGE_REGISTRY)

            # Set validation_layout
            if not self.config.suppress_callback_exceptions:
                # self.validation_layout = html.Div(
                #     [
                #         await page["layout"]()
                #         if callable(page["layout"])
                #         else page["layout"]
                #         for page in _pages.PAGE_REGISTRY.values()
                #     ]
                #     + [
                #         # pylint: disable=not-callable
                #         await self.layout()
                #         if callable(self.layout)
                #         else self.layout
                #     ]
                # )
                self.validation_layout = html.Div(
                    [
                        await page["layout"]()
                        if inspect.iscoroutinefunction(page["layout"])
                        else page["layout"]()
                        if callable(page["layout"])
                        else page["layout"]
                        for page in _pages.PAGE_REGISTRY.values()
                    ]
                    + [
                        await self.layout()
                        if inspect.iscoroutinefunction(self.layout)
                        else self.layout()
                        if callable(self.layout)
                        else self.layout
                    ]
                )

                if _ID_CONTENT not in self.validation_layout:
                    raise Exception("`dash.page_container` not found in the layout")

            # Update the page title on page navigation
            self.clientside_callback(
                """
                function(data) {{
                    document.title = data.title
                }}
                """,
                Output(_ID_DUMMY, "children"),
                Input(_ID_STORE, "data"),
            )<|MERGE_RESOLUTION|>--- conflicted
+++ resolved
@@ -1401,19 +1401,16 @@
                 g.using_outputs_grouping = []
             g.updated_props = {}
 
-<<<<<<< HEAD
-=======
-            g.cookies = dict(**flask.request.cookies)
-            g.headers = dict(**flask.request.headers)
-            g.path = flask.request.full_path
-            g.remote = flask.request.remote_addr
-            g.origin = flask.request.origin
+            g.cookies = dict(**quart.request.cookies)
+            g.headers = dict(**quart.request.headers)
+            g.path = quart.request.full_path
+            g.remote = quart.request.remote_addr
+            g.origin = quart.request.origin
             g.custom_data = AttributeDict({})
 
             for hook in self._hooks.get_hooks("custom_data"):
                 g.custom_data[hook.data["namespace"]] = hook(g)
 
->>>>>>> 0bd44527
         except KeyError as missing_callback_function:
             msg = f"Callback function not found for output '{output}', perhaps you forgot to prepend the '@'?"
             raise KeyError(msg) from missing_callback_function
