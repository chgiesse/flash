from __future__ import print_function

from functools import wraps
import os
import sys
import collections
import importlib
from importlib.machinery import ModuleSpec
import json
import pkgutil
import threading
import re
import logging
import time
import mimetypes
import hashlib
import base64
import plotly

from future.moves.urllib.parse import urlparse
from _pytest.assertion.rewrite import AssertionRewritingHook

import flask
from flask_compress import Compress
from werkzeug.debug.tbtools import get_current_traceback
from pkg_resources import get_distribution, parse_version
from dash import dcc
from dash import html
from dash import dash_table


from .fingerprint import build_fingerprint, check_fingerprint
from .resources import Scripts, Css
from .dependencies import (
    handle_callback_args,
    handle_grouped_callback_args,
    Output,
)
from .development.base_component import ComponentRegistry
from .exceptions import PreventUpdate, InvalidResourceError, ProxyError
from .version import __version__
from ._configs import get_combined_config, pathname_configs
from ._utils import (
    AttributeDict,
    create_callback_id,
    format_tag,
    generate_hash,
    get_asset_path,
    get_relative_path,
    inputs_to_dict,
    inputs_to_vals,
    interpolate_str,
    patch_collections_abc,
    split_callback_id,
    stringify_id,
    strip_relative_path,
)
from . import _dash_renderer
from . import _validate
from . import _watch
from ._grouping import (
    flatten_grouping,
    map_grouping,
    make_grouping_by_index,
    grouping_len,
)

_flask_compress_version = parse_version(get_distribution("flask-compress").version)

# Add explicit mapping for map files
mimetypes.add_type("application/json", ".map", True)

_default_index = """<!DOCTYPE html>
<html>
    <head>
        {%metas%}
        <title>{%title%}</title>
        {%favicon%}
        {%css%}
    </head>
    <body>
        {%app_entry%}
        <footer>
            {%config%}
            {%scripts%}
            {%renderer%}
        </footer>
    </body>
</html>"""

_app_entry = """
<div id="react-entry-point">
    <div class="_dash-loading">
        Loading...
    </div>
</div>
"""

_re_index_entry = "{%app_entry%}", "{%app_entry%}"
_re_index_config = "{%config%}", "{%config%}"
_re_index_scripts = "{%scripts%}", "{%scripts%}"

_re_index_entry_id = 'id="react-entry-point"', "#react-entry-point"
_re_index_config_id = 'id="_dash-config"', "#_dash-config"
_re_index_scripts_id = 'src="[^"]*dash[-_]renderer[^"]*"', "dash-renderer"
_re_renderer_scripts_id = 'id="_dash-renderer', "new DashRenderer"


class _NoUpdate:
    # pylint: disable=too-few-public-methods
    pass


# Singleton signal to not update an output, alternative to PreventUpdate
no_update = _NoUpdate()


_inline_clientside_template = """
var clientside = window.dash_clientside = window.dash_clientside || {{}};
var ns = clientside["{namespace}"] = clientside["{namespace}"] || {{}};
ns["{function_name}"] = {clientside_function};
"""


# pylint: disable=too-many-instance-attributes
# pylint: disable=too-many-arguments, too-many-locals
class Dash:
    """Dash is a framework for building analytical web applications.
    No JavaScript required.

    If a parameter can be set by an environment variable, that is listed as:
        env: ``DASH_****``
    Values provided here take precedence over environment variables.

    :param name: The name Flask should use for your app. Even if you provide
        your own ``server``, ``name`` will be used to help find assets.
        Typically ``__name__`` (the magic global var, not a string) is the
        best value to use. Default ``'__main__'``, env: ``DASH_APP_NAME``
    :type name: string

    :param server: Sets the Flask server for your app. There are three options:
        ``True`` (default): Dash will create a new server
        ``False``: The server will be added later via ``app.init_app(server)``
            where ``server`` is a ``flask.Flask`` instance.
        ``flask.Flask``: use this pre-existing Flask server.
    :type server: boolean or flask.Flask

    :param assets_folder: a path, relative to the current working directory,
        for extra files to be used in the browser. Default ``'assets'``.
        All .js and .css files will be loaded immediately unless excluded by
        ``assets_ignore``, and other files such as images will be served if
        requested.
    :type assets_folder: string

    :param assets_url_path: The local urls for assets will be:
        ``requests_pathname_prefix + assets_url_path + '/' + asset_path``
        where ``asset_path`` is the path to a file inside ``assets_folder``.
        Default ``'assets'``.
    :type asset_url_path: string

    :param assets_ignore: A regex, as a string to pass to ``re.compile``, for
        assets to omit from immediate loading. Ignored files will still be
        served if specifically requested. You cannot use this to prevent access
        to sensitive files.
    :type assets_ignore: string

    :param assets_external_path: an absolute URL from which to load assets.
        Use with ``serve_locally=False``. assets_external_path is joined
        with assets_url_path to determine the absolute url to the
        asset folder. Dash can still find js and css to automatically load
        if you also keep local copies in your assets folder that Dash can index,
        but external serving can improve performance and reduce load on
        the Dash server.
        env: ``DASH_ASSETS_EXTERNAL_PATH``
    :type assets_external_path: string

    :param include_assets_files: Default ``True``, set to ``False`` to prevent
        immediate loading of any assets. Assets will still be served if
        specifically requested. You cannot use this to prevent access
        to sensitive files. env: ``DASH_INCLUDE_ASSETS_FILES``
    :type include_assets_files: boolean

    :param url_base_pathname: A local URL prefix to use app-wide.
        Default ``'/'``. Both `requests_pathname_prefix` and
        `routes_pathname_prefix` default to `url_base_pathname`.
        env: ``DASH_URL_BASE_PATHNAME``
    :type url_base_pathname: string

    :param requests_pathname_prefix: A local URL prefix for file requests.
        Defaults to `url_base_pathname`, and must end with
        `routes_pathname_prefix`. env: ``DASH_REQUESTS_PATHNAME_PREFIX``
    :type requests_pathname_prefix: string

    :param routes_pathname_prefix: A local URL prefix for JSON requests.
        Defaults to ``url_base_pathname``, and must start and end
        with ``'/'``. env: ``DASH_ROUTES_PATHNAME_PREFIX``
    :type routes_pathname_prefix: string

    :param serve_locally: If ``True`` (default), assets and dependencies
        (Dash and Component js and css) will be served from local URLs.
        If ``False`` we will use CDN links where available.
    :type serve_locally: boolean

    :param compress: Use gzip to compress files and data served by Flask.
        Default ``True``
    :type compress: boolean

    :param meta_tags: html <meta> tags to be added to the index page.
        Each dict should have the attributes and values for one tag, eg:
        ``{'name': 'description', 'content': 'My App'}``
    :type meta_tags: list of dicts

    :param index_string: Override the standard Dash index page.
        Must contain the correct insertion markers to interpolate various
        content into it depending on the app config and components used.
        See https://dash.plotly.com/external-resources for details.
    :type index_string: string

    :param external_scripts: Additional JS files to load with the page.
        Each entry can be a string (the URL) or a dict with ``src`` (the URL)
        and optionally other ``<script>`` tag attributes such as ``integrity``
        and ``crossorigin``.
    :type external_scripts: list of strings or dicts

    :param external_stylesheets: Additional CSS files to load with the page.
        Each entry can be a string (the URL) or a dict with ``href`` (the URL)
        and optionally other ``<link>`` tag attributes such as ``rel``,
        ``integrity`` and ``crossorigin``.
    :type external_stylesheets: list of strings or dicts

    :param suppress_callback_exceptions: Default ``False``: check callbacks to
        ensure referenced IDs exist and props are valid. Set to ``True``
        if your layout is dynamic, to bypass these checks.
        env: ``DASH_SUPPRESS_CALLBACK_EXCEPTIONS``
    :type suppress_callback_exceptions: boolean

    :param prevent_initial_callbacks: Default ``False``: Sets the default value
        of ``prevent_initial_call`` for all callbacks added to the app.
        Normally all callbacks are fired when the associated outputs are first
        added to the page. You can disable this for individual callbacks by
        setting ``prevent_initial_call`` in their definitions, or set it
        ``True`` here in which case you must explicitly set it ``False`` for
        those callbacks you wish to have an initial call. This setting has no
        effect on triggering callbacks when their inputs change later on.

    :param show_undo_redo: Default ``False``, set to ``True`` to enable undo
        and redo buttons for stepping through the history of the app state.
    :type show_undo_redo: boolean

    :param extra_hot_reload_paths: A list of paths to watch for changes, in
        addition to assets and known Python and JS code, if hot reloading is
        enabled.
    :type extra_hot_reload_paths: list of strings

    :param plugins: Extend Dash functionality by passing a list of objects
        with a ``plug`` method, taking a single argument: this app, which will
        be called after the Flask server is attached.
    :type plugins: list of objects

    :param title: Default ``Dash``. Configures the document.title
    (the text that appears in a browser tab).

    :param update_title: Default ``Updating...``. Configures the document.title
    (the text that appears in a browser tab) text when a callback is being run.
    Set to None or '' if you don't want the document.title to change or if you
    want to control the document.title through a separate component or
    clientside callback.
    """

    def __init__(
        self,
        name=None,
        server=True,
        assets_folder="assets",
        assets_url_path="assets",
        assets_ignore="",
        assets_external_path=None,
        eager_loading=False,
        include_assets_files=True,
        url_base_pathname=None,
        requests_pathname_prefix=None,
        routes_pathname_prefix=None,
        serve_locally=True,
        compress=None,
        meta_tags=None,
        index_string=_default_index,
        external_scripts=None,
        external_stylesheets=None,
        suppress_callback_exceptions=None,
        prevent_initial_callbacks=False,
        show_undo_redo=False,
        extra_hot_reload_paths=None,
        plugins=None,
        title="Dash",
        update_title="Updating...",
        **obsolete,
    ):
        _validate.check_obsolete(obsolete)

        # We have 3 cases: server is either True (we create the server), False
        # (defer server creation) or a Flask app instance (we use their server)
        if isinstance(server, flask.Flask):
            self.server = server
            if name is None:
                name = getattr(server, "name", "__main__")
        elif isinstance(server, bool):
            name = name if name else "__main__"
            self.server = flask.Flask(name) if server else None
        else:
            raise ValueError("server must be a Flask app or a boolean")

        if (
            self.server is not None
            and not hasattr(self.server.config, "COMPRESS_ALGORITHM")
            and _flask_compress_version >= parse_version("1.6.0")
        ):
            # flask-compress==1.6.0 changed default to ['br', 'gzip']
            # and non-overridable default compression with Brotli is
            # causing performance issues
            self.server.config["COMPRESS_ALGORITHM"] = ["gzip"]

        base_prefix, routes_prefix, requests_prefix = pathname_configs(
            url_base_pathname, routes_pathname_prefix, requests_pathname_prefix
        )

        self.config = AttributeDict(
            name=name,
            assets_folder=os.path.join(
                flask.helpers.get_root_path(name), assets_folder
            ),
            assets_url_path=assets_url_path,
            assets_ignore=assets_ignore,
            assets_external_path=get_combined_config(
                "assets_external_path", assets_external_path, ""
            ),
            eager_loading=eager_loading,
            include_assets_files=get_combined_config(
                "include_assets_files", include_assets_files, True
            ),
            url_base_pathname=base_prefix,
            routes_pathname_prefix=routes_prefix,
            requests_pathname_prefix=requests_prefix,
            serve_locally=serve_locally,
            compress=get_combined_config("compress", compress, True),
            meta_tags=meta_tags or [],
            external_scripts=external_scripts or [],
            external_stylesheets=external_stylesheets or [],
            suppress_callback_exceptions=get_combined_config(
                "suppress_callback_exceptions", suppress_callback_exceptions, False
            ),
            prevent_initial_callbacks=prevent_initial_callbacks,
            show_undo_redo=show_undo_redo,
            extra_hot_reload_paths=extra_hot_reload_paths or [],
            title=title,
            update_title=update_title,
        )
        self.config.set_read_only(
            [
                "name",
                "assets_folder",
                "assets_url_path",
                "eager_loading",
                "url_base_pathname",
                "routes_pathname_prefix",
                "requests_pathname_prefix",
                "serve_locally",
                "compress",
            ],
            "Read-only: can only be set in the Dash constructor",
        )
        self.config.finalize(
            "Invalid config key. Some settings are only available "
            "via the Dash constructor"
        )

        # keep title as a class property for backwards compatibility
        self.title = title

        # list of dependencies - this one is used by the back end for dispatching
        self.callback_map = {}
        # same deps as a list to catch duplicate outputs, and to send to the front end
        self._callback_list = []

        # list of inline scripts
        self._inline_scripts = []

        # index_string has special setter so can't go in config
        self._index_string = ""
        self.index_string = index_string
        self._favicon = None

        # default renderer string
        self.renderer = "var renderer = new DashRenderer();"

        # static files from the packages
        self.css = Css(serve_locally)
        self.scripts = Scripts(serve_locally, eager_loading)

        self.registered_paths = collections.defaultdict(set)

        # urls
        self.routes = []

        self._layout = None
        self._layout_is_function = False
        self.validation_layout = None

        self._setup_dev_tools()
        self._hot_reload = AttributeDict(
            hash=None,
            hard=False,
            lock=threading.RLock(),
            watch_thread=None,
            changed_assets=[],
        )

        self._assets_files = []

        self.logger = logging.getLogger(name)
        self.logger.addHandler(logging.StreamHandler(stream=sys.stdout))

        if isinstance(plugins, patch_collections_abc("Iterable")):
            for plugin in plugins:
                plugin.plug(self)

        if self.server is not None:
            self.init_app()

        self.logger.setLevel(logging.INFO)

    def init_app(self, app=None):
        """Initialize the parts of Dash that require a flask app."""
        config = self.config

        if app is not None:
            self.server = app

        assets_blueprint_name = "{}{}".format(
            config.routes_pathname_prefix.replace("/", "_"), "dash_assets"
        )

        self.server.register_blueprint(
            flask.Blueprint(
                assets_blueprint_name,
                config.name,
                static_folder=self.config.assets_folder,
                static_url_path="{}{}".format(
                    config.routes_pathname_prefix,
                    self.config.assets_url_path.lstrip("/"),
                ),
            )
        )

        if config.compress:
            # gzip
            Compress(self.server)

        @self.server.errorhandler(PreventUpdate)
        def _handle_error(_):
            """Handle a halted callback and return an empty 204 response."""
            return "", 204

        self.server.before_first_request(self._setup_server)

        # add a handler for components suites errors to return 404
        self.server.errorhandler(InvalidResourceError)(self._invalid_resources_handler)

        self._add_url(
            "_dash-component-suites/<string:package_name>/<path:fingerprinted_path>",
            self.serve_component_suites,
        )
        self._add_url("_dash-layout", self.serve_layout)
        self._add_url("_dash-dependencies", self.dependencies)
        self._add_url("_dash-update-component", self.dispatch, ["POST"])
        self._add_url("_reload-hash", self.serve_reload_hash)
        self._add_url("_favicon.ico", self._serve_default_favicon)
        self._add_url("", self.index)

        # catch-all for front-end routes, used by dcc.Location
        self._add_url("<path:path>", self.index)

    def _add_url(self, name, view_func, methods=("GET",)):
        full_name = self.config.routes_pathname_prefix + name

        self.server.add_url_rule(
            full_name, view_func=view_func, endpoint=full_name, methods=list(methods)
        )

        # record the url in Dash.routes so that it can be accessed later
        # e.g. for adding authentication with flask_login
        self.routes.append(full_name)

    @property
    def layout(self):
        return self._layout

    def _layout_value(self):
        return self._layout() if self._layout_is_function else self._layout

    @layout.setter
    def layout(self, value):
        _validate.validate_layout_type(value)
        self._layout_is_function = isinstance(value, patch_collections_abc("Callable"))
        self._layout = value

        # for using flask.has_request_context() to deliver a full layout for
        # validation inside a layout function - track if a user might be doing this.
        if (
            self._layout_is_function
            and not self.validation_layout
            and not self.config.suppress_callback_exceptions
        ):

            def simple_clone(c, children=None):
                cls = type(c)
                # in Py3 we can use the __init__ signature to reduce to just
                # required args and id; in Py2 this doesn't work so we just
                # empty out children.
                sig = getattr(cls.__init__, "__signature__", None)
                props = {
                    p: getattr(c, p)
                    for p in c._prop_names  # pylint: disable=protected-access
                    if hasattr(c, p)
                    and (
                        p == "id" or not sig or sig.parameters[p].default == c.REQUIRED
                    )
                }
                if props.get("children", children):
                    props["children"] = children or []
                return cls(**props)

            layout_value = self._layout_value()
            _validate.validate_layout(value, layout_value)
            self.validation_layout = simple_clone(
                # pylint: disable=protected-access
                layout_value,
                [simple_clone(c) for c in layout_value._traverse_ids()],
            )

    @property
    def index_string(self):
        return self._index_string

    @index_string.setter
    def index_string(self, value):
        checks = (_re_index_entry, _re_index_config, _re_index_scripts)
        _validate.validate_index("index string", checks, value)
        self._index_string = value

    def serve_layout(self):
        layout = self._layout_value()

        # TODO - Set browser cache limit - pass hash into frontend
        return flask.Response(
            json.dumps(layout, cls=plotly.utils.PlotlyJSONEncoder),
            mimetype="application/json",
        )

    def _config(self):
        # pieces of config needed by the front end
        config = {
            "url_base_pathname": self.config.url_base_pathname,
            "requests_pathname_prefix": self.config.requests_pathname_prefix,
            "ui": self._dev_tools.ui,
            "props_check": self._dev_tools.props_check,
            "show_undo_redo": self.config.show_undo_redo,
            "suppress_callback_exceptions": self.config.suppress_callback_exceptions,
            "update_title": self.config.update_title,
        }
        if self._dev_tools.hot_reload:
            config["hot_reload"] = {
                # convert from seconds to msec as used by js `setInterval`
                "interval": int(self._dev_tools.hot_reload_interval * 1000),
                "max_retry": self._dev_tools.hot_reload_max_retry,
            }
        if self.validation_layout and not self.config.suppress_callback_exceptions:
            config["validation_layout"] = self.validation_layout

        return config

    def serve_reload_hash(self):
        _reload = self._hot_reload
        with _reload.lock:
            hard = _reload.hard
            changed = _reload.changed_assets
            _hash = _reload.hash
            _reload.hard = False
            _reload.changed_assets = []

        return flask.jsonify(
            {
                "reloadHash": _hash,
                "hard": hard,
                "packages": list(self.registered_paths.keys()),
                "files": list(changed),
            }
        )

    def _collect_and_register_resources(self, resources):
        # now needs the app context.
        # template in the necessary component suite JS bundles
        # add the version number of the package as a query parameter
        # for cache busting
        def _relative_url_path(relative_package_path="", namespace=""):
            if any(x in relative_package_path for x in ["dcc", "html", "dash_table"]):
                relative_package_path = relative_package_path.replace("dash.", "")
                version = importlib.import_module(
                    "{}.{}".format(namespace, os.path.split(relative_package_path)[0])
                ).__version__
            else:
                version = importlib.import_module(namespace).__version__

            module_path = os.path.join(
                os.path.dirname(sys.modules[namespace].__file__), relative_package_path
            )

            modified = int(os.stat(module_path).st_mtime)

            return "{}_dash-component-suites/{}/{}".format(
                self.config.requests_pathname_prefix,
                namespace,
                build_fingerprint(relative_package_path, version, modified),
            )

        srcs = []
        for resource in resources:
            is_dynamic_resource = resource.get("dynamic", False)

            if "relative_package_path" in resource:
                paths = resource["relative_package_path"]
                paths = [paths] if isinstance(paths, str) else paths

                for rel_path in paths:
                    if any(x in rel_path for x in ["dcc", "html", "dash_table"]):
                        rel_path = rel_path.replace("dash.", "")

                    self.registered_paths[resource["namespace"]].add(rel_path)

                    if not is_dynamic_resource:
                        srcs.append(
                            _relative_url_path(
                                relative_package_path=rel_path,
                                namespace=resource["namespace"],
                            )
                        )
            elif "external_url" in resource:
                if not is_dynamic_resource:
                    if isinstance(resource["external_url"], str):
                        srcs.append(resource["external_url"])
                    else:
                        srcs += resource["external_url"]
            elif "absolute_path" in resource:
                raise Exception("Serving files from absolute_path isn't supported yet")
            elif "asset_path" in resource:
                static_url = self.get_asset_url(resource["asset_path"])
                # Add a cache-busting query param
                static_url += "?m={}".format(resource["ts"])
                srcs.append(static_url)
        return srcs

    def _generate_css_dist_html(self):
        external_links = self.config.external_stylesheets
        links = self._collect_and_register_resources(self.css.get_all_css())

        return "\n".join(
            [
                format_tag("link", link, opened=True)
                if isinstance(link, dict)
                else f'<link rel="stylesheet" href="{link}">'
                for link in (external_links + links)
            ]
        )

    def _generate_scripts_html(self):
        # Dash renderer has dependencies like React which need to be rendered
        # before every other script. However, the dash renderer bundle
        # itself needs to be rendered after all of the component's
        # scripts have rendered.
        # The rest of the scripts can just be loaded after React but before
        # dash renderer.
        # pylint: disable=protected-access

        mode = "dev" if self._dev_tools["props_check"] is True else "prod"

        deps = []
        for js_dist_dependency in _dash_renderer._js_dist_dependencies:
            dep = {}
            for key, value in js_dist_dependency.items():
                dep[key] = value[mode] if isinstance(value, dict) else value

            deps.append(dep)

        dev = self._dev_tools.serve_dev_bundles
        srcs = (
            self._collect_and_register_resources(
                self.scripts._resources._filter_resources(deps, dev_bundles=dev)
            )
            + self.config.external_scripts
            + self._collect_and_register_resources(
                self.scripts.get_all_scripts(dev_bundles=dev)
                + self.scripts._resources._filter_resources(
                    _dash_renderer._js_dist, dev_bundles=dev
                )
                + self.scripts._resources._filter_resources(
                    dcc._js_dist, dev_bundles=dev
                )
                + self.scripts._resources._filter_resources(
                    html._js_dist, dev_bundles=dev
                )
                + self.scripts._resources._filter_resources(
                    dash_table._js_dist, dev_bundles=dev
                )
            )
        )

        return "\n".join(
            [
                format_tag("script", src)
                if isinstance(src, dict)
                else '<script src="{}"></script>'.format(src)
                for src in srcs
            ]
            + ["<script>{}</script>".format(src) for src in self._inline_scripts]
        )

    def _generate_config_html(self):
        return '<script id="_dash-config" type="application/json">{}</script>'.format(
            json.dumps(self._config(), cls=plotly.utils.PlotlyJSONEncoder)
        )

    def _generate_renderer(self):
        return (
            '<script id="_dash-renderer" type="application/javascript">'
            "{}"
            "</script>"
        ).format(self.renderer)

    def _generate_meta_html(self):
        meta_tags = self.config.meta_tags
        has_ie_compat = any(
            x.get("http-equiv", "") == "X-UA-Compatible" for x in meta_tags
        )
        has_charset = any("charset" in x for x in meta_tags)

        tags = []
        if not has_ie_compat:
            tags.append('<meta http-equiv="X-UA-Compatible" content="IE=edge">')
        if not has_charset:
            tags.append('<meta charset="UTF-8">')

        tags += [format_tag("meta", x, opened=True) for x in meta_tags]

        return "\n      ".join(tags)

    # Serve the JS bundles for each package
    def serve_component_suites(self, package_name, fingerprinted_path):
        path_in_pkg, has_fingerprint = check_fingerprint(fingerprinted_path)

        _validate.validate_js_path(self.registered_paths, package_name, path_in_pkg)

        extension = "." + path_in_pkg.split(".")[-1]
        mimetype = mimetypes.types_map.get(extension, "application/octet-stream")

        package = sys.modules[package_name]
        self.logger.debug(
            "serving -- package: %s[%s] resource: %s => location: %s",
            package_name,
            package.__version__,
            path_in_pkg,
            package.__path__,
        )

        response = flask.Response(
            pkgutil.get_data(package_name, path_in_pkg), mimetype=mimetype
        )

        if has_fingerprint:
            # Fingerprinted resources are good forever (1 year)
            # No need for ETag as the fingerprint changes with each build
            response.cache_control.max_age = 31536000  # 1 year
        else:
            # Non-fingerprinted resources are given an ETag that
            # will be used / check on future requests
            response.add_etag()
            tag = response.get_etag()[0]

            request_etag = flask.request.headers.get("If-None-Match")

            if '"{}"'.format(tag) == request_etag:
                response = flask.Response(None, status=304)

        return response

    def index(self, *args, **kwargs):  # pylint: disable=unused-argument
        scripts = self._generate_scripts_html()
        css = self._generate_css_dist_html()
        config = self._generate_config_html()
        metas = self._generate_meta_html()
        renderer = self._generate_renderer()

        # use self.title instead of app.config.title for backwards compatibility
        title = self.title

        if self._favicon:
            favicon_mod_time = os.path.getmtime(
                os.path.join(self.config.assets_folder, self._favicon)
            )
            favicon_url = self.get_asset_url(self._favicon) + "?m={}".format(
                favicon_mod_time
            )
        else:
            favicon_url = "{}_favicon.ico?v={}".format(
                self.config.requests_pathname_prefix, __version__
            )

        favicon = format_tag(
            "link",
            {"rel": "icon", "type": "image/x-icon", "href": favicon_url},
            opened=True,
        )

        index = self.interpolate_index(
            metas=metas,
            title=title,
            css=css,
            config=config,
            scripts=scripts,
            app_entry=_app_entry,
            favicon=favicon,
            renderer=renderer,
        )

        checks = (
            _re_index_entry_id,
            _re_index_config_id,
            _re_index_scripts_id,
            _re_renderer_scripts_id,
        )
        _validate.validate_index("index", checks, index)
        return index

    def interpolate_index(
        self,
        metas="",
        title="",
        css="",
        config="",
        scripts="",
        app_entry="",
        favicon="",
        renderer="",
    ):
        """Called to create the initial HTML string that is loaded on page.
        Override this method to provide you own custom HTML.

        :Example:

            class MyDash(dash.Dash):
                def interpolate_index(self, **kwargs):
                    return '''<!DOCTYPE html>
                    <html>
                        <head>
                            <title>My App</title>
                        </head>
                        <body>
                            <div id="custom-header">My custom header</div>
                            {app_entry}
                            {config}
                            {scripts}
                            {renderer}
                            <div id="custom-footer">My custom footer</div>
                        </body>
                    </html>'''.format(app_entry=kwargs.get('app_entry'),
                                      config=kwargs.get('config'),
                                      scripts=kwargs.get('scripts'),
                                      renderer=kwargs.get('renderer'))

        :param metas: Collected & formatted meta tags.
        :param title: The title of the app.
        :param css: Collected & formatted css dependencies as <link> tags.
        :param config: Configs needed by dash-renderer.
        :param scripts: Collected & formatted scripts tags.
        :param renderer: A script tag that instantiates the DashRenderer.
        :param app_entry: Where the app will render.
        :param favicon: A favicon <link> tag if found in assets folder.
        :return: The interpolated HTML string for the index.
        """
        return interpolate_str(
            self.index_string,
            metas=metas,
            title=title,
            css=css,
            config=config,
            scripts=scripts,
            favicon=favicon,
            renderer=renderer,
            app_entry=app_entry,
        )

    def dependencies(self):
        return flask.jsonify(self._callback_list)

    def _insert_callback(
        self,
        output,
        outputs_indices,
        inputs,
        state,
        inputs_state_indices,
        prevent_initial_call,
    ):
        if prevent_initial_call is None:
            prevent_initial_call = self.config.prevent_initial_callbacks

        callback_id = create_callback_id(output)
        callback_spec = {
            "output": callback_id,
            "inputs": [c.to_dict() for c in inputs],
            "state": [c.to_dict() for c in state],
            "clientside_function": None,
            "prevent_initial_call": prevent_initial_call,
        }
        self.callback_map[callback_id] = {
            "inputs": callback_spec["inputs"],
            "state": callback_spec["state"],
            "outputs_indices": outputs_indices,
            "inputs_state_indices": inputs_state_indices,
        }
        self._callback_list.append(callback_spec)

        return callback_id

    def clientside_callback(self, clientside_function, *args, **kwargs):
        """Create a callback that updates the output by calling a clientside
        (JavaScript) function instead of a Python function.

        Unlike `@app.callback`, `clientside_callback` is not a decorator:
        it takes either a
        `dash.dependencies.ClientsideFunction(namespace, function_name)`
        argument that describes which JavaScript function to call
        (Dash will look for the JavaScript function at
        `window.dash_clientside[namespace][function_name]`), or it may take
        a string argument that contains the clientside function source.

        For example, when using a `dash.dependencies.ClientsideFunction`:
        ```
        app.clientside_callback(
            ClientsideFunction('my_clientside_library', 'my_function'),
            Output('my-div' 'children'),
            [Input('my-input', 'value'),
             Input('another-input', 'value')]
        )
        ```

        With this signature, Dash's front-end will call
        `window.dash_clientside.my_clientside_library.my_function` with the
        current values of the `value` properties of the components `my-input`
        and `another-input` whenever those values change.

        Include a JavaScript file by including it your `assets/` folder. The
        file can be named anything but you'll need to assign the function's
        namespace to the `window.dash_clientside` namespace. For example,
        this file might look:
        ```
        window.dash_clientside = window.dash_clientside || {};
        window.dash_clientside.my_clientside_library = {
            my_function: function(input_value_1, input_value_2) {
                return (
                    parseFloat(input_value_1, 10) +
                    parseFloat(input_value_2, 10)
                );
            }
        }
        ```

        Alternatively, you can pass the JavaScript source directly to
        `clientside_callback`. In this case, the same example would look like:
        ```
        app.clientside_callback(
            '''
            function(input_value_1, input_value_2) {
                return (
                    parseFloat(input_value_1, 10) +
                    parseFloat(input_value_2, 10)
                );
            }
            ''',
            Output('my-div' 'children'),
            [Input('my-input', 'value'),
             Input('another-input', 'value')]
        )
        ```

        The last, optional argument `prevent_initial_call` causes the callback
        not to fire when its outputs are first added to the page. Defaults to
        `False` unless `prevent_initial_callbacks=True` at the app level.
        """
        output, inputs, state, prevent_initial_call = handle_callback_args(args, kwargs)
        self._insert_callback(output, None, inputs, state, None, prevent_initial_call)

        # If JS source is explicitly given, create a namespace and function
        # name, then inject the code.
        if isinstance(clientside_function, str):

            out0 = output
            if isinstance(output, (list, tuple)):
                out0 = output[0]

            namespace = "_dashprivate_{}".format(out0.component_id)
            function_name = "{}".format(out0.component_property)

            self._inline_scripts.append(
                _inline_clientside_template.format(
                    namespace=namespace.replace('"', '\\"'),
                    function_name=function_name.replace('"', '\\"'),
                    clientside_function=clientside_function,
                )
            )

        # Callback is stored in an external asset.
        else:
            namespace = clientside_function.namespace
            function_name = clientside_function.function_name

        self._callback_list[-1]["clientside_function"] = {
            "namespace": namespace,
            "function_name": function_name,
        }

    def callback(self, *_args, **_kwargs):
        """
        Normally used as a decorator, `@app.callback` provides a server-side
        callback relating the values of one or more `Output` items to one or
        more `Input` items which will trigger the callback when they change,
        and optionally `State` items which provide additional information but
        do not trigger the callback directly.

        The last, optional argument `prevent_initial_call` causes the callback
        not to fire when its outputs are first added to the page. Defaults to
        `False` unless `prevent_initial_callbacks=True` at the app level.


        """
        (
            output,
            flat_inputs,
            flat_state,
            inputs_state_indices,
            prevent_initial_call,
        ) = handle_grouped_callback_args(_args, _kwargs)
        if isinstance(output, Output):
            # Insert callback with scalar (non-multi) Output
            insert_output = output
            multi = False
        else:
            # Insert callback as multi Output
            insert_output = flatten_grouping(output)
            multi = True

        output_indices = make_grouping_by_index(
            output, list(range(grouping_len(output)))
        )
        callback_id = self._insert_callback(
            insert_output,
            output_indices,
            flat_inputs,
            flat_state,
            inputs_state_indices,
            prevent_initial_call,
        )

        def wrap_func(func):
            @wraps(func)
            def add_context(*args, **kwargs):
                output_spec = kwargs.pop("outputs_list")
                _validate.validate_output_spec(insert_output, output_spec, Output)

                func_args, func_kwargs = _validate.validate_and_group_input_args(
                    args, inputs_state_indices
                )

                # don't touch the comment on the next line - used by debugger
                output_value = func(*func_args, **func_kwargs)  # %% callback invoked %%

                if isinstance(output_value, _NoUpdate):
                    raise PreventUpdate

                if not multi:
                    output_value, output_spec = [output_value], [output_spec]
                    flat_output_values = output_value
                else:
                    if isinstance(output_value, (list, tuple)):
                        # For multi-output, allow top-level collection to be
                        # list or tuple
                        output_value = list(output_value)

                    # Flatten grouping and validate grouping structure
                    flat_output_values = flatten_grouping(output_value, output)

                _validate.validate_multi_return(
                    output_spec, flat_output_values, callback_id
                )

                component_ids = collections.defaultdict(dict)
                has_update = False
                for val, spec in zip(flat_output_values, output_spec):
                    if isinstance(val, _NoUpdate):
                        continue
                    for vali, speci in (
                        zip(val, spec) if isinstance(spec, list) else [[val, spec]]
                    ):
                        if not isinstance(vali, _NoUpdate):
                            has_update = True
                            id_str = stringify_id(speci["id"])
                            component_ids[id_str][speci["property"]] = vali

                if not has_update:
                    raise PreventUpdate

                response = {"response": component_ids, "multi": True}

                try:
                    jsonResponse = json.dumps(
                        response, cls=plotly.utils.PlotlyJSONEncoder
                    )
                except TypeError:
                    _validate.fail_callback_output(output_value, output)

                return jsonResponse

            self.callback_map[callback_id]["callback"] = add_context

            return add_context

        return wrap_func

    def dispatch(self):
        body = flask.request.get_json()
        flask.g.inputs_list = inputs = body.get(  # pylint: disable=assigning-non-slot
            "inputs", []
        )
        flask.g.states_list = state = body.get(  # pylint: disable=assigning-non-slot
            "state", []
        )
        output = body["output"]
        outputs_list = body.get("outputs") or split_callback_id(output)
        flask.g.outputs_list = outputs_list  # pylint: disable=assigning-non-slot

        flask.g.input_values = (  # pylint: disable=assigning-non-slot
            input_values
        ) = inputs_to_dict(inputs)
        flask.g.state_values = inputs_to_dict(  # pylint: disable=assigning-non-slot
            state
        )
        changed_props = body.get("changedPropIds", [])
        flask.g.triggered_inputs = [  # pylint: disable=assigning-non-slot
            {"prop_id": x, "value": input_values.get(x)} for x in changed_props
        ]

        response = (
            flask.g.dash_response  # pylint: disable=assigning-non-slot
        ) = flask.Response(mimetype="application/json")

        args = inputs_to_vals(inputs + state)

        try:
<<<<<<< HEAD
            func = self.callback_map[output]["callback"]
        except KeyError as callback_function_missing:
=======
            cb = self.callback_map[output]
            func = cb["callback"]

            # Add args_grouping
            inputs_state_indices = cb["inputs_state_indices"]
            inputs_state = inputs + state
            args_grouping = map_grouping(
                lambda ind: inputs_state[ind], inputs_state_indices
            )
            flask.g.args_grouping = args_grouping  # pylint: disable=assigning-non-slot
            flask.g.using_args_grouping = (  # pylint: disable=assigning-non-slot
                not isinstance(inputs_state_indices, int)
                and (
                    inputs_state_indices
                    != list(range(grouping_len(inputs_state_indices)))
                )
            )

            # Add outputs_grouping
            outputs_indices = cb["outputs_indices"]
            if not isinstance(outputs_list, list):
                flat_outputs = [outputs_list]
            else:
                flat_outputs = outputs_list

            outputs_grouping = map_grouping(
                lambda ind: flat_outputs[ind], outputs_indices
            )
            flask.g.outputs_grouping = (  # pylint: disable=assigning-non-slot
                outputs_grouping
            )
            flask.g.using_outputs_grouping = (  # pylint: disable=assigning-non-slot
                not isinstance(outputs_indices, int)
                and outputs_indices != list(range(grouping_len(outputs_indices)))
            )

        except KeyError:
>>>>>>> a19c2742
            msg = "Callback function not found for output '{}', perhaps you forgot to prepend the '@'?"
            raise KeyError(msg.format(output)) from callback_function_missing
        response.set_data(func(*args, outputs_list=outputs_list))
        return response

    def _setup_server(self):
        # Apply _force_eager_loading overrides from modules
        eager_loading = self.config.eager_loading
        for module_name in ComponentRegistry.registry:
            module = sys.modules[module_name]
            eager = getattr(module, "_force_eager_loading", False)
            eager_loading = eager_loading or eager

        # Update eager_loading settings
        self.scripts.config.eager_loading = eager_loading

        if self.config.include_assets_files:
            self._walk_assets_directory()

        _validate.validate_layout(self.layout, self._layout_value())

        self._generate_scripts_html()
        self._generate_css_dist_html()

    def _add_assets_resource(self, url_path, file_path):
        res = {"asset_path": url_path, "filepath": file_path}
        if self.config.assets_external_path:
            res["external_url"] = self.get_asset_url(url_path.lstrip("/"))
        self._assets_files.append(file_path)
        return res

    def _walk_assets_directory(self):
        walk_dir = self.config.assets_folder
        slash_splitter = re.compile(r"[\\/]+")
        ignore_str = self.config.assets_ignore
        ignore_filter = re.compile(ignore_str) if ignore_str else None

        for current, _, files in sorted(os.walk(walk_dir)):
            if current == walk_dir:
                base = ""
            else:
                s = current.replace(walk_dir, "").lstrip("\\").lstrip("/")
                splitted = slash_splitter.split(s)
                if len(splitted) > 1:
                    base = "/".join(slash_splitter.split(s))
                else:
                    base = splitted[0]

            if ignore_filter:
                files_gen = (x for x in files if not ignore_filter.search(x))
            else:
                files_gen = files

            for f in sorted(files_gen):
                path = "/".join([base, f]) if base else f

                full = os.path.join(current, f)

                if f.endswith("js"):
                    self.scripts.append_script(self._add_assets_resource(path, full))
                elif f.endswith("css"):
                    self.css.append_css(self._add_assets_resource(path, full))
                elif f == "favicon.ico":
                    self._favicon = path

    @staticmethod
    def _invalid_resources_handler(err):
        return err.args[0], 404

    @staticmethod
    def _serve_default_favicon():
        return flask.Response(
            pkgutil.get_data("dash", "favicon.ico"), content_type="image/x-icon"
        )

    def csp_hashes(self, hash_algorithm="sha256"):
        """Calculates CSP hashes (sha + base64) of all inline scripts, such that
        one of the biggest benefits of CSP (disallowing general inline scripts)
        can be utilized together with Dash clientside callbacks (inline scripts).

        Calculate these hashes after all inline callbacks are defined,
        and add them to your CSP headers before starting the server, for example
        with the flask-talisman package from PyPI:

        flask_talisman.Talisman(app.server, content_security_policy={
            "default-src": "'self'",
            "script-src": ["'self'"] + app.csp_hashes()
        })

        :param hash_algorithm: One of the recognized CSP hash algorithms ('sha256', 'sha384', 'sha512').
        :return: List of CSP hash strings of all inline scripts.
        """

        HASH_ALGORITHMS = ["sha256", "sha384", "sha512"]
        if hash_algorithm not in HASH_ALGORITHMS:
            raise ValueError(
                "Possible CSP hash algorithms: " + ", ".join(HASH_ALGORITHMS)
            )

        method = getattr(hashlib, hash_algorithm)

        return [
            "'{hash_algorithm}-{base64_hash}'".format(
                hash_algorithm=hash_algorithm,
                base64_hash=base64.b64encode(
                    method(script.encode("utf-8")).digest()
                ).decode("utf-8"),
            )
            for script in self._inline_scripts + [self.renderer]
        ]

    def get_asset_url(self, path):
        if self.config.assets_external_path:
            prefix = self.config.assets_external_path
        else:
            prefix = self.config.requests_pathname_prefix

        asset = get_asset_path(prefix, path, self.config.assets_url_path.lstrip("/"))

        return asset

    def get_relative_path(self, path):
        """
        Return a path with `requests_pathname_prefix` prefixed before it.
        Use this function when specifying local URL paths that will work
        in environments regardless of what `requests_pathname_prefix` is.
        In some deployment environments, like Dash Enterprise,
        `requests_pathname_prefix` is set to the application name,
        e.g. `my-dash-app`.
        When working locally, `requests_pathname_prefix` might be unset and
        so a relative URL like `/page-2` can just be `/page-2`.
        However, when the app is deployed to a URL like `/my-dash-app`, then
        `app.get_relative_path('/page-2')` will return `/my-dash-app/page-2`.
        This can be used as an alternative to `get_asset_url` as well with
        `app.get_relative_path('/assets/logo.png')`

        Use this function with `app.strip_relative_path` in callbacks that
        deal with `dcc.Location` `pathname` routing.
        That is, your usage may look like:
        ```
        app.layout = html.Div([
            dcc.Location(id='url'),
            html.Div(id='content')
        ])
        @app.callback(Output('content', 'children'), [Input('url', 'pathname')])
        def display_content(path):
            page_name = app.strip_relative_path(path)
            if not page_name:  # None or ''
                return html.Div([
                    dcc.Link(href=app.get_relative_path('/page-1')),
                    dcc.Link(href=app.get_relative_path('/page-2')),
                ])
            elif page_name == 'page-1':
                return chapters.page_1
            if page_name == "page-2":
                return chapters.page_2
        ```
        """
        asset = get_relative_path(self.config.requests_pathname_prefix, path)

        return asset

    def strip_relative_path(self, path):
        """
        Return a path with `requests_pathname_prefix` and leading and trailing
        slashes stripped from it. Also, if None is passed in, None is returned.
        Use this function with `get_relative_path` in callbacks that deal
        with `dcc.Location` `pathname` routing.
        That is, your usage may look like:
        ```
        app.layout = html.Div([
            dcc.Location(id='url'),
            html.Div(id='content')
        ])
        @app.callback(Output('content', 'children'), [Input('url', 'pathname')])
        def display_content(path):
            page_name = app.strip_relative_path(path)
            if not page_name:  # None or ''
                return html.Div([
                    dcc.Link(href=app.get_relative_path('/page-1')),
                    dcc.Link(href=app.get_relative_path('/page-2')),
                ])
            elif page_name == 'page-1':
                return chapters.page_1
            if page_name == "page-2":
                return chapters.page_2
        ```
        Note that `chapters.page_1` will be served if the user visits `/page-1`
        _or_ `/page-1/` since `strip_relative_path` removes the trailing slash.

        Also note that `strip_relative_path` is compatible with
        `get_relative_path` in environments where `requests_pathname_prefix` set.
        In some deployment environments, like Dash Enterprise,
        `requests_pathname_prefix` is set to the application name, e.g. `my-dash-app`.
        When working locally, `requests_pathname_prefix` might be unset and
        so a relative URL like `/page-2` can just be `/page-2`.
        However, when the app is deployed to a URL like `/my-dash-app`, then
        `app.get_relative_path('/page-2')` will return `/my-dash-app/page-2`

        The `pathname` property of `dcc.Location` will return '`/my-dash-app/page-2`'
        to the callback.
        In this case, `app.strip_relative_path('/my-dash-app/page-2')`
        will return `'page-2'`

        For nested URLs, slashes are still included:
        `app.strip_relative_path('/page-1/sub-page-1/')` will return
        `page-1/sub-page-1`
        ```
        """
        return strip_relative_path(self.config.requests_pathname_prefix, path)

    def _setup_dev_tools(self, **kwargs):
        debug = kwargs.get("debug", False)
        dev_tools = self._dev_tools = AttributeDict()

        for attr in (
            "ui",
            "props_check",
            "serve_dev_bundles",
            "hot_reload",
            "silence_routes_logging",
            "prune_errors",
        ):
            dev_tools[attr] = get_combined_config(
                attr, kwargs.get(attr, None), default=debug
            )

        for attr, _type, default in (
            ("hot_reload_interval", float, 3),
            ("hot_reload_watch_interval", float, 0.5),
            ("hot_reload_max_retry", int, 8),
        ):
            dev_tools[attr] = _type(
                get_combined_config(attr, kwargs.get(attr, None), default=default)
            )

        return dev_tools

    def enable_dev_tools(
        self,
        debug=None,
        dev_tools_ui=None,
        dev_tools_props_check=None,
        dev_tools_serve_dev_bundles=None,
        dev_tools_hot_reload=None,
        dev_tools_hot_reload_interval=None,
        dev_tools_hot_reload_watch_interval=None,
        dev_tools_hot_reload_max_retry=None,
        dev_tools_silence_routes_logging=None,
        dev_tools_prune_errors=None,
    ):
        """Activate the dev tools, called by `run_server`. If your application
        is served by wsgi and you want to activate the dev tools, you can call
        this method out of `__main__`.

        All parameters can be set by environment variables as listed.
        Values provided here take precedence over environment variables.

        Available dev_tools environment variables:

            - DASH_DEBUG
            - DASH_UI
            - DASH_PROPS_CHECK
            - DASH_SERVE_DEV_BUNDLES
            - DASH_HOT_RELOAD
            - DASH_HOT_RELOAD_INTERVAL
            - DASH_HOT_RELOAD_WATCH_INTERVAL
            - DASH_HOT_RELOAD_MAX_RETRY
            - DASH_SILENCE_ROUTES_LOGGING
            - DASH_PRUNE_ERRORS

        :param debug: Enable/disable all the dev tools unless overridden by the
            arguments or environment variables. Default is ``True`` when
            ``enable_dev_tools`` is called directly, and ``False`` when called
            via ``run_server``. env: ``DASH_DEBUG``
        :type debug: bool

        :param dev_tools_ui: Show the dev tools UI. env: ``DASH_UI``
        :type dev_tools_ui: bool

        :param dev_tools_props_check: Validate the types and values of Dash
            component props. env: ``DASH_PROPS_CHECK``
        :type dev_tools_props_check: bool

        :param dev_tools_serve_dev_bundles: Serve the dev bundles. Production
            bundles do not necessarily include all the dev tools code.
            env: ``DASH_SERVE_DEV_BUNDLES``
        :type dev_tools_serve_dev_bundles: bool

        :param dev_tools_hot_reload: Activate hot reloading when app, assets,
            and component files change. env: ``DASH_HOT_RELOAD``
        :type dev_tools_hot_reload: bool

        :param dev_tools_hot_reload_interval: Interval in seconds for the
            client to request the reload hash. Default 3.
            env: ``DASH_HOT_RELOAD_INTERVAL``
        :type dev_tools_hot_reload_interval: float

        :param dev_tools_hot_reload_watch_interval: Interval in seconds for the
            server to check asset and component folders for changes.
            Default 0.5. env: ``DASH_HOT_RELOAD_WATCH_INTERVAL``
        :type dev_tools_hot_reload_watch_interval: float

        :param dev_tools_hot_reload_max_retry: Maximum number of failed reload
            hash requests before failing and displaying a pop up. Default 8.
            env: ``DASH_HOT_RELOAD_MAX_RETRY``
        :type dev_tools_hot_reload_max_retry: int

        :param dev_tools_silence_routes_logging: Silence the `werkzeug` logger,
            will remove all routes logging. Enabled with debugging by default
            because hot reload hash checks generate a lot of requests.
            env: ``DASH_SILENCE_ROUTES_LOGGING``
        :type dev_tools_silence_routes_logging: bool

        :param dev_tools_prune_errors: Reduce tracebacks to just user code,
            stripping out Flask and Dash pieces. Only available with debugging.
            `True` by default, set to `False` to see the complete traceback.
            env: ``DASH_PRUNE_ERRORS``
        :type dev_tools_prune_errors: bool

        :return: debug
        """
        if debug is None:
            debug = get_combined_config("debug", None, True)

        dev_tools = self._setup_dev_tools(
            debug=debug,
            ui=dev_tools_ui,
            props_check=dev_tools_props_check,
            serve_dev_bundles=dev_tools_serve_dev_bundles,
            hot_reload=dev_tools_hot_reload,
            hot_reload_interval=dev_tools_hot_reload_interval,
            hot_reload_watch_interval=dev_tools_hot_reload_watch_interval,
            hot_reload_max_retry=dev_tools_hot_reload_max_retry,
            silence_routes_logging=dev_tools_silence_routes_logging,
            prune_errors=dev_tools_prune_errors,
        )

        if dev_tools.silence_routes_logging:
            logging.getLogger("werkzeug").setLevel(logging.ERROR)

        if dev_tools.hot_reload:
            _reload = self._hot_reload
            _reload.hash = generate_hash()

            # find_loader should return None on __main__ but doesn't
            # on some Python versions https://bugs.python.org/issue14710
            packages = [
                pkgutil.find_loader(x)
                for x in list(ComponentRegistry.registry)
                if x != "__main__"
            ]

            # # additional condition to account for AssertionRewritingHook object
            # # loader when running pytest
            for index, package in enumerate(packages):
                if isinstance(package, AssertionRewritingHook):
                    print("YES")
                    dash_spec = importlib.util.find_spec("dash")
                    dash_test_path = dash_spec.submodule_search_locations[0]
                    setattr(dash_spec, "path", dash_test_path)
                    packages[index] = dash_spec

            component_packages_dist = [
                dash_test_path
                if isinstance(package, ModuleSpec)
                else os.path.dirname(package.path)
                if hasattr(package, "path")
                else package.filename
                for package in packages
            ]

            for i, package in enumerate(packages):
                if "dash/dash" in os.path.dirname(package.path):
                    component_packages_dist[i : i + 1] = [
                        os.path.join(os.path.dirname(package.path), x)
                        for x in ["dcc", "html", "dash_table"]
                    ]

            _reload.watch_thread = threading.Thread(
                target=lambda: _watch.watch(
                    [self.config.assets_folder] + component_packages_dist,
                    self._on_assets_change,
                    sleep_time=dev_tools.hot_reload_watch_interval,
                )
            )
            _reload.watch_thread.daemon = True
            _reload.watch_thread.start()

        if debug and dev_tools.prune_errors:

            @self.server.errorhandler(Exception)
            def _wrap_errors(_):
                # find the callback invocation, if the error is from a callback
                # and skip the traceback up to that point
                # if the error didn't come from inside a callback, we won't
                # skip anything.
                tb = get_current_traceback()
                skip = 0
                for i, line in enumerate(tb.plaintext.splitlines()):
                    if "%% callback invoked %%" in line:
                        skip = int((i + 1) / 2)
                        break
                return get_current_traceback(skip=skip).render_full(), 500

        if debug and dev_tools.ui:

            def _before_request():
                flask.g.timing_information = {  # pylint: disable=assigning-non-slot
                    "__dash_server": {"dur": time.time(), "desc": None}
                }

            def _after_request(response):
                timing_information = flask.g.get("timing_information", None)
                if timing_information is None:
                    return response

                dash_total = timing_information.get("__dash_server", None)
                if dash_total is not None:
                    dash_total["dur"] = round((time.time() - dash_total["dur"]) * 1000)

                for name, info in timing_information.items():

                    value = name
                    if info.get("desc") is not None:
                        value += ';desc="{}"'.format(info["desc"])

                    if info.get("dur") is not None:
                        value += ";dur={}".format(info["dur"])

                    response.headers.add("Server-Timing", value)

                return response

            self.server.before_request(_before_request)

            self.server.after_request(_after_request)

        if (
            debug
            and dev_tools.serve_dev_bundles
            and not self.scripts.config.serve_locally
        ):
            # Dev bundles only works locally.
            self.scripts.config.serve_locally = True
            print(
                "WARNING: dev bundles requested with serve_locally=False.\n"
                "This is not supported, switching to serve_locally=True"
            )

        return debug

    # noinspection PyProtectedMember
    def _on_assets_change(self, filename, modified, deleted):
        _reload = self._hot_reload
        with _reload.lock:
            _reload.hard = True
            _reload.hash = generate_hash()

            if self.config.assets_folder in filename:
                asset_path = (
                    os.path.relpath(
                        filename,
                        os.path.commonprefix([self.config.assets_folder, filename]),
                    )
                    .replace("\\", "/")
                    .lstrip("/")
                )

                _reload.changed_assets.append(
                    {
                        "url": self.get_asset_url(asset_path),
                        "modified": int(modified),
                        "is_css": filename.endswith("css"),
                    }
                )

                if filename not in self._assets_files and not deleted:
                    res = self._add_assets_resource(asset_path, filename)
                    if filename.endswith("js"):
                        self.scripts.append_script(res)
                    elif filename.endswith("css"):
                        self.css.append_css(res)

                if deleted:
                    if filename in self._assets_files:
                        self._assets_files.remove(filename)

                    def delete_resource(resources):
                        to_delete = None
                        for r in resources:
                            if r.get("asset_path") == asset_path:
                                to_delete = r
                                break
                        if to_delete:
                            resources.remove(to_delete)

                    if filename.endswith("js"):
                        # pylint: disable=protected-access
                        delete_resource(self.scripts._resources._resources)
                    elif filename.endswith("css"):
                        # pylint: disable=protected-access
                        delete_resource(self.css._resources._resources)

    def run_server(
        self,
        host=os.getenv("HOST", "127.0.0.1"),
        port=os.getenv("PORT", "8050"),
        proxy=os.getenv("DASH_PROXY", None),
        debug=False,
        dev_tools_ui=None,
        dev_tools_props_check=None,
        dev_tools_serve_dev_bundles=None,
        dev_tools_hot_reload=None,
        dev_tools_hot_reload_interval=None,
        dev_tools_hot_reload_watch_interval=None,
        dev_tools_hot_reload_max_retry=None,
        dev_tools_silence_routes_logging=None,
        dev_tools_prune_errors=None,
        **flask_run_options,
    ):
        """Start the flask server in local mode, you should not run this on a
        production server, use gunicorn/waitress instead.

        If a parameter can be set by an environment variable, that is listed
        too. Values provided here take precedence over environment variables.

        :param host: Host IP used to serve the application
            env: ``HOST``
        :type host: string

        :param port: Port used to serve the application
            env: ``PORT``
        :type port: int

        :param proxy: If this application will be served to a different URL
            via a proxy configured outside of Python, you can list it here
            as a string of the form ``"{input}::{output}"``, for example:
            ``"http://0.0.0.0:8050::https://my.domain.com"``
            so that the startup message will display an accurate URL.
            env: ``DASH_PROXY``
        :type proxy: string

        :param debug: Set Flask debug mode and enable dev tools.
            env: ``DASH_DEBUG``
        :type debug: bool

        :param debug: Enable/disable all the dev tools unless overridden by the
            arguments or environment variables. Default is ``True`` when
            ``enable_dev_tools`` is called directly, and ``False`` when called
            via ``run_server``. env: ``DASH_DEBUG``
        :type debug: bool

        :param dev_tools_ui: Show the dev tools UI. env: ``DASH_UI``
        :type dev_tools_ui: bool

        :param dev_tools_props_check: Validate the types and values of Dash
            component props. env: ``DASH_PROPS_CHECK``
        :type dev_tools_props_check: bool

        :param dev_tools_serve_dev_bundles: Serve the dev bundles. Production
            bundles do not necessarily include all the dev tools code.
            env: ``DASH_SERVE_DEV_BUNDLES``
        :type dev_tools_serve_dev_bundles: bool

        :param dev_tools_hot_reload: Activate hot reloading when app, assets,
            and component files change. env: ``DASH_HOT_RELOAD``
        :type dev_tools_hot_reload: bool

        :param dev_tools_hot_reload_interval: Interval in seconds for the
            client to request the reload hash. Default 3.
            env: ``DASH_HOT_RELOAD_INTERVAL``
        :type dev_tools_hot_reload_interval: float

        :param dev_tools_hot_reload_watch_interval: Interval in seconds for the
            server to check asset and component folders for changes.
            Default 0.5. env: ``DASH_HOT_RELOAD_WATCH_INTERVAL``
        :type dev_tools_hot_reload_watch_interval: float

        :param dev_tools_hot_reload_max_retry: Maximum number of failed reload
            hash requests before failing and displaying a pop up. Default 8.
            env: ``DASH_HOT_RELOAD_MAX_RETRY``
        :type dev_tools_hot_reload_max_retry: int

        :param dev_tools_silence_routes_logging: Silence the `werkzeug` logger,
            will remove all routes logging. Enabled with debugging by default
            because hot reload hash checks generate a lot of requests.
            env: ``DASH_SILENCE_ROUTES_LOGGING``
        :type dev_tools_silence_routes_logging: bool

        :param dev_tools_prune_errors: Reduce tracebacks to just user code,
            stripping out Flask and Dash pieces. Only available with debugging.
            `True` by default, set to `False` to see the complete traceback.
            env: ``DASH_PRUNE_ERRORS``
        :type dev_tools_prune_errors: bool

        :param flask_run_options: Given to `Flask.run`

        :return:
        """
        debug = self.enable_dev_tools(
            debug,
            dev_tools_ui,
            dev_tools_props_check,
            dev_tools_serve_dev_bundles,
            dev_tools_hot_reload,
            dev_tools_hot_reload_interval,
            dev_tools_hot_reload_watch_interval,
            dev_tools_hot_reload_max_retry,
            dev_tools_silence_routes_logging,
            dev_tools_prune_errors,
        )

        # Verify port value
        try:
            port = int(port)
            assert port in range(1, 65536)
        except Exception as e:
            e.args = [
                "Expecting an integer from 1 to 65535, found port={}".format(repr(port))
            ]
            raise

        # so we only see the "Running on" message once with hot reloading
        # https://stackoverflow.com/a/57231282/9188800
        if os.getenv("WERKZEUG_RUN_MAIN") != "true":
            ssl_context = flask_run_options.get("ssl_context")
            protocol = "https" if ssl_context else "http"
            path = self.config.requests_pathname_prefix

            if proxy:
                served_url, proxied_url = map(urlparse, proxy.split("::"))

                def verify_url_part(served_part, url_part, part_name):
                    if served_part != url_part:
                        raise ProxyError(
                            """
                            {0}: {1} is incompatible with the proxy:
                                {3}
                            To see your app at {4},
                            you must use {0}: {2}
                        """.format(
                                part_name,
                                url_part,
                                served_part,
                                proxy,
                                proxied_url.geturl(),
                            )
                        )

                verify_url_part(served_url.scheme, protocol, "protocol")
                verify_url_part(served_url.hostname, host, "host")
                verify_url_part(served_url.port, port, "port")

                display_url = (
                    proxied_url.scheme,
                    proxied_url.hostname,
                    (":{}".format(proxied_url.port) if proxied_url.port else ""),
                    path,
                )
            else:
                display_url = (protocol, host, ":{}".format(port), path)

            self.logger.info("Dash is running on %s://%s%s%s\n", *display_url)

        if self.config.extra_hot_reload_paths:
            extra_files = flask_run_options["extra_files"] = []
            for path in self.config.extra_hot_reload_paths:
                if os.path.isdir(path):
                    for dirpath, _, filenames in os.walk(path):
                        for fn in filenames:
                            extra_files.append(os.path.join(dirpath, fn))
                elif os.path.isfile(path):
                    extra_files.append(path)

        self.server.run(host=host, port=port, debug=debug, **flask_run_options)<|MERGE_RESOLUTION|>--- conflicted
+++ resolved
@@ -1164,10 +1164,6 @@
         args = inputs_to_vals(inputs + state)
 
         try:
-<<<<<<< HEAD
-            func = self.callback_map[output]["callback"]
-        except KeyError as callback_function_missing:
-=======
             cb = self.callback_map[output]
             func = cb["callback"]
 
@@ -1205,7 +1201,6 @@
             )
 
         except KeyError:
->>>>>>> a19c2742
             msg = "Callback function not found for output '{}', perhaps you forgot to prepend the '@'?"
             raise KeyError(msg.format(output)) from callback_function_missing
         response.set_data(func(*args, outputs_list=outputs_list))
