--- conflicted
+++ resolved
@@ -119,13 +119,8 @@
 try:
     page_container = html.Div(
         [
-<<<<<<< HEAD
-            dcc.Location(id=_ID_LOCATION, refresh="callback-nav"),
-            html.Div(id=_ID_CONTENT),
-=======
             dcc.Location(id=_ID_LOCATION),
             html.Div(id=_ID_CONTENT, disable_n_clicks=True),
->>>>>>> b8a993ef
             dcc.Store(id=_ID_STORE),
             html.Div(id=_ID_DUMMY, disable_n_clicks=True),
         ]
