--- conflicted
+++ resolved
@@ -6,30 +6,20 @@
 from flask_seasurf import SeaSurf
 import os
 import importlib
-<<<<<<< HEAD
-from .resources import Scripts, Css
-from .development.base_component import Component
-=======
 import requests
->>>>>>> 751d7d1c
 import pkgutil
 from functools import wraps
 import datetime
+import collections
 
 import dash_renderer
-<<<<<<< HEAD
 from .dependencies import Event, Input, Output, State
+from .resources import Scripts, Css
+from .development.base_component import Component
+from .dependencies import Event, Input, Output, State
+from . import plotly_api
+from . import authentication
 from . import exceptions
-import collections
-=======
-
-from resources import Scripts, Css
-from development.base_component import Component
-from dependencies import Event, Input, Output, State
-import authentication
-import exceptions
-import plotly_api
->>>>>>> 751d7d1c
 
 
 class Dash(object):
