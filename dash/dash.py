--- conflicted
+++ resolved
@@ -705,11 +705,9 @@
         return self.callback_map[target_id]['callback'](*args)
 
     def _setup_server(self):
-<<<<<<< HEAD
         if self.config.include_assets_files:
             self._walk_assets_directory()
-
-=======
+      
         # Make sure `layout` is set before running the server
         value = getattr(self, 'layout')
         if value is None:
@@ -719,7 +717,7 @@
                 'at the time that `run_server` was called. '
                 'Make sure to set the `layout` attribute of your application '
                 'before running the server.')
->>>>>>> ca570d7a
+            
         self._generate_scripts_html()
         self._generate_css_dist_html()
 
