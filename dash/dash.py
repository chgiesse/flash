--- conflicted
+++ resolved
@@ -1053,9 +1053,6 @@
         output = body['output']
 
         args = []
-<<<<<<< HEAD
-        for component_registration in self.callback_map[output]['inputs']:
-=======
 
         flask.g.input_values = input_values = {
             '{}.{}'.format(x['id'], x['property']): x.get('value')
@@ -1071,8 +1068,7 @@
             for x in changed_props
         ] if changed_props else []
 
-        for component_registration in self.callback_map[target_id]['inputs']:
->>>>>>> f22973d2
+        for component_registration in self.callback_map[output]['inputs']:
             args.append([
                 c.get('value', None) for c in inputs if
                 c['property'] == component_registration['property'] and
