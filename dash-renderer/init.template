--- conflicted
+++ resolved
@@ -45,11 +45,6 @@
     {
         "relative_package_path": "{}.min.js.map".format(__name__),
         "dev_package_path": "{}.dev.js.map".format(__name__),
-<<<<<<< HEAD
-        "external_url": "https://unpkg.com/dash-renderer@$version"
-        "/dash_renderer/dash_renderer.min.js.map",
-=======
->>>>>>> 32243356
         "namespace": "dash_renderer",
         "dynamic": True,
     },
