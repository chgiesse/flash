--- conflicted
+++ resolved
@@ -1,11 +1,6 @@
 import {connect} from 'react-redux';
-<<<<<<< HEAD
 import {includes, isEmpty} from 'ramda';
-import React, {Component} from 'react';
-=======
-import {includes, isEmpty, isNil} from 'ramda';
-import React, {useEffect, useState} from 'react';
->>>>>>> 5e406868
+import React, {useEffect, useRef, useState} from 'react';
 import PropTypes from 'prop-types';
 import TreeContainer from './TreeContainer';
 import GlobalErrorContainer from './components/error/GlobalErrorContainer.react';
@@ -30,41 +25,16 @@
  * @param {*} props props
  * @returns {*} component
  */
-<<<<<<< HEAD
-class UnconnectedContainer extends Component {
-    constructor(props) {
-        super(props);
-        this.initialization = this.initialization.bind(this);
-        this.emitReady = this.emitReady.bind(this);
-        this.state = {
-            errorLoading: false,
-        };
-
-        // Event emitter to communicate when the DOM is ready
-        this.events = new EventEmitter();
-        // Flag to determine if we've really updated the dash components
-        this.renderedTree = false;
-    }
-    componentDidMount() {
-        this.initialization(this.props);
-        this.emitReady();
-    }
-
-    componentWillReceiveProps(props) {
-        this.initialization(props);
-    }
-
-    componentDidUpdate() {
-        this.emitReady();
-    }
-
-    initialization(props) {
-=======
 const UnconnectedContainer = props => {
     const [errorLoading, setErrorLoading] = useState(false);
 
+    const events = useRef(null);
+    if (!events.current) {
+        events.current = new EventEmitter();
+    }
+    const renderedTree = useRef(false);
+
     useEffect(() => {
->>>>>>> 5e406868
         const {
             appLifecycle,
             dependenciesRequest,
@@ -84,7 +54,7 @@
                     dispatch
                 );
                 dispatch(
-                    setPaths(computePaths(finalLayout, [], null, this.events))
+                    setPaths(computePaths(finalLayout, [], null, events.current))
                 );
                 dispatch(setLayout(finalLayout));
             }
@@ -118,64 +88,29 @@
             // Hasn't already hydrated
             appLifecycle === getAppState('STARTED')
         ) {
-            let error = false;
+            let hasError = false;
             try {
                 dispatch(hydrateInitialOutputs(dispatchError(dispatch)));
             } catch (err) {
-<<<<<<< HEAD
                 // Display this error in devtools, unless we have errors
                 // already, in which case we assume this new one is moot
                 if (!error.frontEnd.length && !error.backEnd.length) {
                     dispatch(onError({type: 'backEnd', error: err}));
                 }
-                errorLoading = true;
-=======
-                error = true;
->>>>>>> 5e406868
+                hasError = true;
             } finally {
-                setErrorLoading(error);
+                setErrorLoading(hasError);
             }
         }
     });
 
-<<<<<<< HEAD
-    emitReady() {
-        if (this.renderedTree) {
-            this.renderedTree = false;
-            this.events.emit('rendered');
+    useEffect(() => {
+        if (renderedTree.current) {
+            renderedTree.current = false;
+            events.current.emit('rendered');
         }
-    }
+    });
 
-    render() {
-        const {
-            appLifecycle,
-            dependenciesRequest,
-            layoutRequest,
-            layout,
-            config,
-        } = this.props;
-
-        const {errorLoading} = this.state;
-
-        let content;
-        if (
-            layoutRequest.status &&
-            !includes(layoutRequest.status, [STATUS.OK, 'loading'])
-        ) {
-            content = <div className="_dash-error">Error loading layout</div>;
-        } else if (
-            errorLoading ||
-            (dependenciesRequest.status &&
-                !includes(dependenciesRequest.status, [STATUS.OK, 'loading']))
-        ) {
-            content = (
-                <div className="_dash-error">Error loading dependencies</div>
-            );
-        } else if (appLifecycle === getAppState('HYDRATED')) {
-            this.renderedTree = true;
-
-            content = (
-=======
     const {
         appLifecycle,
         dependenciesRequest,
@@ -184,49 +119,35 @@
         config,
     } = props;
 
+    let content;
     if (
         layoutRequest.status &&
         !includes(layoutRequest.status, [STATUS.OK, 'loading'])
     ) {
-        return <div className="_dash-error">Error loading layout</div>;
+        content = <div className="_dash-error">Error loading layout</div>;
     } else if (
         errorLoading ||
         (dependenciesRequest.status &&
             !includes(dependenciesRequest.status, [STATUS.OK, 'loading']))
     ) {
-        return <div className="_dash-error">Error loading dependencies</div>;
-    } else if (appLifecycle === getAppState('HYDRATED') && config.ui === true) {
-        return (
-            <GlobalErrorContainer>
->>>>>>> 5e406868
-                <TreeContainer
-                    _dashprivate_layout={layout}
-                    _dashprivate_path={[]}
-                />
-<<<<<<< HEAD
-            );
-        } else {
-            content = <div className="_dash-loading">Loading...</div>;
-        }
-
-        return config && config.ui === true ? (
-            <GlobalErrorContainer>{content}</GlobalErrorContainer>
-        ) : (
-            content
-=======
-            </GlobalErrorContainer>
-        );
+        content = <div className="_dash-error">Error loading dependencies</div>;
     } else if (appLifecycle === getAppState('HYDRATED')) {
-        return (
+        renderedTree.current = true;
+        content = (
             <TreeContainer
                 _dashprivate_layout={layout}
                 _dashprivate_path={[]}
             />
->>>>>>> 5e406868
         );
+    } else {
+        content = <div className="_dash-loading">Loading...</div>;
     }
 
-    return <div className="_dash-loading">Loading...</div>;
+    return config && config.ui === true ? (
+        <GlobalErrorContainer>{content}</GlobalErrorContainer>
+    ) : (
+        content
+    );
 };
 
 UnconnectedContainer.propTypes = {
