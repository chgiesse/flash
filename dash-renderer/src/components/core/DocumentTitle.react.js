--- conflicted
+++ resolved
@@ -10,13 +10,8 @@
         };
     }
 
-<<<<<<< HEAD
-    componentWillReceiveProps(props) {
+    UNSAFE_componentWillReceiveProps(props) {
         if (props.pendingCallbacks.length) {
-=======
-    UNSAFE_componentWillReceiveProps(props) {
-        if (any(r => r.status === 'loading', props.requestQueue)) {
->>>>>>> 5e406868
             document.title = 'Updating...';
         } else {
             document.title = this.state.initialTitle;
