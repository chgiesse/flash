const webpack = require('webpack');
const R = require('ramda');
const path = require('path');
const packagejson = require('./package.json');
const dashLibraryName = packagejson.name.replace(/-/g, '_');

<<<<<<< HEAD
module.exports = (env, argv) => {
    let mode;

    // if user specified mode flag take that value
    if (argv && argv.mode) {
        mode = argv.mode;
    }

    // else if configuration object is already set (module.exports) use that value
    else if (module.exports && module.exports.mode) {
        mode = module.exports = mode;
    }

    // else take webpack default
    else {
        mode = 'production';
    }
    return {
        entry: {main: ['@babel/polyfill', 'whatwg-fetch', './src/index.js']},
        output: {
            path: path.resolve(__dirname, dashLibraryName),
            filename:
                mode === 'development'
                    ? `${dashLibraryName}.dev.js`
                    : `${dashLibraryName}.min.js`,
            library: dashLibraryName,
            libraryTarget: 'window',
        },
        devtool: 'source-map',
        externals: {
            react: 'React',
            'react-dom': 'ReactDOM',
            'plotly.js': 'Plotly',
            'prop-types': 'PropTypes'
        },
        module: {
            rules: [
                {
                    test: /\.js$/,
                    exclude: /node_modules/,
                    use: {
                        loader: 'babel-loader',
                    },
                },
                {
                    test: /\.css$/,
                    use: [
                        {
                            loader: 'style-loader',
                        },
                        {
                            loader: 'css-loader',
                        },
                    ],
                },
                {
                    test: /\.svg$/,
                    use: ['@svgr/webpack']
                },
                {
                    test: /\.txt$/i,
                    use: 'raw-loader',

                },
            ],
        },
        plugins: [
            new webpack.NormalModuleReplacementPlugin(
                /(.*)GlobalErrorContainer.react(\.*)/,
                function(resource) {
                    if (mode === 'production') {
                        resource.request = resource.request.replace(
                            /GlobalErrorContainer.react/,
                            'GlobalErrorContainerPassthrough.react'
                        );
                    }
                }
            ),
=======
const defaultOptions = {
    mode: 'development',
    devtool: 'none',
    entry: {
        main: ['@babel/polyfill', 'whatwg-fetch', './src/index.js'],
    },
    output: {
        path: path.resolve(__dirname, dashLibraryName),
        filename: `${dashLibraryName}.dev.js`,
        library: dashLibraryName,
        libraryTarget: 'window',
    },
    externals: {
        react: 'React',
        'react-dom': 'ReactDOM',
        'plotly.js': 'Plotly',
        'prop-types': 'PropTypes',
    },
    plugins: [],
    module: {
        rules: [
            {
                test: /\.js$/,
                exclude: /node_modules/,
                use: {
                    loader: 'babel-loader',
                },
            },
            {
                test: /\.css$/,
                use: [
                    {
                        loader: 'style-loader',
                    },
                    {
                        loader: 'css-loader',
                    },
                ],
            },
            {
                test: /\.svg$/,
                use: ['@svgr/webpack'],
            },
            {
                test: /\.txt$/i,
                use: 'raw-loader',
            },
>>>>>>> 32243356
        ],
    },
};

module.exports = (_, argv) => {
    const devtool = argv.build === 'local' ? 'source-map' : 'none';
    return [
        R.mergeDeepLeft({devtool}, defaultOptions),
        R.mergeDeepLeft(
            {
                devtool: devtool,
                mode: 'production',
                output: {
                    filename: `${dashLibraryName}.min.js`,
                },
                plugins: [
                    new webpack.NormalModuleReplacementPlugin(
                        /(.*)GlobalErrorContainer.react(\.*)/,
                        function(resource) {
                            resource.request = resource.request.replace(
                                /GlobalErrorContainer.react/,
                                'GlobalErrorContainerPassthrough.react'
                            );
                        }
                    ),
                ],
            },
            defaultOptions
        ),
    ];
};<|MERGE_RESOLUTION|>--- conflicted
+++ resolved
@@ -4,86 +4,6 @@
 const packagejson = require('./package.json');
 const dashLibraryName = packagejson.name.replace(/-/g, '_');
 
-<<<<<<< HEAD
-module.exports = (env, argv) => {
-    let mode;
-
-    // if user specified mode flag take that value
-    if (argv && argv.mode) {
-        mode = argv.mode;
-    }
-
-    // else if configuration object is already set (module.exports) use that value
-    else if (module.exports && module.exports.mode) {
-        mode = module.exports = mode;
-    }
-
-    // else take webpack default
-    else {
-        mode = 'production';
-    }
-    return {
-        entry: {main: ['@babel/polyfill', 'whatwg-fetch', './src/index.js']},
-        output: {
-            path: path.resolve(__dirname, dashLibraryName),
-            filename:
-                mode === 'development'
-                    ? `${dashLibraryName}.dev.js`
-                    : `${dashLibraryName}.min.js`,
-            library: dashLibraryName,
-            libraryTarget: 'window',
-        },
-        devtool: 'source-map',
-        externals: {
-            react: 'React',
-            'react-dom': 'ReactDOM',
-            'plotly.js': 'Plotly',
-            'prop-types': 'PropTypes'
-        },
-        module: {
-            rules: [
-                {
-                    test: /\.js$/,
-                    exclude: /node_modules/,
-                    use: {
-                        loader: 'babel-loader',
-                    },
-                },
-                {
-                    test: /\.css$/,
-                    use: [
-                        {
-                            loader: 'style-loader',
-                        },
-                        {
-                            loader: 'css-loader',
-                        },
-                    ],
-                },
-                {
-                    test: /\.svg$/,
-                    use: ['@svgr/webpack']
-                },
-                {
-                    test: /\.txt$/i,
-                    use: 'raw-loader',
-
-                },
-            ],
-        },
-        plugins: [
-            new webpack.NormalModuleReplacementPlugin(
-                /(.*)GlobalErrorContainer.react(\.*)/,
-                function(resource) {
-                    if (mode === 'production') {
-                        resource.request = resource.request.replace(
-                            /GlobalErrorContainer.react/,
-                            'GlobalErrorContainerPassthrough.react'
-                        );
-                    }
-                }
-            ),
-=======
 const defaultOptions = {
     mode: 'development',
     devtool: 'none',
@@ -131,7 +51,6 @@
                 test: /\.txt$/i,
                 use: 'raw-loader',
             },
->>>>>>> 32243356
         ],
     },
 };
