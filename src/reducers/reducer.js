'use strict';
import R, {concat, lensPath, view} from 'ramda';
import {combineReducers} from 'redux';
import layout from './layout';
import graphs from './dependencyGraph';
import paths from './paths';
import requestQueue from './requestQueue';
import appLifecycle from './appLifecycle';
import history from './history';
<<<<<<< HEAD
import error from './error';
=======
import hooks from './hooks';
>>>>>>> c5f7cff4
import * as API from './api';
import config from './config';

const reducer = combineReducers({
    appLifecycle,
    layout,
    graphs,
    paths,
    requestQueue,
    config,
    dependenciesRequest: API.dependenciesRequest,
    layoutRequest: API.layoutRequest,
<<<<<<< HEAD
    loginRequest: API.loginRequest,
    history,
    error
=======
    history,
    hooks,
    reloadRequest: API.reloadRequest,
>>>>>>> c5f7cff4
});

function getInputHistoryState(itempath, props, state) {
    const {graphs, layout, paths} = state;
    const {InputGraph} = graphs;
    const keyObj = R.filter(R.equals(itempath), paths);
    let historyEntry;
    if (!R.isEmpty(keyObj)) {
        const id = R.keys(keyObj)[0];
        historyEntry = {id, props: {}};
        R.keys(props).forEach(propKey => {
            const inputKey = `${id}.${propKey}`;
            if (
                InputGraph.hasNode(inputKey) &&
                InputGraph.dependenciesOf(inputKey).length > 0
            ) {
                historyEntry.props[propKey] = view(
                    lensPath(concat(paths[id], ['props', propKey])),
                    layout
                );
            }
        });
    }
    return historyEntry;
}

function recordHistory(reducer) {
    return function(state, action) {
        // Record initial state
        if (action.type === 'ON_PROP_CHANGE') {
            const {itempath, props} = action.payload;
            const historyEntry = getInputHistoryState(itempath, props, state);
            if (historyEntry && !R.isEmpty(historyEntry.props)) {
                state.history.present = historyEntry;
            }
        }

        const nextState = reducer(state, action);

        if (
            action.type === 'ON_PROP_CHANGE' &&
            action.payload.source !== 'response'
        ) {
            const {itempath, props} = action.payload;
            /*
             * if the prop change is an input, then
             * record it so that it can be played back
             */
            const historyEntry = getInputHistoryState(
                itempath,
                props,
                nextState
            );
            if (historyEntry && !R.isEmpty(historyEntry.props)) {
                nextState.history = {
<<<<<<< HEAD
                    past: [
                        ...nextState.history.past,
                        state.history.present
                    ],
=======
                    past: [...nextState.history.past, state.history.present],
>>>>>>> c5f7cff4
                    present: historyEntry,
                    future: [],
                };
            }
        }

        return nextState;
    };
}

function reloaderReducer(reducer) {
    return function(state, action) {
        if (action.type === 'RELOAD') {
            const {history, config} = state;
            // eslint-disable-next-line no-param-reassign
            state = {history, config};
        }
        return reducer(state, action);
    };
}

export default reloaderReducer(recordHistory(reducer));<|MERGE_RESOLUTION|>--- conflicted
+++ resolved
@@ -7,11 +7,8 @@
 import requestQueue from './requestQueue';
 import appLifecycle from './appLifecycle';
 import history from './history';
-<<<<<<< HEAD
 import error from './error';
-=======
 import hooks from './hooks';
->>>>>>> c5f7cff4
 import * as API from './api';
 import config from './config';
 
@@ -24,15 +21,11 @@
     config,
     dependenciesRequest: API.dependenciesRequest,
     layoutRequest: API.layoutRequest,
-<<<<<<< HEAD
     loginRequest: API.loginRequest,
     history,
-    error
-=======
-    history,
+    error,
     hooks,
     reloadRequest: API.reloadRequest,
->>>>>>> c5f7cff4
 });
 
 function getInputHistoryState(itempath, props, state) {
@@ -88,14 +81,10 @@
             );
             if (historyEntry && !R.isEmpty(historyEntry.props)) {
                 nextState.history = {
-<<<<<<< HEAD
                     past: [
-                        ...nextState.history.past,
+                        ...nextState.history.past, 
                         state.history.present
                     ],
-=======
-                    past: [...nextState.history.past, state.history.present],
->>>>>>> c5f7cff4
                     present: historyEntry,
                     future: [],
                 };
