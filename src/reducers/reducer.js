--- conflicted
+++ resolved
@@ -50,14 +50,8 @@
 function recordHistory(reducer) {
     return function(state, action) {
         // Record initial state
-<<<<<<< HEAD
         if (action.type === 'ON_PROP_CHANGE') {
-=======
-        if (
-            action.type === 'ON_PROP_CHANGE' &&
-            R.isEmpty(state.history.present)
-        ) {
->>>>>>> b1cfc996
+
             const {itempath, props} = action.payload;
             const historyEntry = getInputHistoryState(itempath, props, state);
             if (historyEntry && !R.isEmpty(historyEntry.props)) {
@@ -85,11 +79,8 @@
                 nextState.history = {
                     past: [
                         ...nextState.history.past,
-<<<<<<< HEAD
                         state.history.present
-=======
-                        nextState.history.present,
->>>>>>> b1cfc996
+
                     ],
                     present: historyEntry,
                     future: [],
