--- conflicted
+++ resolved
@@ -1,10 +1,6 @@
 import React, {Component} from 'react';
 import PropTypes from 'prop-types';
-<<<<<<< HEAD
-=======
-import {isEmpty} from 'ramda';
 
->>>>>>> fc8b259b
 import './GlobalErrorOverlay.css';
 import {FrontEndErrorContainer} from './FrontEnd/FrontEndErrorContainer.react';
 
@@ -15,32 +11,18 @@
 
     render() {
         const {resolve, visible, error, toastsEnabled} = this.props;
-<<<<<<< HEAD
-=======
-        // let backEndErrors;
->>>>>>> fc8b259b
+
         let frontEndErrors;
         if (toastsEnabled) {
             let errors = [];
             if (error.frontEnd.length) {
                 errors = error.frontEnd;
             }
-<<<<<<< HEAD
 
             error.backEnd.forEach(backEndError => {
                 errors.push(backEndError);
             });
 
-=======
-            if (!isEmpty(error.backEnd)) {
-                errors.push({
-                    error: {
-                        message: 'Python exception',
-                        html: error.backEnd.errorPage,
-                    },
-                });
-            }
->>>>>>> fc8b259b
             frontEndErrors = (
                 <FrontEndErrorContainer errors={errors} resolve={resolve} />
             );
