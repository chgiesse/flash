--- conflicted
+++ resolved
@@ -1,10 +1,6 @@
 import './FrontEndError.css';
 import {Component} from 'react';
-<<<<<<< HEAD
 import ErrorIcon from '../icons/ErrorIcon.svg';
-=======
-import CloseIcon from '../icons/CloseIcon.svg';
->>>>>>> fc8b259b
 import CollapseIcon from '../icons/CollapseIcon.svg';
 import PropTypes from 'prop-types';
 
@@ -32,7 +28,6 @@
         if (inAlertsTray) {
             cardClasses += ' dash-error-card--alerts-tray';
         }
-<<<<<<< HEAD
 
         const errorHeader = (
             <div
@@ -59,19 +54,6 @@
                         onClick={() => this.setState({collapsed: !collapsed})}
                     />
                 </span>
-=======
-        return collapsed ? (
-            <div className="dash-error-card__list-item">
-                <h6 className="dash-fe-error__title">
-                    ☣️&nbsp;
-                    {e.error.message ||
-                        'An error was thrown that was not an Error object, so info could not be gathered.'}
-                </h6>
-                <CollapseIcon
-                    className="dash-fe-error__collapse"
-                    onClick={() => this.setState({collapsed: false})}
-                />
->>>>>>> fc8b259b
             </div>
         );
 
@@ -79,114 +61,7 @@
             <div className="dash-error-card__list-item">{errorHeader}</div>
         ) : (
             <div className={cardClasses}>
-<<<<<<< HEAD
                 {errorHeader}
-=======
-                <div className="dash-fe-error-top">
-                    <h6 className="dash-fe-error__title">
-                        ☣️&nbsp;
-                        {e.error.message ||
-                            'An error was thrown that was not an Error object, so info could not be gathered.'}
-                    </h6>
-                    {this.props.isListItem ? (
-                        <CollapseIcon
-                            className="dash-fe-error__collapse dash-fe-error__collapse--flipped"
-                            onClick={() => this.setState({collapsed: true})}
-                        />
-                    ) : (
-                        closeButton
-                    )}
-                </div>
-                {!e.error.stack ? null : (
-                    <div className="dash-fe-error__st">
-                        {e.error.stack &&
-                            e.error.stack
-                                .split('\n')
-                                .map(line => <p>{line}</p>)}
-                    </div>
-                )}
-                {!e.error.html ? null : (
-                    <div className="dash-be-error__st">
-                        <div className="dash-backend-error">
-                            <iframe
-                                style={{
-                                    /*
-                                     * 67px of padding and margin between this
-                                     * iframe and the parent container.
-                                     * 67 was determined manually in the
-                                     * browser's dev tools.
-                                     */
-                                    width: 'calc(600px - 67px)',
-                                    height: '75vh',
-                                    border: 'none',
-                                }}
-                                srcDoc={e.error.html.replace(
-                                    '</head>',
-                                    `
-<style type="text/css">
-    {
-        font-family: Roboto;
-    }
-    .traceback {
-        background-color: white;
-        border: 2px solid #dfe8f3;
-        border-radius: 0px 0px 4px 4px;
-        color: #506784;
-    }
-    h2.traceback {
-        background-color: #f3f6fa;
-        border: 2px solid #dfe8f3;
-        border-bottom: 0px;
-        box-sizing: border-box;
-        border-radius: 4px 4px 0px 0px;
-        color: #506784;
-    }
-    h2.traceback em{
-        color: #506784;
-        font-weight: 100;
-    }
-    .traceback pre, .debugger textarea{
-        background-color: #F3F6FA;
-    }
-    .debugger h1{
-        color: #506784;
-        font-family: Roboto;
-    }
-    .explanation {
-        color: #A2B1C6;
-    }
-     /* Hide the Don't Panic! footer */
-     .debugger .footer {
-         display: none;
-     }
-
-    /* Messing around */
-     .traceback > ul > li {
-         display: none;
-     }
-     .traceback > ul > li:nth-last-child(-n+3) {
-         display: block;
-     }
-     .debugger h1 {
-         display: none;
-     }
-
-     .debugger .errormsg {
-         margin: 0;
-         color: #506784;
-         font-size: 16px;
-         background-color: #f3f6fa;
-         border: 2px solid #dfe8f3;
-         box-sizing: border-box;
-         border-radius: 4px;
-         padding: 10px;
-     }
-
-    .debugger .pastemessage input {
-        display: none;
-    }
->>>>>>> fc8b259b
-
                 <ErrorContent error={e.error} />
             </div>
         );
@@ -205,8 +80,6 @@
                     ))}
                 </div>
             )}
-
-<<<<<<< HEAD
             {/* Backend Error */}
             {!error.html ? null : (
                 <div className="dash-be-error__st">
@@ -233,23 +106,6 @@
                                 border: 'none',
                             }}
                         />
-=======
-    .plain {
-        display: block !important;
-    }
-    .plain > form > p {
-        display: none;
-    }
-    .plain pre {
-        padding: 15px !important;
-        overflow-x: scroll;
-    }
-</style>
-</head>`
-                                )}
-                            />
-                        </div>
->>>>>>> fc8b259b
                     </div>
                 </div>
             )}
