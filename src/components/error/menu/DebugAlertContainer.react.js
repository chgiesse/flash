--- conflicted
+++ resolved
@@ -1,11 +1,7 @@
 import './DebugAlertContainer.css';
 import {Component} from 'react';
 import PropTypes from 'prop-types';
-<<<<<<< HEAD
 import ErrorIcon from '../icons/ErrorIcon.svg';
-=======
-import WarningIconWhite from '../icons/WarningIconWhite.svg';
->>>>>>> fc8b259b
 import ErrorIconWhite from '../icons/ErrorIconWhite.svg';
 
 class DebugAlertContainer extends Component {
@@ -29,17 +25,6 @@
                     )}
                     {this.props.errors.length}
                 </div>
-<<<<<<< HEAD
-=======
-                <div className="dash-debug-alert">
-                    {alertsOpened ? (
-                        <WarningIconWhite className="dash-debug-alert-container__icon dash-debug-alert-container__icon--warning" />
-                    ) : (
-                        '⚠️'
-                    )}
-                    0
-                </div>
->>>>>>> fc8b259b
             </div>
         );
     }
