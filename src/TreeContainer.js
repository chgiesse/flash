'use strict';

import R from 'ramda';
import React, {Component} from 'react';
import PropTypes from 'prop-types';
import Registry from './registry';
import NotifyObservers from './components/core/NotifyObservers.react';
import ComponentErrorBoundary from './components/error/ComponentErrorBoundary.react';

export default class TreeContainer extends Component {
    shouldComponentUpdate(nextProps) {
        return nextProps.layout !== this.props.layout;
    }

    render() {
        return render(this.props.layout);
    }
}

TreeContainer.propTypes = {
    layout: PropTypes.object,
};

function render(component) {
    if (
        R.contains(R.type(component), ['String', 'Number', 'Null', 'Boolean'])
    ) {
        return component;
    }

    // Create list of child elements
    let children;

    const componentProps = R.propOr({}, 'props', component);

    if (
        !R.has('props', component) ||
        !R.has('children', component.props) ||
        typeof component.props.children === 'undefined'
    ) {
        // No children
        children = [];
    } else if (
        R.contains(R.type(component.props.children), [
            'String',
            'Number',
            'Null',
            'Boolean',
        ])
    ) {
        children = [component.props.children];
    } else {
        // One or multiple objects
        // Recursively render the tree
        // TODO - I think we should pass in `key` here.
        children = (Array.isArray(componentProps.children)
            ? componentProps.children
            : [componentProps.children]
        ).map(render);
    }

    if (!component.type) {
        /* eslint-disable no-console */
        console.error(R.type(component), component);
        /* eslint-enable no-console */
        throw new Error('component.type is undefined');
    }
    if (!component.namespace) {
        /* eslint-disable no-console */
        console.error(R.type(component), component);
        /* eslint-enable no-console */
        throw new Error('component.namespace is undefined');
    }
    const element = Registry.resolve(component.type, component.namespace);

    const parent = React.createElement(
        element,
        R.omit(['children'], component.props),
        ...children
    );

<<<<<<< HEAD
    return <NotifyObservers id={componentProps.id}>{parent}</NotifyObservers>;
=======
    return (
        <ComponentErrorBoundary
          componentType={component.type}
          componentId={componentProps.id}>
          <NotifyObservers id={componentProps.id}>
              {parent}
          </NotifyObservers>
        </ComponentErrorBoundary>
    );
>>>>>>> 29a9ea3b
}

render.propTypes = {
    children: PropTypes.object,
};<|MERGE_RESOLUTION|>--- conflicted
+++ resolved
@@ -79,9 +79,6 @@
         ...children
     );
 
-<<<<<<< HEAD
-    return <NotifyObservers id={componentProps.id}>{parent}</NotifyObservers>;
-=======
     return (
         <ComponentErrorBoundary
           componentType={component.type}
@@ -91,7 +88,6 @@
           </NotifyObservers>
         </ComponentErrorBoundary>
     );
->>>>>>> 29a9ea3b
 }
 
 render.propTypes = {
