import React, {Component} from 'react';
import PropTypes from 'prop-types';
import Registry from './registry';
import {connect} from 'react-redux';
import {
    any,
    contains,
    filter,
    forEach,
    isEmpty,
    isNil,
    keysIn,
    map,
    mergeAll,
    omit,
    pick,
    propOr,
    type
} from 'ramda';
import { notifyObservers, updateProps } from './actions';
import ComponentErrorBoundary from './components/error/ComponentErrorBoundary.react';
import { assertPropTypes } from 'check-prop-types';


const SIMPLE_COMPONENT_TYPES = ['String', 'Number', 'Null', 'Boolean'];
const isSimpleComponent = component => contains(type(component), SIMPLE_COMPONENT_TYPES)

const createContainer = component => isSimpleComponent(component) ?
    component :
    (<AugmentedTreeContainer
        key={component && component.props && component.props.id}
        _dashprivate_layout={component}
    />);

function CheckedComponent(p) {
    const { element, layout, props, children } = p;

    assertPropTypes(
        element.propTypes,
        layout,
        'component prop', element);

    return React.createElement(
        element,
        mergeAll([layout, props]),
        ...(Array.isArray(children) ? children : [children])
    );
}

CheckedComponent.propTypes = {
    children: PropTypes.any,
    element: PropTypes.any,
    layout: PropTypes.any,
    props: PropTypes.any
};
class TreeContainer extends Component {
    getChildren(components) {
        if (!components) {
            return null;
        }

        return Array.isArray(components) ?
            map(createContainer, components) :
            createContainer(components);
    }

    getComponent(_dashprivate_layout, children, loading_state, setProps) {
        if (isEmpty(_dashprivate_layout)) {
            return null;
        }

        if (isSimpleComponent(_dashprivate_layout)) {
            return _dashprivate_layout;
        }

        if (!_dashprivate_layout.type) {
            /* eslint-disable no-console */
            console.error(type(_dashprivate_layout), _dashprivate_layout);
            /* eslint-enable no-console */
            throw new Error('component.type is undefined');
        }
        if (!_dashprivate_layout.namespace) {
            /* eslint-disable no-console */
            console.error(type(_dashprivate_layout), _dashprivate_layout);
            /* eslint-enable no-console */
            throw new Error('component.namespace is undefined');
        }

        const element = Registry.resolve(_dashprivate_layout.type, _dashprivate_layout.namespace);

        const layout = omit(['children'], _dashprivate_layout.props);

        return (<ComponentErrorBoundary
            componentType={_dashprivate_layout.type}
            componentId={_dashprivate_layout.props.id}
            key={element && element.props && element.props.id}
        >
            <CheckedComponent
                children={children}
                element={element}
                layout={layout}
                props={{ loading_state, setProps }}
            />
        </ComponentErrorBoundary>);

    }

    getSetProps() {
        return newProps => {
            const {
                _dashprivate_dependencies,
                _dashprivate_dispatch,
                _dashprivate_paths
            } = this.props;

            const id = this.getLayoutProps().id;

            // Identify the modified props that are required for callbacks
            const watchedKeys = filter(key =>
                _dashprivate_dependencies &&
                _dashprivate_dependencies.find(dependency =>
                    dependency.inputs.find(input => input.id === id && input.property === key) ||
                    dependency.state.find(state => state.id === id && state.property === key)
                )
            )(keysIn(newProps));

            // Always update this component's props
            _dashprivate_dispatch(updateProps({
                props: newProps,
                id: id,
                itempath: _dashprivate_paths[id]
            }));

            // Only dispatch changes to Dash if a watched prop changed
            if (watchedKeys.length) {
                _dashprivate_dispatch(notifyObservers({
                    id: id,
                    props: pick(watchedKeys)(newProps)
                }));
            }

        };
    }

    shouldComponentUpdate(nextProps) {
        const { _dashprivate_layout, _dashprivate_loadingState } = nextProps;
        return _dashprivate_layout !== this.props._dashprivate_layout ||
            _dashprivate_loadingState.is_loading !== this.props._dashprivate_loadingState.is_loading;
    }

    getLayoutProps() {
        return propOr({}, 'props', this.props._dashprivate_layout);
    }

    render() {
        const {
            _dashprivate_dispatch,
            _dashprivate_layout,
            _dashprivate_loadingState
        } = this.props;

        const layoutProps = this.getLayoutProps();

        const children = this.getChildren(layoutProps.children);
        const setProps = this.getSetProps(_dashprivate_dispatch);

<<<<<<< HEAD
        return (
            <ComponentErrorBoundary
                componentType={_dashprivate_layout.type}
                componentId={_dashprivate_layout.props.id}
            >
                {this.getComponent(_dashprivate_layout, children, _dashprivate_loadingState, setProps)}
            </ComponentErrorBoundary>
        );
=======
        return this.getComponent(_dashprivate_layout, children, _dashprivate_loadingState, setProps);

>>>>>>> fc8b259b
    }
}

TreeContainer.propTypes = {
    _dashprivate_dependencies: PropTypes.any,
    _dashprivate_dispatch: PropTypes.func,
    _dashprivate_layout: PropTypes.object,
    _dashprivate_loadingState: PropTypes.object,
    _dashprivate_paths: PropTypes.any,
    _dashprivate_requestQueue: PropTypes.any,
};

function isLoadingComponent(layout) {
    return Registry.resolve(layout.type, layout.namespace)._dashprivate_isLoadingComponent;
}

function getNestedIds(layout) {
    const ids = [];
    const queue = [layout];

    while (queue.length) {
        const elementLayout = queue.shift();

        const props = elementLayout &&
            elementLayout.props;

        if (!props) {
            continue;
        }

        const { children, id } = props;

        if (id) {
            ids.push(id);
        }

        if (children) {
            const filteredChildren = filter(
                child => !isSimpleComponent(child) && !isLoadingComponent(child),
                Array.isArray(children) ? children : [children]
            );

            queue.push(...filteredChildren);
        }
    }

    return ids;
}

function getLoadingState(layout, requestQueue) {
    const ids = isLoadingComponent(layout) ?
        getNestedIds(layout) :
        (layout && layout.props.id ?
            [layout.props.id] :
            []);

    let isLoading = false;
    let loadingProp;
    let loadingComponent;

    if (requestQueue) {
        forEach(r => {
            const controllerId = isNil(r.controllerId) ? '' : r.controllerId;
            if (r.status === 'loading' && any(id => contains(id, controllerId), ids)) {
                isLoading = true;
                [loadingComponent, loadingProp] = r.controllerId.split('.');
            }
        }, requestQueue);
    }

    // Set loading state
    return {
        is_loading: isLoading,
        prop_name: loadingProp,
        component_name: loadingComponent,
    };
}

export const AugmentedTreeContainer = connect(
    state => ({
        dependencies: state.dependenciesRequest.content,
        paths: state.paths,
        requestQueue: state.requestQueue
    }),
    dispatch => ({dispatch}),
    (stateProps, dispatchProps, ownProps) => ({
        _dashprivate_dependencies: stateProps.dependencies,
        _dashprivate_dispatch: dispatchProps.dispatch,
        _dashprivate_layout: ownProps._dashprivate_layout,
        _dashprivate_loadingState: getLoadingState(ownProps._dashprivate_layout, stateProps.requestQueue),
        _dashprivate_paths: stateProps.paths,
        _dashprivate_requestQueue: stateProps.requestQueue,
    })
)(TreeContainer);

export default AugmentedTreeContainer;<|MERGE_RESOLUTION|>--- conflicted
+++ resolved
@@ -164,19 +164,7 @@
         const children = this.getChildren(layoutProps.children);
         const setProps = this.getSetProps(_dashprivate_dispatch);
 
-<<<<<<< HEAD
-        return (
-            <ComponentErrorBoundary
-                componentType={_dashprivate_layout.type}
-                componentId={_dashprivate_layout.props.id}
-            >
-                {this.getComponent(_dashprivate_layout, children, _dashprivate_loadingState, setProps)}
-            </ComponentErrorBoundary>
-        );
-=======
         return this.getComponent(_dashprivate_layout, children, _dashprivate_loadingState, setProps);
-
->>>>>>> fc8b259b
     }
 }
 
