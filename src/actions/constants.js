--- conflicted
+++ resolved
@@ -7,12 +7,9 @@
         SET_LAYOUT: 'SET_LAYOUT',
         SET_APP_LIFECYCLE: 'SET_APP_LIFECYCLE',
         READ_CONFIG: 'READ_CONFIG',
-<<<<<<< HEAD
         ON_ERROR: 'ON_ERROR',
-        RESOLVE_ERROR: 'RESOLVE_ERROR'
-=======
+        RESOLVE_ERROR: 'RESOLVE_ERROR',
         SET_HOOKS: 'SET_HOOKS',
->>>>>>> c5f7cff4
     };
     if (actionList[action]) {
         return actionList[action];
