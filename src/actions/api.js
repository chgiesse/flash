--- conflicted
+++ resolved
@@ -82,8 +82,6 @@
                         status: 500,
                     },
                 });
-<<<<<<< HEAD
-=======
             }
         }).catch(err => {
             /* eslint-disable no-console */
@@ -94,7 +92,6 @@
                 type: 'backEnd',
                 errorPage: text
               }))
->>>>>>> 29a9ea3b
             });
     };
 }
